// Convenient setting that allows writing `set scalaVersion := dotty.value` in sbt shell to switch from Scala to Dotty
val dotty = settingKey[String]("dotty version")
dotty in ThisBuild := "0.3.0-bin-20170808-a662424-NIGHTLY"

val commonSettings = Seq(
  organization := "ch.epfl.scala",
  version := "0.4.0-SNAPSHOT",
<<<<<<< HEAD
=======
  resolvers += "scala-pr" at "https://scala-ci.typesafe.com/artifactory/scala-pr-validation-snapshots",
>>>>>>> 1c985bf8
  scalaVersion := "2.12.3",
  crossScalaVersions := scalaVersion.value :: "2.13.0-M1" :: dotty.value :: Nil,
  scalacOptions ++= Seq("-deprecation", "-feature", "-unchecked", "-language:higherKinds"/*, "-opt:l:classpath"*/),
  scalacOptions ++= {
    if (!isDotty.value)
      Seq("-opt-warnings") // This option does not exist in Dotty
    else
      Seq()
  },
  testOptions += Tests.Argument(TestFrameworks.JUnit, "-q", "-v", "-s", "-a"),
  fork in Test := true,
  parallelExecution in Test := false
)

val disablePublishing = Seq(
  publishArtifact := false,
  // The above is enough for Maven repos but it doesn't prevent publishing of ivy.xml files
  publish := (),
  publishLocal := ()
)

val collections =
  project.in(file("."))
    .settings(commonSettings: _*)
    .settings(
      name := "collection-strawman",
      libraryDependencies ++= Seq(
        ("org.scala-lang.modules" %% "scala-java8-compat" % "0.8.0").withDottyCompat(),
        "com.novocode" % "junit-interface" % "0.11" % Test
      ),
      scalacOptions += "-Yno-imports",
      pomExtra :=
        <developers>
          <developer><id>ichoran</id><name>Rex Kerr</name></developer>
          <developer><id>odersky</id><name>Martin Odersky</name></developer>
          <developer><id>julienrf</id><name>Julien Richard-Foy</name></developer>
          <developer><id>szeiger</id><name>Stefan Zeiger</name></developer>
        </developers>,
      homepage := Some(url("https://github.com/scala/collection-strawman")),
      licenses := Seq("BSD 3-clause" -> url("http://opensource.org/licenses/BSD-3-Clause")),
      scmInfo := Some(
        ScmInfo(
          url("https://github.com/scala/collection-strawman"),
          "scm:git:git@github.com:scala/collection-strawman.git"
        )
      ),
      // For publishing snapshots
      credentials ++= (
        for {
          username <- sys.env.get("SONATYPE_USERNAME")
          password <- sys.env.get("SONATYPE_PASSWORD")
        } yield Credentials("Sonatype Nexus Repository Manager", "oss.sonatype.org", username, password)
      ).toList
    )

val junit = project.in(file("test") / "junit")
  .dependsOn(collections)
  .settings(commonSettings ++ disablePublishing)
  .settings(
    fork in Test := true,
    javaOptions in Test += "-Xss1M",
    libraryDependencies ++= Seq(
      "junit"            % "junit"           % "4.11",
      "com.novocode"     % "junit-interface" % "0.11"   % Test,
      "org.openjdk.jol"  % "jol-core"        % "0.5"
    ),
    testOptions += Tests.Argument(TestFrameworks.JUnit, "-a", "-v")
  )

val scalacheck = project.in(file("test") / "scalacheck")
  .dependsOn(collections)
  .settings(commonSettings)
  .settings(disablePublishing)
  .settings(
    fork in Test := true,
    javaOptions in Test += "-Xss1M",
    libraryDependencies ++= Seq("org.scalacheck" %% "scalacheck" % "1.13.5" % Test)
  )

val timeBenchmark =
  project.in(file("benchmarks/time"))
    .dependsOn(collections)
    .enablePlugins(JmhPlugin)
    .settings(commonSettings ++ disablePublishing)
    .settings(
      charts := Def.inputTaskDyn {
        val benchmarks = Def.spaceDelimited().parsed
        val targetDir = crossTarget.value
        val jmhReport = targetDir / "jmh-result.json"
        val runTask = run in Jmh
        Def.inputTask {
          val _ = runTask.evaluated
          strawman.collection.Bencharts(jmhReport, "Execution time (lower is better)", targetDir)
          targetDir
        }.toTask(s" -rf json -rff ${jmhReport.absolutePath} ${benchmarks.mkString(" ")}")
      }.evaluated
    )

val memoryBenchmark =
  project.in(file("benchmarks/memory"))
    .dependsOn(collections)
    .settings(commonSettings ++ disablePublishing)
    .settings(
      libraryDependencies += ("org.spire-math" %% "jawn-ast" % "0.10.4").withDottyCompat(),
      charts := Def.inputTaskDyn {
        val targetDir = crossTarget.value
        val report = targetDir / "report.json"
        val runTask = run in Compile
        Def.inputTask {
          val _ = runTask.evaluated
          strawman.collection.Bencharts(report, "Memory footprint (lower is better)", targetDir)
          targetDir
        }.toTask(s" ${report.absolutePath}")
      }.evaluated
    )

lazy val charts = inputKey[File]("Runs the benchmarks and produce charts")<|MERGE_RESOLUTION|>--- conflicted
+++ resolved
@@ -5,10 +5,6 @@
 val commonSettings = Seq(
   organization := "ch.epfl.scala",
   version := "0.4.0-SNAPSHOT",
-<<<<<<< HEAD
-=======
-  resolvers += "scala-pr" at "https://scala-ci.typesafe.com/artifactory/scala-pr-validation-snapshots",
->>>>>>> 1c985bf8
   scalaVersion := "2.12.3",
   crossScalaVersions := scalaVersion.value :: "2.13.0-M1" :: dotty.value :: Nil,
   scalacOptions ++= Seq("-deprecation", "-feature", "-unchecked", "-language:higherKinds"/*, "-opt:l:classpath"*/),
