package scala.collection.immutable

import org.junit.Assert._
import org.junit.Test
import org.junit.runner.RunWith
import org.junit.runners.JUnit4

@RunWith(classOf[JUnit4])
class TreeSetTest {

  @Test
  def hasCorrectDropAndTakeMethods(): Unit = {
    val set = TreeSet(1, 2, 3)

    assertEquals(TreeSet.empty[Int], set take Int.MinValue)
    assertEquals(TreeSet.empty[Int], set takeRight Int.MinValue)
    assertEquals(set, set drop Int.MinValue)
    assertEquals(set, set dropRight Int.MinValue)
  }

  @Test
<<<<<<< HEAD
  def factoryReuse(): Unit = {
    val m = TreeSet("a")
    assertSame(m, TreeSet.from(m))
=======
  def min(): Unit = {
    assertEquals(1, TreeSet(1, 2, 3).min)
    assertEquals(3, TreeSet(1, 2, 3).min(implicitly[Ordering[Int]].reverse))

    try {
      TreeSet.empty[Int].min
      fail("expect UnsupportedOperationException")
    } catch {
      case e: UnsupportedOperationException =>
        assertEquals("empty.min", e.getMessage)
    }
  }

  @Test
  def max(): Unit = {
    assertEquals(3, TreeSet(1, 2, 3).max)
    assertEquals(1, TreeSet(1, 2, 3).max(implicitly[Ordering[Int]].reverse))

    try {
      TreeSet.empty[Int].max
      fail("expect UnsupportedOperationException")
    } catch {
      case e: UnsupportedOperationException =>
        assertEquals("empty.max", e.getMessage)
    }
>>>>>>> 1be284c4
  }
}<|MERGE_RESOLUTION|>--- conflicted
+++ resolved
@@ -19,11 +19,12 @@
   }
 
   @Test
-<<<<<<< HEAD
   def factoryReuse(): Unit = {
     val m = TreeSet("a")
     assertSame(m, TreeSet.from(m))
-=======
+  }
+
+  @Test
   def min(): Unit = {
     assertEquals(1, TreeSet(1, 2, 3).min)
     assertEquals(3, TreeSet(1, 2, 3).min(implicitly[Ordering[Int]].reverse))
@@ -49,6 +50,5 @@
       case e: UnsupportedOperationException =>
         assertEquals("empty.max", e.getMessage)
     }
->>>>>>> 1be284c4
   }
 }