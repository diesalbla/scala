package scala.collection.immutable

import org.junit.Assert.{assertEquals, assertSame}
import org.junit.Test
import org.junit.runner.RunWith
import org.junit.runners.JUnit4

@RunWith(classOf[JUnit4])
class HashMapTest {

  @Test
  def canMergeIdenticalHashMaps(): Unit = {
    def m = HashMap(1 -> 1)
    val merged = m.merged(m)(null)
    assertEquals(m, merged)
  }

  @Test
  def canMergeIdenticalHashMapsCustomMerge(): Unit = {
    def m = HashMap(1 -> 1)
    val merged = m.merged(m) {
      case ((k1, v1), (_, v2)) => (k1, v1 + v2)
    }
    assertEquals(HashMap(1 -> 2), merged)
  }

  @Test
  def canMergeHashMapsWithHashCollision(): Unit = {
    val key1 = 1000L * 1000 * 1000 * 10
    val key2 = key1.##.toLong
    assert(key1.## == key2.##)

    val m1 = HashMap(key1 -> 1)
    val m2 = HashMap(key2 -> 1)
    val expected = HashMap(key1 -> 1, key2 -> 1)
    val merged = m1.merged(m2)(null)
    assertEquals(expected, merged)
    val mergedWithMergeFunction = m1.merged(m2) { (kv1, kv2) =>
      throw new RuntimeException("Should not be reached.")
    }
    assertEquals(expected, mergedWithMergeFunction)
  }

  @Test
  def testWithDefaultValue: Unit = {
    val m1 = HashMap(1 -> "a", 2 -> "b")
    val m2 = m1.withDefaultValue(0)
    assertEquals("a", m2(1))
    assertEquals(0, m2(3))
  }

  @Test
  def factoryReuse(): Unit = {
    assertSame(HashMap.empty, HashMap.empty)
    assertSame(HashMap.empty, HashMap())
    val m = HashMap("a" -> "a")
    assertSame(m, HashMap.from(m))
  }

  @Test
  def testGetOrElse: Unit = {
    val m1 = HashMap(1 -> "a", 2 -> "b")
    assertEquals("a", m1.getOrElse(1, ???))
    assertEquals("c", m1.getOrElse(3, "c"))

    class Collider {
      override def hashCode = 0
    }
    val a, b, c = new Collider
    val m2 = HashMap(a -> "a", b -> "b")
    assertEquals("a", m2.getOrElse(a, ???))
    assertEquals("c", m2.getOrElse(c, "c"))
  }

  @Test
  def testWithDefault: Unit = {
    val m1 = HashMap(1 -> "a", 2 -> "b")

    val m2: Map.WithDefault[Int, String] =
      m1.withDefault(i => (i + 1).toString)
        .updated(1, "aa")
        .updated(100, "bb")
        .concat(List(500 -> "c", 501 -> "c"))

    assertEquals(m2(1), "aa")
    assertEquals(m2(2), "b")
    assertEquals(m2(3), "4")
    assertEquals(m2(4), "5")
    assertEquals(m2(500), "c")
    assertEquals(m2(501), "c")
    assertEquals(m2(502), "503")

    val m3: Map.WithDefault[Int, String] = m2 - 1
    assertEquals(m3(1), "2")

    val m4: Map.WithDefault[Int, String] = m3 -- List(2, 100)
    assertEquals(m4(2), "3")
    assertEquals(m4(100), "101")
  }

  @Test
  def canMergeHashMapCollision1WithCorrectMerge() {
    case class A(k: Int) { override def hashCode = 0 }
    val m1 = HashMap(A(0) -> 2, A(1) -> 2)
    val m2 = HashMap(A(0) -> 1, A(1) -> 1)
    val merged = m1.merged(m2) { case ((k, l), (_, r)) => k -> (l - r) }
    val expected = HashMap(A(0) -> 1, A(1) -> 1)
    assertEquals(merged, expected)
  }
<<<<<<< HEAD
  @Test
  def transformReturnsOriginalMap() {
    case class A(i: Int, j: Int) { override def hashCode = j }

    val hashMap = HashMap(
      A(1, 1) -> 1,
      A(1, 2) -> 1,
      A(2, 1) -> 1,
      A(2, 2) -> 1
    )

    assert(hashMap.transform((_, v) => v) eq hashMap)
  }
  @Test
  def testUpdatedWith(): Unit = {
    val hashMap = HashMap(1 -> "a")

    val insertIfAbesent: Option[String] => Option[String] = _.orElse(Some("b"))
    assertEquals(hashMap.updatedWith(1)(insertIfAbesent), HashMap(1 -> "a"))
    assertEquals(hashMap.updatedWith(2)(insertIfAbesent), HashMap(1 -> "a", 2 -> "b"))

    val noneAnytime: Option[String] => Option[String] = _ => None
    assertEquals(hashMap.updatedWith(1)(noneAnytime), HashMap())
    assertEquals(hashMap.updatedWith(2)(noneAnytime), HashMap(1 -> "a"))
  }
}
=======

  @Test
  def t11257(): Unit = {
    case class PoorlyHashed(i: Int) {
      override def hashCode(): Int = i match {
        case 0 | 1 => 42
        case _ => super.hashCode()
      }
    }
    val hashMapCollision = HashMap(PoorlyHashed(0) -> 0, PoorlyHashed(1) -> 1)
    val singleElementMap = hashMapCollision.split.head
    assert(singleElementMap.isInstanceOf[HashMap.HashMap1[_, _]])
    val stillSingleElement = singleElementMap.split.head
    assert(stillSingleElement.isInstanceOf[HashMap.HashMap1[_, _]])
    val twoElemTrie = stillSingleElement + (PoorlyHashed(2) -> 2)
    assert(twoElemTrie.isInstanceOf[HashMap.HashTrieMap[_, _]])
  }
}
>>>>>>> 00c135e0
<|MERGE_RESOLUTION|>--- conflicted
+++ resolved
@@ -107,7 +107,7 @@
     val expected = HashMap(A(0) -> 1, A(1) -> 1)
     assertEquals(merged, expected)
   }
-<<<<<<< HEAD
+
   @Test
   def transformReturnsOriginalMap() {
     case class A(i: Int, j: Int) { override def hashCode = j }
@@ -121,6 +121,7 @@
 
     assert(hashMap.transform((_, v) => v) eq hashMap)
   }
+
   @Test
   def testUpdatedWith(): Unit = {
     val hashMap = HashMap(1 -> "a")
@@ -133,8 +134,6 @@
     assertEquals(hashMap.updatedWith(1)(noneAnytime), HashMap())
     assertEquals(hashMap.updatedWith(2)(noneAnytime), HashMap(1 -> "a"))
   }
-}
-=======
 
   @Test
   def t11257(): Unit = {
@@ -152,5 +151,5 @@
     val twoElemTrie = stillSingleElement + (PoorlyHashed(2) -> 2)
     assert(twoElemTrie.isInstanceOf[HashMap.HashTrieMap[_, _]])
   }
-}
->>>>>>> 00c135e0
+
+}