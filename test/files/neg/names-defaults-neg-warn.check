names-defaults-neg-warn.scala:25: error: unknown parameter name: x
Note that assignments in argument position are no longer allowed since Scala 2.13.
To express the assignment expression, wrap it in brackets, e.g., `{ x = ... }`.
    f2(x = 1) // 2.12: deprecation warning, compiles. 2.13: error, no parameter named x
         ^
names-defaults-neg-warn.scala:36: error: unknown parameter name: x
Note that assignments in argument position are no longer allowed since Scala 2.13.
To express the assignment expression, wrap it in brackets, e.g., `{ x = ... }`.
    synchronized(x = 1) // deprecation warning in 2.12, error in 2.13
                   ^
names-defaults-neg-warn.scala:45: error: unknown parameter name: x
    f2(x = 1) // 2.12, 2.13: error (no such parameter). no deprecation warning in 2.12, x is not a variable.
         ^
names-defaults-neg-warn.scala:13: warning: the parameter name s is deprecated: use x instead
  deprNam2.f(s = "dlfkj")
               ^
names-defaults-neg-warn.scala:14: warning: the parameter name x is deprecated: use s instead
  deprNam2.g(x = "dlkjf")
               ^
names-defaults-neg-warn.scala:24: warning: a pure expression does nothing in statement position
    f1(x = 1) // 2.12: error, ambiguous (named arg or assign). 2.13: named arg
<<<<<<< HEAD
           ^
names-defaults-neg-warn.scala:44: warning: a pure expression does nothing in statement position
    f1(x = 1) // 2.12, 2.13: ok, named arg (value discard)
           ^
4 warnings
3 errors
=======
         ^
names-defaults-neg-warn.scala:23: warning: assignments in argument position are deprecated in favor of named arguments. Wrap the assignment in brackets, e.g., `{ x = ... }`.
    f2(x = 1) // 2.12: deprecation warning, compiles. 2.13: error, no parameter named x
         ^
names-defaults-neg-warn.scala:34: warning: assignments in argument position are deprecated in favor of named arguments. Wrap the assignment in brackets, e.g., `{ x = ... }`.
    synchronized(x = 1) // deprecation warning in 2.12, error in 2.13
                   ^
names-defaults-neg-warn.scala:43: error: reassignment to val
    f2(x = 1) // 2.12, 2.13: error (no such parameter). no deprecation warning in 2.12, x is not a variable.
         ^
four warnings found
two errors found
>>>>>>> 61cf896c
<|MERGE_RESOLUTION|>--- conflicted
+++ resolved
@@ -17,26 +17,5 @@
 names-defaults-neg-warn.scala:14: warning: the parameter name x is deprecated: use s instead
   deprNam2.g(x = "dlkjf")
                ^
-names-defaults-neg-warn.scala:24: warning: a pure expression does nothing in statement position
-    f1(x = 1) // 2.12: error, ambiguous (named arg or assign). 2.13: named arg
-<<<<<<< HEAD
-           ^
-names-defaults-neg-warn.scala:44: warning: a pure expression does nothing in statement position
-    f1(x = 1) // 2.12, 2.13: ok, named arg (value discard)
-           ^
-4 warnings
-3 errors
-=======
-         ^
-names-defaults-neg-warn.scala:23: warning: assignments in argument position are deprecated in favor of named arguments. Wrap the assignment in brackets, e.g., `{ x = ... }`.
-    f2(x = 1) // 2.12: deprecation warning, compiles. 2.13: error, no parameter named x
-         ^
-names-defaults-neg-warn.scala:34: warning: assignments in argument position are deprecated in favor of named arguments. Wrap the assignment in brackets, e.g., `{ x = ... }`.
-    synchronized(x = 1) // deprecation warning in 2.12, error in 2.13
-                   ^
-names-defaults-neg-warn.scala:43: error: reassignment to val
-    f2(x = 1) // 2.12, 2.13: error (no such parameter). no deprecation warning in 2.12, x is not a variable.
-         ^
-four warnings found
-two errors found
->>>>>>> 61cf896c
+2 warnings
+3 errors