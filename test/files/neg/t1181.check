t1181.scala:9: error: type mismatch;
 found   : scala.collection.immutable.Map[Symbol,Symbol]
 required: Symbol
     _ => buildMap(map.updated(keyList.head, valueList.head), keyList.tail, valueList.tail)
                  ^
<<<<<<< HEAD
t1181.scala:8: warning: a pure expression does nothing in statement position; multiline expressions might require enclosing parentheses
     case (Nil, Nil) => map
                        ^
1 warning
1 error
=======
one error found
>>>>>>> 61cf896c
<|MERGE_RESOLUTION|>--- conflicted
+++ resolved
@@ -3,12 +3,4 @@
  required: Symbol
      _ => buildMap(map.updated(keyList.head, valueList.head), keyList.tail, valueList.tail)
                   ^
-<<<<<<< HEAD
-t1181.scala:8: warning: a pure expression does nothing in statement position; multiline expressions might require enclosing parentheses
-     case (Nil, Nil) => map
-                        ^
-1 warning
-1 error
-=======
-one error found
->>>>>>> 61cf896c
+1 error