--- conflicted
+++ resolved
@@ -16,16 +16,11 @@
   @varargs def v2(a: Int, b: String*) = 0 // nok
   def v2(a: Int, b: Array[String]) = 0
 
-<<<<<<< HEAD
-  def main(args: Array[String]): Unit = {
-  }
-=======
   @varargs def v3(a: String*)(b: Int) = b + a.length // nok
   @varargs def v4(a: String)(b: Int) = b + a.length // nok
   @varargs def v5(a: String)(b: Int*) = a + b.sum // ok
 
   @varargs def v6: Int = 1 // nok
   @varargs def v7(i: Int*)() = i.sum // ok (?)
->>>>>>> eedaf46e
 
 }