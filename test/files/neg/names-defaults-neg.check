--- conflicted
+++ resolved
@@ -157,25 +157,15 @@
 names-defaults-neg.scala:151: error: variable definition needs type because 'x' is used as a named argument in its body.
   object t6 { var x = t.f(x = 1) }
                   ^
-<<<<<<< HEAD
-names-defaults-neg.scala:151: warning: type-checking the invocation of method f checks if the named argument expression 'x = ...' is a valid assignment
-in the current scope. The resulting type inference error (see above) can be fixed by providing an explicit type in the local definition for x.
-=======
-names-defaults-neg.scala:147: warning: failed to determine if 'x = ...' is a named argument or an assignment expression.
+names-defaults-neg.scala:151: warning: failed to determine if 'x = ...' is a named argument or an assignment expression.
 an explicit type is required for the definition mentioned in the error message above.
->>>>>>> fcc20fe4
   object t6 { var x = t.f(x = 1) }
                             ^
 names-defaults-neg.scala:154: error: variable definition needs type because 'x' is used as a named argument in its body.
   class t9 { var x = t.f(x = 1) }
                  ^
-<<<<<<< HEAD
-names-defaults-neg.scala:154: warning: type-checking the invocation of method f checks if the named argument expression 'x = ...' is a valid assignment
-in the current scope. The resulting type inference error (see above) can be fixed by providing an explicit type in the local definition for x.
-=======
-names-defaults-neg.scala:150: warning: failed to determine if 'x = ...' is a named argument or an assignment expression.
+names-defaults-neg.scala:154: warning: failed to determine if 'x = ...' is a named argument or an assignment expression.
 an explicit type is required for the definition mentioned in the error message above.
->>>>>>> fcc20fe4
   class t9 { var x = t.f(x = 1) }
                            ^
 names-defaults-neg.scala:168: error: variable definition needs type because 'x' is used as a named argument in its body.
@@ -190,13 +180,8 @@
 names-defaults-neg.scala:181: error: variable definition needs type because 'x' is used as a named argument in its body.
   class u15 { var x = u.f(x = 1) }
                   ^
-<<<<<<< HEAD
-names-defaults-neg.scala:181: warning: type-checking the invocation of method f checks if the named argument expression 'x = ...' is a valid assignment
-in the current scope. The resulting type inference error (see above) can be fixed by providing an explicit type in the local definition for x.
-=======
-names-defaults-neg.scala:177: warning: failed to determine if 'x = ...' is a named argument or an assignment expression.
+names-defaults-neg.scala:181: warning: failed to determine if 'x = ...' is a named argument or an assignment expression.
 an explicit type is required for the definition mentioned in the error message above.
->>>>>>> fcc20fe4
   class u15 { var x = u.f(x = 1) }
                             ^
 names-defaults-neg.scala:184: error: reference to x is ambiguous; it is both a method parameter and a variable in scope.
