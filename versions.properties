--- conflicted
+++ resolved
@@ -1,9 +1,5 @@
 # Scala version used for bootstrapping (see README.md)
-<<<<<<< HEAD
 starr.version=2.13.0-M2
-=======
-starr.version=2.12.4
->>>>>>> ecb62c55
 
 # The scala.binary.version determines how modules are resolved. It is set as follows:
 #  - After 2.x.0 is released, the binary version is 2.x
@@ -23,13 +19,6 @@
 #  - jline: shaded with JarJar and included in scala-compiler
 #  - partest: used for running the tests
 scala-xml.version.number=1.0.6
-<<<<<<< HEAD
 partest.version.number=1.1.3
-scala-asm.version=5.2.0-scala-2
-=======
-scala-parser-combinators.version.number=1.0.6
-scala-swing.version.number=2.0.0
-partest.version.number=1.1.1
 scala-asm.version=6.0.0-scala-1
->>>>>>> ecb62c55
 jline.version=2.14.5