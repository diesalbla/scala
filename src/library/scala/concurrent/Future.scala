--- conflicted
+++ resolved
@@ -134,14 +134,9 @@
    *  $multipleCallbacks
    *  $callbackInContext
    */
-<<<<<<< HEAD
   def onFailure[U](@deprecatedName('callback) pf: PartialFunction[Throwable, U])(implicit executor: ExecutionContext): Unit = onComplete {
-    case Failure(t) if NonFatal(t) && pf.isDefinedAt(t) => pf(t)
-=======
-  def onFailure[U](callback: PartialFunction[Throwable, U])(implicit executor: ExecutionContext): Unit = onComplete {
     case Failure(t) =>
-      callback.applyOrElse[Throwable, Any](t, Predef.conforms[Throwable]) // Exploiting the cached function to avoid MatchError
->>>>>>> d22e8d28
+      pf.applyOrElse[Throwable, Any](t, Predef.conforms[Throwable]) // Exploiting the cached function to avoid MatchError
     case _ =>
   }
 
@@ -276,29 +271,10 @@
    *  Await.result(h, Duration.Zero) // throw a NoSuchElementException
    *  }}}
    */
-<<<<<<< HEAD
-  def filter(@deprecatedName('pred) p: T => Boolean)(implicit executor: ExecutionContext): Future[T] = {
-    val promise = Promise[T]()
-
-    onComplete {
-      case f: Failure[_] => promise complete f.asInstanceOf[Failure[T]]
-      case Success(v) =>
-        try {
-          if (p(v)) promise success v
-          else promise failure new NoSuchElementException("Future.filter predicate is not satisfied")
-        } catch {
-          case NonFatal(t) => promise failure t
-        }
-    }(executor)
-
-    promise.future
-  }
-=======
-  def filter(pred: T => Boolean)(implicit executor: ExecutionContext): Future[T] =
+  def filter(@deprecatedName('pred) p: T => Boolean)(implicit executor: ExecutionContext): Future[T] =
     map {
-      r => if (pred(r)) r else throw new NoSuchElementException("Future.filter predicate is not satisfied")
-    }
->>>>>>> d22e8d28
+      r => if (p(r)) r else throw new NoSuchElementException("Future.filter predicate is not satisfied")
+    }
 
   /** Used by for-comprehensions.
    */
@@ -556,15 +532,9 @@
    *    val result = Await.result(Future.fold(futures)(0)(_ + _), 5 seconds)
    *  }}}
    */
-<<<<<<< HEAD
   def fold[T, R](futures: TraversableOnce[Future[T]])(zero: R)(@deprecatedName('foldFun) op: (R, T) => R)(implicit executor: ExecutionContext): Future[R] = {
     if (futures.isEmpty) successful(zero)
     else sequence(futures).map(_.foldLeft(zero)(op))
-=======
-  def fold[T, R](futures: TraversableOnce[Future[T]])(zero: R)(foldFun: (R, T) => R)(implicit executor: ExecutionContext): Future[R] = {
-    if (futures.isEmpty) Future.successful(zero)
-    else sequence(futures).map(_.foldLeft(zero)(foldFun))
->>>>>>> d22e8d28
   }
 
   /** Initiates a fold over the supplied futures where the fold-zero is the result value of the `Future` that's completed first.
@@ -575,11 +545,7 @@
    *  }}}
    */
   def reduce[T, R >: T](futures: TraversableOnce[Future[T]])(op: (R, T) => R)(implicit executor: ExecutionContext): Future[R] = {
-<<<<<<< HEAD
     if (futures.isEmpty) failed(new NoSuchElementException("reduce attempted on empty collection"))
-=======
-    if (futures.isEmpty) Future.failed(new NoSuchElementException("reduce attempted on empty collection"))
->>>>>>> d22e8d28
     else sequence(futures).map(_ reduceLeft op)
   }
 
