/*                     __                                               *\
**     ________ ___   / /  ___     Scala API                            **
**    / __/ __// _ | / /  / _ |    (c) 2007-2013, LAMP/EPFL             **
**  __\ \/ /__/ __ |/ /__/ __ |    http://scala-lang.org/               **
** /____/\___/_/ |_/____/_/ | |                                         **
**                          |/                                          **
\*                                                                      */

/**
 * This package is concerned with regular expression (regex) matching against strings,
 * with the main goal of pulling out information from those matches, or replacing
 * them with something else.
 *
 * There are four classes and three objects, with most of them being members of
 * Regex companion object. [[scala.util.matching.Regex]] is the class users instantiate
 * to do regular expression matching.
 *
 * The remaining classes and objects in the package are used in the following way:
 *
 * * The companion object to [[scala.util.matching.Regex]] just contains the other members.
 * * [[scala.util.matching.Regex.Match]] makes more information about a match available.
 * * [[scala.util.matching.Regex.MatchIterator]] is used to iterate over multiple matches.
 * * [[scala.util.matching.Regex.MatchData]] is just a base trait for the above classes.
 * * [[scala.util.matching.Regex.Groups]] extracts group from a [[scala.util.matching.Regex.Match]]
 *   without recomputing the match.
 * * [[scala.util.matching.Regex.Match]] converts a [[scala.util.matching.Regex.Match]]
 *   into a [[java.lang.String]].
 *
 */
package scala.util.matching

import scala.collection.AbstractIterator
import java.util.regex.{ Pattern, Matcher }

/** A regular expression is used to determine whether a string matches a pattern
 *  and, if it does, to extract or transform the parts that match.
 *
 *  This class delegates to the [[java.util.regex]] package of the Java Platform.
 *  See the documentation for [[java.util.regex.Pattern]] for details about
 *  the regular expression syntax for pattern strings.
 *
 *  An instance of `Regex` represents a compiled regular expression pattern.
 *  Since compilation is expensive, frequently used `Regex`es should be constructed
 *  once, outside of loops and perhaps in a companion object.
 *
 *  The canonical way to create a `Regex` is by using the method `r`, provided
 *  implicitly for strings:
 *
 *  {{{
 *  val date = """(\d\d\d\d)-(\d\d)-(\d\d)""".r
 *  }}}
 *
 *  Since escapes are not processed in multi-line string literals, using triple quotes
 *  avoids having to escape the backslash character, so that `"\\d"` can be written `"""\d"""`.
 *
 *  To extract the capturing groups when a `Regex` is matched, use it as
 *  an extractor in a pattern match:
 *
 *  {{{
 *  "2004-01-20" match {
 *    case date(year, month, day) => s"$year was a good year for PLs."
 *  }
 *  }}}
 *
 *  To check only whether the `Regex` matches, ignoring any groups,
 *  use a sequence wildcard:
 *
 *  {{{
 *  "2004-01-20" match {
 *    case date(_*) => "It's a date!"
 *  }
 *  }}}
 *
 *  That works because a `Regex` extractor produces a sequence of strings.
 *  Extracting only the year from a date could also be expressed with
 *  a sequence wildcard:
 *
 *  {{{
 *  "2004-01-20" match {
 *    case date(year, _*) => s"$year was a good year for PLs."
 *  }
 *  }}}
 *
 *  In a pattern match, `Regex` normally matches the entire input.
 *  However, an unanchored `Regex` finds the pattern anywhere
 *  in the input.
 *
 *  {{{
 *  val embeddedDate = date.unanchored
 *  "Date: 2004-01-20 17:25:18 GMT (10 years, 28 weeks, 5 days, 17 hours and 51 minutes ago)" match {
 *    case embeddedDate("2004", "01", "20") => "A Scala is born."
 *  }
 *  }}}
 *
 *  To find or replace matches of the pattern, use the various find and replace methods.
 *  There is a flavor of each method that produces matched strings and
 *  another that produces `Match` objects.
 *
 *  For example, pattern matching with an unanchored `Regex`, as in the previous example,
 *  is the same as using `findFirstMatchIn`, except that the findFirst methods return an `Option`,
 *  or `None` for no match:
 *
 *  {{{
 *  val dates = "Important dates in history: 2004-01-20, 1958-09-05, 2010-10-06, 2011-07-15"
 *  val firstDate = date findFirstIn dates getOrElse "No date found."
 *  val firstYear = for (m <- date findFirstMatchIn dates) yield m group 1
 *  }}}
 *
 *  To find all matches:
 *
 *  {{{
 *  val allYears = for (m <- date findAllMatchIn dates) yield m group 1
 *  }}}
 *
 *  But `findAllIn` returns a special iterator of strings that can be queried for the `MatchData`
 *  of the last match:
 *
 *  {{{
 *  val mi = date findAllIn dates
 *  val oldies = mi filter (_ => (mi group 1).toInt < 1960) map (s => s"$s: An oldie but goodie.")
 *  }}}
 *
 *  Note that `findAllIn` finds matches that don't overlap. (See [[findAllIn]] for more examples.)
 *
 *  {{{
 *  val num = """(\d+)""".r
 *  val all = (num findAllIn "123").toList  // List("123"), not List("123", "23", "3")
 *  }}}
 *
 *  Text replacement can be performed unconditionally or as a function of the current match:
 *
 *  {{{
 *  val redacted    = date replaceAllIn (dates, "XXXX-XX-XX")
 *  val yearsOnly   = date replaceAllIn (dates, m => m group 1)
 *  val months      = (0 to 11) map { i => val c = Calendar.getInstance; c.set(2014, i, 1); f"$c%tb" }
 *  val reformatted = date replaceAllIn (dates, _ match { case date(y,m,d) => f"${months(m.toInt - 1)} $d, $y" })
 *  }}}
 *
 *  Pattern matching the `Match` against the `Regex` that created it does not reapply the `Regex`.
 *  In the expression for `reformatted`, each `date` match is computed once. But it is possible to apply a
 *  `Regex` to a `Match` resulting from a different pattern:
 *
 *  {{{
 *  val docSpree = """2011(?:-\d{2}){2}""".r
 *  val docView  = date replaceAllIn (dates, _ match {
 *    case docSpree() => "Historic doc spree!"
 *    case _          => "Something else happened"
 *  })
 *  }}}
 *
 *  @see [[java.util.regex.Pattern]]
 *
 *  @author  Thibaud Hottelier
 *  @author  Philipp Haller
 *  @author  Martin Odersky
 *  @version 1.1, 29/01/2008
 *
 *  @param pattern    The compiled pattern
 *  @param groupNames A mapping from names to indices in capture groups
 *
 *  @define replacementString
 *  In the replacement String, a dollar sign (`$`) followed by a number will be
 *  interpreted as a reference to a group in the matched pattern, with numbers
 *  1 through 9 corresponding to the first nine groups, and 0 standing for the
 *  whole match. Any other character is an error. The backslash (`\`) character
 *  will be interpreted as an escape character and can be used to escape the
 *  dollar sign. Use `Regex.quoteReplacement` to escape these characters.
 */
@SerialVersionUID(-2094783597747625537L)
class Regex private[matching](val pattern: Pattern, groupNames: String*) extends Serializable {
  outer =>

  import Regex._

  /** Compile a regular expression, supplied as a string, into a pattern that
   *  can be matched against inputs.
   *
   *  If group names are supplied, they can be used this way:
   *
   *  {{{
   *  val namedDate  = new Regex("""(\d\d\d\d)-(\d\d)-(\d\d)""", "year", "month", "day")
   *  val namedYears = for (m <- namedDate findAllMatchIn dates) yield m group "year"
   *  }}}
   *
   *  This constructor does not support options as flags, which must be
   *  supplied as inline flags in the pattern string: `(?idmsux-idmsux)`.
   *
   *  @param regex      The regular expression to compile.
   *  @param groupNames Names of capturing groups.
   */
  def this(regex: String, groupNames: String*) = this(Pattern.compile(regex), groupNames: _*)

  /** Tries to match a [[java.lang.CharSequence]].
   *
   *  If the match succeeds, the result is a list of the matching
   *  groups (or a `null` element if a group did not match any input).
   *  If the pattern specifies no groups, then the result will be an empty list
   *  on a successful match.
   *
   *  This method attempts to match the entire input by default; to find the next
   *  matching subsequence, use an unanchored `Regex`.
   *
   *  For example:
   *
   *  {{{
   *  val p1 = "ab*c".r
   *  val p1Matches = "abbbc" match {
   *    case p1() => true               // no groups
   *    case _    => false
   *  }
   *  val p2 = "a(b*)c".r
   *  val p2Matches = "abbbc" match {
   *    case p2(_*) => true             // any groups
   *    case _      => false
   *  }
   *  val numberOfB = "abbbc" match {
   *    case p2(b) => Some(b.length)    // one group
   *    case _     => None
   *  }
   *  val p3 = "b*".r.unanchored
   *  val p3Matches = "abbbc" match {
   *    case p3() => true               // find the b's
   *    case _    => false
   *  }
   *  val p4 = "a(b*)(c+)".r
   *  val p4Matches = "abbbcc" match {
   *    case p4(_*) => true             // multiple groups
   *    case _      => false
   *  }
   *  val allGroups = "abbbcc" match {
   *    case p4(all @ _*) => all mkString "/" // "bbb/cc"
   *    case _            => ""
   *  }
   *  val cGroup = "abbbcc" match {
   *    case p4(_, c) => c
   *    case _        => ""
   *  }
   *  }}}
   *
   *  @param  s     The string to match
   *  @return       The matches
   */
  def unapplySeq(s: CharSequence): Option[List[String]] = s match {
    case null => None
    case _    =>
      val m = pattern matcher s
      if (runMatcher(m)) Some((1 to m.groupCount).toList map m.group)
      else None
  }

  /** Tries to match the String representation of a [[scala.Char]].
   *
   *  If the match succeeds, the result is the first matching
   *  group if any groups are defined, or an empty Sequence otherwise.
   *
   *  For example:
   *
   *  {{{
   *  val cat = "cat"
   *  // the case must consume the group to match
   *  val r = """(\p{Lower})""".r
   *  cat(0) match { case r(x) => true }
   *  cat(0) match { case r(_) => true }
   *  cat(0) match { case r(_*) => true }
   *  cat(0) match { case r() => true }     // no match
   *
   *  // there is no group to extract
   *  val r = """\p{Lower}""".r
   *  cat(0) match { case r(x) => true }    // no match
   *  cat(0) match { case r(_) => true }    // no match
   *  cat(0) match { case r(_*) => true }   // matches
   *  cat(0) match { case r() => true }     // matches
   *
   *  // even if there are multiple groups, only one is returned
   *  val r = """((.))""".r
   *  cat(0) match { case r(_) => true }    // matches
   *  cat(0) match { case r(_,_) => true }  // no match
   *  }}}
   *
   *  @param  c     The Char to match
   *  @return       The match
   */
  def unapplySeq(c: Char): Option[List[Char]] = {
    val m = pattern matcher c.toString
    if (runMatcher(m)) {
      if (m.groupCount > 0) Some((m group 1).toList) else Some(Nil)
    } else None
  }

  /** Tries to match on a [[scala.util.matching.Regex.Match]].
   *
   *  A previously failed match results in None.
   *
   *  If a successful match was made against the current pattern, then that result is used.
   *
   *  Otherwise, this Regex is applied to the previously matched input,
   *  and the result of that match is used.
   */
  def unapplySeq(m: Match): Option[List[String]] =
    if (m == null || m.matched == null) None
    else if (m.matcher.pattern == this.pattern) Some((1 to m.groupCount).toList map m.group)
    else unapplySeq(m.matched)

  /** Tries to match target.
   *  @param target The string to match
   *  @return       The matches
   */
  @deprecated("Extracting a match result from anything but a CharSequence or Match is deprecated", "2.11.0")
  def unapplySeq(target: Any): Option[List[String]] = target match {
    case s: CharSequence =>
      val m = pattern matcher s
      if (runMatcher(m)) Some((1 to m.groupCount).toList map m.group)
      else None
    case m: Match => unapplySeq(m.matched)
    case _ => None
  }

  //  @see UnanchoredRegex
  protected def runMatcher(m: Matcher) = m.matches()

  /** Return all non-overlapping matches of this `Regex` in the given character 
   *  sequence as a [[scala.util.matching.Regex.MatchIterator]],
   *  which is a special [[scala.collection.Iterator]] that returns the
   *  matched strings but can also be queried for more data about the last match,
   *  such as capturing groups and start position.
   * 
   *  A `MatchIterator` can also be converted into an iterator
   *  that returns objects of type [[scala.util.matching.Regex.Match]],
   *  such as is normally returned by `findAllMatchIn`.
   * 
   *  Where potential matches overlap, the first possible match is returned,
   *  followed by the next match that follows the input consumed by the
   *  first match:
   *
   *  {{{
   *  val hat  = "hat[^a]+".r
   *  val hathaway = "hathatthattthatttt"
   *  val hats = (hat findAllIn hathaway).toList                     // List(hath, hattth)
   *  val pos  = (hat findAllMatchIn hathaway map (_.start)).toList  // List(0, 7)
   *  }}}
   *
   *  To return overlapping matches, it is possible to formulate a regular expression
   *  with lookahead (`?=`) that does not consume the overlapping region.
   *
   *  {{{
   *  val madhatter = "(h)(?=(at[^a]+))".r
   *  val madhats   = (madhatter findAllMatchIn hathaway map {
   *    case madhatter(x,y) => s"$x$y"
   *  }).toList                                       // List(hath, hatth, hattth, hatttt)
   *  }}}
   *
   *  Attempting to retrieve match information before performing the first match
   *  or after exhausting the iterator results in [[java.lang.IllegalStateException]].
   *  See [[scala.util.matching.Regex.MatchIterator]] for details.
   *
   *  @param source The text to match against.
   *  @return       A [[scala.util.matching.Regex.MatchIterator]] of matched substrings.
   *  @example      {{{for (words <- """\w+""".r findAllIn "A simple example.") yield words}}}
   */
  def findAllIn(source: CharSequence) = new Regex.MatchIterator(source, this, groupNames)

  /** Return all non-overlapping matches of this regexp in given character sequence as a
   *  [[scala.collection.Iterator]] of [[scala.util.matching.Regex.Match]].
   *
   *  @param source The text to match against.
   *  @return       A [[scala.collection.Iterator]] of [[scala.util.matching.Regex.Match]] for all matches.
   *  @example      {{{for (words <- """\w+""".r findAllMatchIn "A simple example.") yield words.start}}}
   */
  def findAllMatchIn(source: CharSequence): Iterator[Match] = {
    val matchIterator = findAllIn(source)
    new Iterator[Match] {
      def hasNext = matchIterator.hasNext
      def next: Match = {
        matchIterator.next()
        new Match(matchIterator.source, matchIterator.matcher, matchIterator.groupNames).force
      }
    }
  }

  /** Return an optional first matching string of this `Regex` in the given character sequence,
   *  or None if there is no match.
   *
   *  @param source The text to match against.
   *  @return       An [[scala.Option]] of the first matching string in the text.
   *  @example      {{{"""\w+""".r findFirstIn "A simple example." foreach println // prints "A"}}}
   */
  def findFirstIn(source: CharSequence): Option[String] = {
    val m = pattern.matcher(source)
    if (m.find) Some(m.group) else None
  }

  /** Return an optional first match of this `Regex` in the given character sequence,
   *  or None if it does not exist.
   *
   *  If the match is successful, the [[scala.util.matching.Regex.Match]] can be queried for
   *  more data.
   *
   *  @param source The text to match against.
   *  @return       A [[scala.Option]] of [[scala.util.matching.Regex.Match]] of the first matching string in the text.
   *  @example      {{{("""[a-z]""".r findFirstMatchIn "A simple example.") map (_.start) // returns Some(2), the index of the first match in the text}}}
   */
  def findFirstMatchIn(source: CharSequence): Option[Match] = {
    val m = pattern.matcher(source)
    if (m.find) Some(new Match(source, m, groupNames)) else None
  }

  /** Return an optional match of this `Regex` at the beginning of the
   *  given character sequence, or None if it matches no prefix
   *  of the character sequence.
   *
   *  Unlike `findFirstIn`, this method will only return a match at
   *  the beginning of the input.
   *
   *  @param source The text to match against.
   *  @return       A [[scala.Option]] of the matched prefix.
   *  @example      {{{"""\p{Lower}""".r findPrefixOf "A simple example." // returns None, since the text does not begin with a lowercase letter}}}
   */
  def findPrefixOf(source: CharSequence): Option[String] = {
    val m = pattern.matcher(source)
    if (m.lookingAt) Some(m.group) else None
  }

  /** Return an optional match of this `Regex` at the beginning of the
   *  given character sequence, or None if it matches no prefix
   *  of the character sequence.
   *
   *  Unlike `findFirstMatchIn`, this method will only return a match at
   *  the beginning of the input.
   *
   *  @param source The text to match against.
   *  @return       A [[scala.Option]] of the [[scala.util.matching.Regex.Match]] of the matched string.
   *  @example      {{{"""\w+""".r findPrefixMatchOf "A simple example." map (_.after) // returns Some(" simple example.")}}}
   */
  def findPrefixMatchOf(source: CharSequence): Option[Match] = {
    val m = pattern.matcher(source)
    if (m.lookingAt) Some(new Match(source, m, groupNames)) else None
  }

  /** Replaces all matches by a string.
   *
   *  $replacementString
   *
   *  @param target      The string to match
   *  @param replacement The string that will replace each match
   *  @return            The resulting string
   *  @example           {{{"""\d+""".r replaceAllIn ("July 15", "<NUMBER>") // returns "July <NUMBER>"}}}
   */
  def replaceAllIn(target: CharSequence, replacement: String): String = {
    val m = pattern.matcher(target)
    m.replaceAll(replacement)
  }

  /**
   * Replaces all matches using a replacer function. The replacer function takes a
   * [[scala.util.matching.Regex.Match]] so that extra information can be obtained
   * from the match. For example:
   *
   * {{{
   * import scala.util.matching.Regex
   * val datePattern = new Regex("""(\d\d\d\d)-(\d\d)-(\d\d)""", "year", "month", "day")
   * val text = "From 2011-07-15 to 2011-07-17"
   * val repl = datePattern replaceAllIn (text, m => s"${m group "month"}/${m group "day"}")
   * }}}
   *
   * $replacementString
   *
   * @param target      The string to match.
   * @param replacer    The function which maps a match to another string.
   * @return            The target string after replacements.
   */
  def replaceAllIn(target: CharSequence, replacer: Match => String): String = {
    val it = new Regex.MatchIterator(target, this, groupNames).replacementData
    it foreach (md => it replace replacer(md))
    it.replaced
  }

  /**
   * Replaces some of the matches using a replacer function that returns an [[scala.Option]].
   * The replacer function takes a [[scala.util.matching.Regex.Match]] so that extra
   * information can be btained from the match. For example:
   *
   * {{{
   * import scala.util.matching.Regex._
   *
   * val vars = Map("x" -> "a var", "y" -> """some $ and \ signs""")
   * val text = "A text with variables %x, %y and %z."
   * val varPattern = """%(\w+)""".r
   * val mapper = (m: Match) => vars get (m group 1) map (quoteReplacement(_))
   * val repl = varPattern replaceSomeIn (text, mapper)
   * }}}
   *
   * $replacementString
   *
   * @param target      The string to match.
   * @param replacer    The function which optionally maps a match to another string.
   * @return            The target string after replacements.
   */
  def replaceSomeIn(target: CharSequence, replacer: Match => Option[String]): String = {
    val it = new Regex.MatchIterator(target, this, groupNames).replacementData
    for (matchdata <- it ; replacement <- replacer(matchdata))
      it replace replacement

    it.replaced
  }

  /** Replaces the first match by a string.
   *
   *  $replacementString
   *
   *  @param target      The string to match
   *  @param replacement The string that will replace the match
   *  @return            The resulting string
   */
  def replaceFirstIn(target: CharSequence, replacement: String): String = {
    val m = pattern.matcher(target)
    m.replaceFirst(replacement)
  }

  /** Splits the provided character sequence around matches of this regexp.
   *
   *  @param toSplit The character sequence to split
   *  @return        The array of strings computed by splitting the
   *                 input around matches of this regexp
   */
  def split(toSplit: CharSequence): Array[String] =
    pattern.split(toSplit)

  /** Create a new Regex with the same pattern, but no requirement that
   *  the entire String matches in extractor patterns.
   *
   *  Normally, matching on `date` behaves as though the pattern were
   *  enclosed in anchors, `"^pattern$"`.
   *
   *  The unanchored `Regex` behaves as though those anchors were removed.
   *
   *  Note that this method does not actually strip any matchers from the pattern.
   *
   *  Calling `anchored` returns the original `Regex`.
   *
   *  {{{
   *  val date = """(\d\d\d\d)-(\d\d)-(\d\d)""".r.unanchored
   *
   *  val date(year, month, day) = "Date 2011-07-15"                       // OK
   *
   *  val copyright: String = "Date of this document: 2011-07-15" match {
   *    case date(year, month, day) => s"Copyright $year"                  // OK
   *    case _                      => "No copyright"
   *  }
   *  }}}
   *
   *  @return        The new unanchored regex
   */
  def unanchored: UnanchoredRegex = new Regex(pattern, groupNames: _*) with UnanchoredRegex { override def anchored = outer }
  def anchored: Regex             = this

  def regex: String = pattern.pattern

  /** The string defining the regular expression */
  override def toString = regex
}

/** A [[Regex]] that finds the first match when used in a pattern match.
 *
 *  @see [[Regex#unanchored]]
 */
trait UnanchoredRegex extends Regex {
  override protected def runMatcher(m: Matcher) = m.find()
  override def unanchored = this
}

/** This object defines inner classes that describe
 *  regex matches and helper objects.
 */
object Regex {

  /** This class provides methods to access
   *  the details of a match.
   */
  trait MatchData {

    /** The source from which the match originated */
    val source: CharSequence

    /** The names of the groups, or an empty sequence if none defined */
    val groupNames: Seq[String]

    /** The number of capturing groups in the pattern.
     *  (For a given successful match, some of those groups may not have matched any input.)
     */
    def groupCount: Int

    /** The index of the first matched character, or -1 if nothing was matched */
    def start: Int

    /** The index of the first matched character in group `i`,
     *  or -1 if nothing was matched for that group.
     */
    def start(i: Int): Int

    /** The index following the last matched character, or -1 if nothing was matched. */
    def end: Int

    /** The index following the last matched character in group `i`,
     *  or -1 if nothing was matched for that group.
     */
    def end(i: Int): Int

    /** The matched string, or `null` if nothing was matched. */
    def matched: String =
      if (start >= 0) source.subSequence(start, end).toString
      else null

    /** The matched string in group `i`,
     *  or `null` if nothing was matched.
     */
    def group(i: Int): String =
      if (start(i) >= 0) source.subSequence(start(i), end(i)).toString
      else null

<<<<<<< HEAD
    /** All matched subgroups, i.e., not including group(0) */
=======
    /** All capturing groups, i.e., not including group(0). */
>>>>>>> 47908f19
    def subgroups: List[String] = (1 to groupCount).toList map group

    /** The char sequence before first character of match,
     *  or `null` if nothing was matched.
     */
    def before: CharSequence =
      if (start >= 0) source.subSequence(0, start)
      else null

    /** The char sequence before first character of match in group `i`,
     *  or `null` if nothing was matched for that group.
     */
    def before(i: Int): CharSequence =
      if (start(i) >= 0) source.subSequence(0, start(i))
      else null

    /** Returns char sequence after last character of match,
     *  or `null` if nothing was matched.
     */
    def after: CharSequence =
      if (end >= 0) source.subSequence(end, source.length)
      else null

    /** The char sequence after last character of match in group `i`,
     *  or `null` if nothing was matched for that group.
     */
    def after(i: Int): CharSequence =
      if (end(i) >= 0) source.subSequence(end(i), source.length)
      else null

    private lazy val nameToIndex: Map[String, Int] = Map[String, Int]() ++ ("" :: groupNames.toList).zipWithIndex

    /** Returns the group with given name.
     *
     *  @param id The group name
     *  @return   The requested group
     *  @throws   NoSuchElementException if the requested group name is not defined
     */
    def group(id: String): String = nameToIndex.get(id) match {
      case None => throw new NoSuchElementException("group name "+id+" not defined")
      case Some(index) => group(index)
    }

    /** The matched string; equivalent to `matched.toString`. */
    override def toString = matched
  }

  /** Provides information about a successful match. */
  class Match(val source: CharSequence,
              private[matching] val matcher: Matcher,
              val groupNames: Seq[String]) extends MatchData {

    /** The index of the first matched character. */
    val start = matcher.start

    /** The index following the last matched character. */
    val end = matcher.end

    /** The number of subgroups. */
    def groupCount = matcher.groupCount

    private lazy val starts: Array[Int] =
      ((0 to groupCount) map matcher.start).toArray
    private lazy val ends: Array[Int] =
      ((0 to groupCount) map matcher.end).toArray

    /** The index of the first matched character in group `i`. */
    def start(i: Int) = starts(i)

    /** The index following the last matched character in group `i`. */
    def end(i: Int) = ends(i)

    /** The match itself with matcher-dependent lazy vals forced,
     *  so that match is valid even once matcher is advanced.
     */
    def force: this.type = { starts; ends; this }
  }

  /** An extractor object for Matches, yielding the matched string.
   *
   *  This can be used to help writing replacer functions when you
   *  are not interested in match data. For example:
   *
   *  {{{
   *  import scala.util.matching.Regex.Match
   *  """\w+""".r replaceAllIn ("A simple example.", _ match { case Match(s) => s.toUpperCase })
   *  }}}
   *
   */
  object Match {
    def unapply(m: Match): Some[String] = Some(m.matched)
  }

  /** An extractor object that yields the groups in the match. Using this extractor
   *  rather than the original `Regex` ensures that the match is not recomputed.
   *
   *  {{{
   *  import scala.util.matching.Regex.Groups
   *
   *  val date = """(\d\d\d\d)-(\d\d)-(\d\d)""".r
   *  val text = "The doc spree happened on 2011-07-15."
   *  val day = date replaceAllIn(text, _ match { case Groups(_, month, day) => s"$month/$day" })
   *  }}}
   */
  object Groups {
    def unapplySeq(m: Match): Option[Seq[String]] = if (m.groupCount > 0) Some(1 to m.groupCount map m.group) else None
  }

  /** A class to step through a sequence of regex matches.
   *
   *  All methods inherited from [[scala.util.matching.Regex.MatchData]] will throw
   *  a [[java.lang.IllegalStateException]] until the matcher is initialized. The
   *  matcher can be initialized by calling `hasNext` or `next()` or causing these
   *  methods to be called, such as by invoking `toString` or iterating through
   *  the iterator's elements.
   *
   *  @see [[java.util.regex.Matcher]]
   */
  class MatchIterator(val source: CharSequence, val regex: Regex, val groupNames: Seq[String])
  extends AbstractIterator[String] with Iterator[String] with MatchData { self =>

    protected[Regex] val matcher = regex.pattern.matcher(source)
    private var nextSeen = false

    /** Is there another match? */
    def hasNext: Boolean = {
      if (!nextSeen) nextSeen = matcher.find()
      nextSeen
    }

    /** The next matched substring of `source`. */
    def next(): String = {
      if (!hasNext) throw new NoSuchElementException
      nextSeen = false
      matcher.group
    }

    override def toString = super[AbstractIterator].toString

    /** The index of the first matched character. */
    def start: Int = matcher.start

    /** The index of the first matched character in group `i`. */
    def start(i: Int): Int = matcher.start(i)

    /** The index of the last matched character. */
    def end: Int = matcher.end

    /** The index following the last matched character in group `i`. */
    def end(i: Int): Int = matcher.end(i)

    /** The number of subgroups. */
    def groupCount = matcher.groupCount

    /** Convert to an iterator that yields MatchData elements instead of Strings. */
    def matchData: Iterator[Match] = new AbstractIterator[Match] {
      def hasNext = self.hasNext
      def next = { self.next(); new Match(source, matcher, groupNames).force }
    }

    /** Convert to an iterator that yields MatchData elements instead of Strings and has replacement support. */
    private[matching] def replacementData = new AbstractIterator[Match] with Replacement {
      def matcher = self.matcher
      def hasNext = self.hasNext
      def next = { self.next(); new Match(source, matcher, groupNames).force }
    }
  }

  /**
   * A trait able to build a string with replacements assuming it has a matcher.
   * Meant to be mixed in with iterators.
   */
  private[matching] trait Replacement {
    protected def matcher: Matcher

    private val sb = new java.lang.StringBuffer

    def replaced = {
      val newsb = new java.lang.StringBuffer(sb)
      matcher.appendTail(newsb)
      newsb.toString
    }

    def replace(rs: String) = matcher.appendReplacement(sb, rs)
  }

  /** Quotes strings to be used literally in regex patterns.
   *
   *  All regex metacharacters in the input match themselves literally in the output.
   *
   *  @example {{{List("US$", "CAN$").map(Regex.quote).mkString("|").r}}}
   */
  def quote(text: String): String = Pattern quote text

  /** Quotes replacement strings to be used in replacement methods.
   *
   *  Replacement methods give special meaning to backslashes (`\`) and
   *  dollar signs (`$`) in replacement strings, so they are not treated
   *  as literals. This method escapes these characters so the resulting
   *  string can be used as a literal replacement representing the input
   *  string.
   *
   *  @param text The string one wishes to use as literal replacement.
   *  @return A string that can be used to replace matches with `text`.
   *  @example {{{"CURRENCY".r.replaceAllIn(input, Regex quoteReplacement "US$")}}}
   */
  def quoteReplacement(text: String): String = Matcher quoteReplacement text
}<|MERGE_RESOLUTION|>--- conflicted
+++ resolved
@@ -617,11 +617,7 @@
       if (start(i) >= 0) source.subSequence(start(i), end(i)).toString
       else null
 
-<<<<<<< HEAD
-    /** All matched subgroups, i.e., not including group(0) */
-=======
     /** All capturing groups, i.e., not including group(0). */
->>>>>>> 47908f19
     def subgroups: List[String] = (1 to groupCount).toList map group
 
     /** The char sequence before first character of match,
