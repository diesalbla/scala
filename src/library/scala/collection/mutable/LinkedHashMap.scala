/*
 * Scala (https://www.scala-lang.org)
 *
 * Copyright EPFL and Lightbend, Inc.
 *
 * Licensed under Apache License 2.0
 * (http://www.apache.org/licenses/LICENSE-2.0).
 *
 * See the NOTICE file distributed with this work for
 * additional information regarding copyright ownership.
 */

package scala
package collection
package mutable

import scala.collection.generic.DefaultSerializable

/** $factoryInfo
 *  @define Coll `LinkedHashMap`
 *  @define coll linked hash map
 */
@SerialVersionUID(3L)
object LinkedHashMap extends MapFactory[LinkedHashMap] {

  def empty[K, V] = new LinkedHashMap[K, V]

  def from[K, V](it: collection.IterableOnce[(K, V)]) =
    it match {
      case lhm: LinkedHashMap[K, V] => lhm
      case _ => Growable.from(empty[K, V], it)
    }

  def newBuilder[K, V] = new GrowableBuilder(empty[K, V])

  /** Class for the linked hash map entry, used internally.
    */
  private[mutable] final class LinkedEntry[K, V](val key: K, var value: V)
    extends HashEntry[K, LinkedEntry[K, V]] {
    var earlier: LinkedEntry[K, V] = null
    var later: LinkedEntry[K, V] = null
  }

}

/** This class implements mutable maps using a hashtable.
 *  The iterator and all traversal methods of this class visit elements in the order they were inserted.
 *
 *  @tparam K    the type of the keys contained in this hash map.
 *  @tparam V    the type of the values assigned to keys in this hash map.
 *
 *  @define Coll `LinkedHashMap`
 *  @define coll linked hash map
 *  @define mayNotTerminateInf
 *  @define willNotTerminateInf
 *  @define orderDependent
 *  @define orderDependentFold
 */
class LinkedHashMap[K, V]
  extends AbstractMap[K, V]
    with SeqMap[K, V]
    with MapOps[K, V, LinkedHashMap, LinkedHashMap[K, V]]
    with StrictOptimizedIterableOps[(K, V), Iterable, LinkedHashMap[K, V]]
    with StrictOptimizedMapOps[K, V, LinkedHashMap, LinkedHashMap[K, V]]
    with MapFactoryDefaults[K, V, LinkedHashMap, Iterable]
    with DefaultSerializable {

  override def mapFactory: MapFactory[LinkedHashMap] = LinkedHashMap

  // stepper / keyStepper / valueStepper are not overridden to use XTableStepper because that stepper
  // would not return the elements in insertion order

  private[collection] type Entry = LinkedHashMap.LinkedEntry[K, V]
  private[collection] def _firstEntry: Entry = firstEntry

  @transient protected var firstEntry: Entry = null
  @transient protected var lastEntry: Entry = null
  @transient private[this] var table: HashTable[K, V, Entry] = newHashTable

  // Used by scala-java8-compat (private[mutable] erases to public, so Java code can access it)
  private[mutable] def getTable: HashTable[K, V, Entry] = table

  private def newHashTable =
    new HashTable[K, V, Entry] {
      def createNewEntry(key: K, value: V): Entry = {
        val e = new Entry(key, value)
        if (firstEntry eq null) firstEntry = e
        else { lastEntry.later = e; e.earlier = lastEntry }
        lastEntry = e
        e
      }

      override def foreachEntry[U](f: Entry => U): Unit = {
        var cur = firstEntry
        while (cur ne null) {
          f(cur)
          cur = cur.later
        }
      }

    }

  override def last: (K, V) = 
    if (size > 0) (lastEntry.key, lastEntry.value) 
    else throw new NoSuchElementException("Cannot call .last on empty LinkedHashMap")
      
  override def lastOption: Option[(K, V)] = 
    if (size > 0) Some((lastEntry.key, lastEntry.value))
    else None

  override def head: (K, V) = 
    if (size > 0) (firstEntry.key, firstEntry.value) 
    else throw new NoSuchElementException("Cannot call .head on empty LinkedHashMap")
      
  override def headOption: Option[(K, V)] = 
    if (size > 0) Some((firstEntry.key, firstEntry.value))
    else None
      
  override def size = table.tableSize
  override def knownSize: Int = size
  override def isEmpty: Boolean = table.tableSize == 0
  def get(key: K): Option[V] = {
    val e = table.findEntry(key)
    if (e == null) None
    else Some(e.value)
  }

<<<<<<< HEAD
  override def put(key: K, value: V): Option[V] = {
    val e = table.findOrAddEntry(key, value)
=======
  override def contains(key: A): Boolean = {
    if (getClass eq classOf[LinkedHashMap[_, _]])
      findEntry(key) != null
    else
      super.contains(key) // A subclass might override `get`, use the default implementation `contains`.
  }

  override def put(key: A, value: B): Option[B] = {
    val e = findOrAddEntry(key, value)
>>>>>>> 6ab0725b
    if (e eq null) None
    else { val v = e.value; e.value = value; Some(v) }
  }

  override def update(key: K, value: V): Unit = {
    val e = table.findOrAddEntry(key, value)
    if (e ne null) e.value = value
  }

  override def remove(key: K): Option[V] = {
    val e = table.removeEntry(key)
    if (e eq null) None
    else Some(remove0(e))
  }

  private[this] def remove0(e: Entry): V = {
    if (e.earlier eq null) firstEntry = e.later
    else e.earlier.later = e.later
    if (e.later eq null) lastEntry = e.earlier
    else e.later.earlier = e.earlier
    e.earlier = null // Null references to prevent nepotism
    e.later = null
    e.value
  }

  def addOne(kv: (K, V)): this.type = { put(kv._1, kv._2); this }

  def subtractOne(key: K): this.type = { remove(key); this }

  def iterator: Iterator[(K, V)] = new AbstractIterator[(K, V)] {
    private[this] var cur = firstEntry
    def hasNext = cur ne null
    def next() =
      if (hasNext) { val res = (cur.key, cur.value); cur = cur.later; res }
      else Iterator.empty.next()
  }

  protected class LinkedKeySet extends KeySet {
    override def iterableFactory: IterableFactory[collection.Set] = LinkedHashSet
  }

  override def keySet: collection.Set[K] = new LinkedKeySet

  override def keysIterator: Iterator[K] = new AbstractIterator[K] {
    private[this] var cur = firstEntry
    def hasNext = cur ne null
    def next() =
      if (hasNext) { val res = cur.key; cur = cur.later; res }
      else Iterator.empty.next()
  }

  // Override updateWith for performance, so we can do the update while hashing
  // the input key only once and performing one lookup into the hash table
  override def updateWith(key: K)(remappingFunction: Option[V] => Option[V]): Option[V] = {
    val keyIndex = table.index(table.elemHashCode(key))
    val entry = table.findEntry0(key, keyIndex)

    val previousValue =
      if (entry == null) None
      else Some(entry.value)

    val nextValue = remappingFunction(previousValue)

    (previousValue, nextValue) match {
      case (None, None) => // do nothing
      case (Some(_), None) =>
        remove0(entry)
        table.removeEntry0(key, keyIndex)

      case (None, Some(value)) =>
        table.addEntry0(table.createNewEntry(key, value), keyIndex)

      case (Some(_), Some(value)) =>
        entry.value = value
    }

    nextValue
  }

  override def valuesIterator: Iterator[V] = new AbstractIterator[V] {
    private[this] var cur = firstEntry
    def hasNext = cur ne null
    def next() =
      if (hasNext) { val res = cur.value; cur = cur.later; res }
      else Iterator.empty.next()
  }

  override def foreach[U](f: ((K, V)) => U): Unit = {
    var cur = firstEntry
    while (cur ne null) {
      f((cur.key, cur.value))
      cur = cur.later
    }
  }

  override def foreachEntry[U](f: (K, V) => U): Unit = {
    var cur = firstEntry
    while (cur ne null) {
      f(cur.key, cur.value)
      cur = cur.later
    }
  }

  override def clear(): Unit = {
    table.clearTable()
    firstEntry = null
    lastEntry = null
  }

  private def writeObject(out: java.io.ObjectOutputStream): Unit = {
    out.defaultWriteObject()
    table.serializeTo(out, { entry =>
      out.writeObject(entry.key)
      out.writeObject(entry.value)
    })
  }

  private def readObject(in: java.io.ObjectInputStream): Unit = {
    in.defaultReadObject()
    table = newHashTable
    table.init(in, table.createNewEntry(in.readObject().asInstanceOf[K], in.readObject().asInstanceOf[V]))
  }

  override protected[this] def stringPrefix = "LinkedHashMap"
}
<|MERGE_RESOLUTION|>--- conflicted
+++ resolved
@@ -100,22 +100,22 @@
 
     }
 
-  override def last: (K, V) = 
-    if (size > 0) (lastEntry.key, lastEntry.value) 
+  override def last: (K, V) =
+    if (size > 0) (lastEntry.key, lastEntry.value)
     else throw new NoSuchElementException("Cannot call .last on empty LinkedHashMap")
-      
-  override def lastOption: Option[(K, V)] = 
+
+  override def lastOption: Option[(K, V)] =
     if (size > 0) Some((lastEntry.key, lastEntry.value))
     else None
 
-  override def head: (K, V) = 
-    if (size > 0) (firstEntry.key, firstEntry.value) 
+  override def head: (K, V) =
+    if (size > 0) (firstEntry.key, firstEntry.value)
     else throw new NoSuchElementException("Cannot call .head on empty LinkedHashMap")
-      
-  override def headOption: Option[(K, V)] = 
+
+  override def headOption: Option[(K, V)] =
     if (size > 0) Some((firstEntry.key, firstEntry.value))
     else None
-      
+
   override def size = table.tableSize
   override def knownSize: Int = size
   override def isEmpty: Boolean = table.tableSize == 0
@@ -125,20 +125,15 @@
     else Some(e.value)
   }
 
-<<<<<<< HEAD
+  override def contains(key: K): Boolean = {
+    if (getClass eq classOf[LinkedHashMap[_, _]])
+      table.findEntry(key) != null
+    else
+      super.contains(key) // A subclass might override `get`, use the default implementation `contains`.
+  }
+
   override def put(key: K, value: V): Option[V] = {
     val e = table.findOrAddEntry(key, value)
-=======
-  override def contains(key: A): Boolean = {
-    if (getClass eq classOf[LinkedHashMap[_, _]])
-      findEntry(key) != null
-    else
-      super.contains(key) // A subclass might override `get`, use the default implementation `contains`.
-  }
-
-  override def put(key: A, value: B): Option[B] = {
-    val e = findOrAddEntry(key, value)
->>>>>>> 6ab0725b
     if (e eq null) None
     else { val v = e.value; e.value = value; Some(v) }
   }
