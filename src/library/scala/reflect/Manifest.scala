/*                     __                                               *\
**     ________ ___   / /  ___     Scala API                            **
**    / __/ __// _ | / /  / _ |    (c) 2007-2013, LAMP/EPFL             **
**  __\ \/ /__/ __ |/ /__/ __ |    http://scala-lang.org/               **
** /____/\___/_/ |_/____/_/ | |                                         **
**                          |/                                          **
\*                                                                      */

package scala
package reflect

import scala.collection.mutable.{ArrayBuilder, ArraySeq}

/** A `Manifest[T]` is an opaque descriptor for type T.  Its supported use
 *  is to give access to the erasure of the type as a `Class` instance, as
 *  is necessary for the creation of native `Arrays` if the class is not
 *  known at compile time.
 *
 *  The type-relation operators `<:<` and `=:=` should be considered
 *  approximations only, as there are numerous aspects of type conformance
 *  which are not yet adequately represented in manifests.
 *
 *  Example usages:
 *  {{{
 *    def arr[T] = new Array[T](0)                          // does not compile
 *    def arr[T](implicit m: Manifest[T]) = new Array[T](0) // compiles
 *    def arr[T: Manifest] = new Array[T](0)                // shorthand for the preceding
 *
 *    // Methods manifest, classManifest, and optManifest are in [[scala.Predef]].
 *    def isApproxSubType[T: Manifest, U: Manifest] = manifest[T] <:< manifest[U]
 *    isApproxSubType[List[String], List[AnyRef]] // true
 *    isApproxSubType[List[String], List[Int]]    // false
 *
 *    def methods[T: ClassManifest] = classManifest[T].erasure.getMethods
 *    def retType[T: ClassManifest](name: String) =
 *      methods[T] find (_.getName == name) map (_.getGenericReturnType)
 *
 *    retType[Map[_, _]]("values")  // Some(scala.collection.Iterable<B>)
 *  }}}
 */
@scala.annotation.implicitNotFound(msg = "No Manifest available for ${T}.")
// TODO undeprecated until Scala reflection becomes non-experimental
// @deprecated("use scala.reflect.ClassTag (to capture erasures) or scala.reflect.runtime.universe.TypeTag (to capture types) or both instead", "2.10.0")
trait Manifest[T] extends ClassManifest[T] with Equals {
  override def typeArguments: List[Manifest[_]] = Nil

  override def arrayManifest: Manifest[Array[T]] =
    Manifest.classType[Array[T]](arrayClass[T](runtimeClass), this)

  override def canEqual(that: Any): Boolean = that match {
    case _: Manifest[_]   => true
    case _                => false
  }
  /** Note: testing for erasure here is important, as it is many times
   *  faster than <:< and rules out most comparisons.
   */
  override def equals(that: Any): Boolean = that match {
    case m: Manifest[_] => (m canEqual this) && (this.runtimeClass == m.runtimeClass) && (this <:< m) && (m <:< this)
    case _              => false
  }
  override def hashCode = this.runtimeClass.##
}

// TODO undeprecated until Scala reflection becomes non-experimental
// @deprecated("use type tags and manually check the corresponding class or type instead", "2.10.0")
@SerialVersionUID(1L)
abstract class AnyValManifest[T <: AnyVal](override val toString: String) extends Manifest[T] with Equals {
  override def <:<(that: ClassManifest[_]): Boolean =
    (that eq this) || (that eq Manifest.Any) || (that eq Manifest.AnyVal)
  override def canEqual(other: Any) = other match {
    case _: AnyValManifest[_] => true
    case _                    => false
  }
  override def equals(that: Any): Boolean = this eq that.asInstanceOf[AnyRef]
  @transient
  override val hashCode = System.identityHashCode(this)
}

/** `ManifestFactory` defines factory methods for manifests.
 *  It is intended for use by the compiler and should not be used in client code.
 *
 *  Unlike `Manifest`, this factory isn't annotated with a deprecation warning.
 *  This is done to prevent avalanches of deprecation warnings in the code that calls methods with manifests.
 *  Why so complicated? Read up the comments for `ClassManifestFactory`.
 */
object ManifestFactory {
  def valueManifests: List[AnyValManifest[_]] =
    List(Byte, Short, Char, Int, Long, Float, Double, Boolean, Unit)

  @SerialVersionUID(1L)
  private class ByteManifest extends AnyValManifest[scala.Byte]("Byte") {
    def runtimeClass = java.lang.Byte.TYPE
    override def newArray(len: Int): Array[Byte] = new Array[Byte](len)
    override def newWrappedArray(len: Int): ArraySeq[Byte] = new ArraySeq.ofByte(new Array[Byte](len))
    override def newArrayBuilder(): ArrayBuilder[Byte] = new ArrayBuilder.ofByte()
    override def unapply(x: Any): Option[Byte] = {
      x match {
        case d: Byte => Some(d)
        case _ => None
      }
    }
    private def readResolve(): Any = Manifest.Byte
  }
  val Byte: AnyValManifest[Byte] = new ByteManifest

  @SerialVersionUID(1L)
  private class ShortManifest extends AnyValManifest[scala.Short]("Short") {
    def runtimeClass = java.lang.Short.TYPE
    override def newArray(len: Int): Array[Short] = new Array[Short](len)
    override def newWrappedArray(len: Int): ArraySeq[Short] = new ArraySeq.ofShort(new Array[Short](len))
    override def newArrayBuilder(): ArrayBuilder[Short] = new ArrayBuilder.ofShort()
    override def unapply(x: Any): Option[Short] = {
      x match {
        case d: Short => Some(d)
        case _ => None
      }
    }
    private def readResolve(): Any = Manifest.Short
  }
  val Short: AnyValManifest[Short] = new ShortManifest

  @SerialVersionUID(1L)
  private class CharManifest extends AnyValManifest[scala.Char]("Char") {
    def runtimeClass = java.lang.Character.TYPE
    override def newArray(len: Int): Array[Char] = new Array[Char](len)
    override def newWrappedArray(len: Int): ArraySeq[Char] = new ArraySeq.ofChar(new Array[Char](len))
    override def newArrayBuilder(): ArrayBuilder[Char] = new ArrayBuilder.ofChar()
    override def unapply(x: Any): Option[Char] = {
      x match {
        case d: Char => Some(d)
        case _ => None
      }
    }
    private def readResolve(): Any = Manifest.Char
  }
  val Char: AnyValManifest[Char] = new CharManifest

  @SerialVersionUID(1L)
  private class IntManifest extends AnyValManifest[scala.Int]("Int") {
    def runtimeClass = java.lang.Integer.TYPE
    override def newArray(len: Int): Array[Int] = new Array[Int](len)
    override def newWrappedArray(len: Int): ArraySeq[Int] = new ArraySeq.ofInt(new Array[Int](len))
    override def newArrayBuilder(): ArrayBuilder[Int] = new ArrayBuilder.ofInt()
    override def unapply(x: Any): Option[Int] = {
      x match {
        case d: Int => Some(d)
        case _ => None
      }
    }
    private def readResolve(): Any = Manifest.Int
  }
  val Int: AnyValManifest[Int] = new IntManifest

  @SerialVersionUID(1L)
  private class LongManifest extends AnyValManifest[scala.Long]("Long") {
    def runtimeClass = java.lang.Long.TYPE
    override def newArray(len: Int): Array[Long] = new Array[Long](len)
    override def newWrappedArray(len: Int): ArraySeq[Long] = new ArraySeq.ofLong(new Array[Long](len))
    override def newArrayBuilder(): ArrayBuilder[Long] = new ArrayBuilder.ofLong()
    override def unapply(x: Any): Option[Long] = {
      x match {
        case d: Long => Some(d)
        case _ => None
      }
    }
    private def readResolve(): Any = Manifest.Long
  }
  val Long: AnyValManifest[Long] = new LongManifest

  @SerialVersionUID(1L)
  private class FloatManifest extends AnyValManifest[scala.Float]("Float") {
    def runtimeClass = java.lang.Float.TYPE
    override def newArray(len: Int): Array[Float] = new Array[Float](len)
    override def newWrappedArray(len: Int): ArraySeq[Float] = new ArraySeq.ofFloat(new Array[Float](len))
    override def newArrayBuilder(): ArrayBuilder[Float] = new ArrayBuilder.ofFloat()
    override def unapply(x: Any): Option[Float] = {
      x match {
        case d: Float => Some(d)
        case _ => None
      }
    }
    private def readResolve(): Any = Manifest.Float
  }
  val Float: AnyValManifest[Float] = new FloatManifest

  @SerialVersionUID(1L)
  private class DoubleManifest extends AnyValManifest[scala.Double]("Double") {
    def runtimeClass = java.lang.Double.TYPE
<<<<<<< HEAD
    override def newArray(len: Int): Array[Double] = {
      new Array[Double](len)
    }
    override def newWrappedArray(len: Int): WrappedArray[Double] = new WrappedArray.ofDouble(new Array[Double](len))
=======
    override def newArray(len: Int): Array[Double] = new Array[Double](len)
    override def newWrappedArray(len: Int): ArraySeq[Double] = new ArraySeq.ofDouble(new Array[Double](len))
>>>>>>> 68bad817
    override def newArrayBuilder(): ArrayBuilder[Double] = new ArrayBuilder.ofDouble()

    override def unapply(x: Any): Option[Double] = {
      x match {
        case d: Double => Some(d)
        case _ => None
      }
    }
    private def readResolve(): Any = Manifest.Double
  }
  val Double: AnyValManifest[Double] = new DoubleManifest

  @SerialVersionUID(1L)
  private class BooleanManifest extends AnyValManifest[scala.Boolean]("Boolean") {
    def runtimeClass = java.lang.Boolean.TYPE
    override def newArray(len: Int): Array[Boolean] = new Array[Boolean](len)
    override def newWrappedArray(len: Int): ArraySeq[Boolean] = new ArraySeq.ofBoolean(new Array[Boolean](len))
    override def newArrayBuilder(): ArrayBuilder[Boolean] = new ArrayBuilder.ofBoolean()
    override def unapply(x: Any): Option[Boolean] = {
      x match {
        case d: Boolean => Some(d)
        case _ => None
      }
    }
    private def readResolve(): Any = Manifest.Boolean
  }
  val Boolean: AnyValManifest[Boolean] = new BooleanManifest

  @SerialVersionUID(1L)
  private class UnitManifest extends AnyValManifest[scala.Unit]("Unit") {
    def runtimeClass = java.lang.Void.TYPE
    override def newArray(len: Int): Array[Unit] = new Array[Unit](len)
    override def newWrappedArray(len: Int): ArraySeq[Unit] = new ArraySeq.ofUnit(new Array[Unit](len))
    override def newArrayBuilder(): ArrayBuilder[Unit] = new ArrayBuilder.ofUnit()
    override protected def arrayClass[T](tp: Class[_]): Class[Array[T]] =
      if (tp eq runtimeClass) classOf[Array[scala.runtime.BoxedUnit]].asInstanceOf[Class[Array[T]]]
      else super.arrayClass(tp)
    override def unapply(x: Any): Option[Unit] = {
      x match {
        case d: Unit => Some(d)
        case _ => None
      }
    }
    private def readResolve(): Any = Manifest.Unit
  }
  val Unit: AnyValManifest[Unit] = new UnitManifest

  private val ObjectTYPE = classOf[java.lang.Object]
  private val NothingTYPE = classOf[scala.runtime.Nothing$]
  private val NullTYPE = classOf[scala.runtime.Null$]

  @SerialVersionUID(1L)
  private class AnyManifest extends PhantomManifest[scala.Any](ObjectTYPE, "Any") {
    override def newArray(len: Int) = new Array[scala.Any](len)
    override def <:<(that: ClassManifest[_]): Boolean = (that eq this)
    private def readResolve(): Any = Manifest.Any
  }
  val Any: Manifest[scala.Any] = new AnyManifest

  @SerialVersionUID(1L)
  private class ObjectManifest extends PhantomManifest[java.lang.Object](ObjectTYPE, "Object") {
    override def newArray(len: Int) = new Array[java.lang.Object](len)
    override def <:<(that: ClassManifest[_]): Boolean = (that eq this) || (that eq Any)
    private def readResolve(): Any = Manifest.Object
  }
  val Object: Manifest[java.lang.Object] = new ObjectManifest

  val AnyRef: Manifest[scala.AnyRef] = Object.asInstanceOf[Manifest[scala.AnyRef]]

  @SerialVersionUID(1L)
  private class AnyValPhantomManifest extends PhantomManifest[scala.AnyVal](ObjectTYPE, "AnyVal") {
    override def newArray(len: Int) = new Array[scala.AnyVal](len)
    override def <:<(that: ClassManifest[_]): Boolean = (that eq this) || (that eq Any)
    private def readResolve(): Any = Manifest.AnyVal
  }
  val AnyVal: Manifest[scala.AnyVal] = new AnyValPhantomManifest

  @SerialVersionUID(1L)
  private class NullManifest extends PhantomManifest[scala.Null](NullTYPE, "Null") {
    override def newArray(len: Int) = new Array[scala.Null](len)
    override def <:<(that: ClassManifest[_]): Boolean =
      (that ne null) && (that ne Nothing) && !(that <:< AnyVal)
    private def readResolve(): Any = Manifest.Null
  }
  val Null: Manifest[scala.Null] = new NullManifest

  @SerialVersionUID(1L)
  private class NothingManifest extends PhantomManifest[scala.Nothing](NothingTYPE, "Nothing") {
    override def newArray(len: Int) = new Array[scala.Nothing](len)
    override def <:<(that: ClassManifest[_]): Boolean = (that ne null)
    private def readResolve(): Any = Manifest.Nothing
  }
  val Nothing: Manifest[scala.Nothing] = new NothingManifest

  @SerialVersionUID(1L)
  private class SingletonTypeManifest[T <: AnyRef](value: AnyRef) extends Manifest[T] {
    lazy val runtimeClass = value.getClass
    override lazy val toString = value.toString + ".type"
  }

  /** Manifest for the singleton type `value.type`. */
  def singleType[T <: AnyRef](value: AnyRef): Manifest[T] =
    new SingletonTypeManifest[T](value)

  /** Manifest for the class type `clazz[args]`, where `clazz` is
    * a top-level or static class.
    * @note This no-prefix, no-arguments case is separate because we
    *       it's called from ScalaRunTime.boxArray itself. If we
    *       pass varargs as arrays into this, we get an infinitely recursive call
    *       to boxArray. (Besides, having a separate case is more efficient)
    */
  def classType[T](clazz: Predef.Class[_]): Manifest[T] =
    new ClassTypeManifest[T](None, clazz, Nil)

  /** Manifest for the class type `clazz`, where `clazz` is
    * a top-level or static class and args are its type arguments. */
  def classType[T](clazz: Predef.Class[T], arg1: Manifest[_], args: Manifest[_]*): Manifest[T] =
    new ClassTypeManifest[T](None, clazz, arg1 :: args.toList)

  /** Manifest for the class type `clazz[args]`, where `clazz` is
    * a class with non-package prefix type `prefix` and type arguments `args`.
    */
  def classType[T](prefix: Manifest[_], clazz: Predef.Class[_], args: Manifest[_]*): Manifest[T] =
    new ClassTypeManifest[T](Some(prefix), clazz, args.toList)

  @SerialVersionUID(1L)
  private abstract class PhantomManifest[T](_runtimeClass: Predef.Class[_],
                                            override val toString: String) extends ClassTypeManifest[T](None, _runtimeClass, Nil) {
    override def equals(that: Any): Boolean = this eq that.asInstanceOf[AnyRef]
    @transient
    override val hashCode = System.identityHashCode(this)
  }

  /** Manifest for the class type `clazz[args]`, where `clazz` is
    * a top-level or static class. */
  @SerialVersionUID(1L)
  private class ClassTypeManifest[T](prefix: Option[Manifest[_]],
                                     val runtimeClass: Predef.Class[_],
                                     override val typeArguments: List[Manifest[_]]) extends Manifest[T] {
    override def toString =
      (if (prefix.isEmpty) "" else prefix.get.toString+"#") +
      (if (runtimeClass.isArray) "Array" else runtimeClass.getName) +
      argString
   }

  def arrayType[T](arg: Manifest[_]): Manifest[Array[T]] =
    arg.asInstanceOf[Manifest[T]].arrayManifest

  @SerialVersionUID(1L)
  private class AbstractTypeManifest[T](prefix: Manifest[_], name: String, upperBound: Predef.Class[_], args: scala.collection.Seq[Manifest[_]]) extends Manifest[T] {
    def runtimeClass = upperBound
    override val typeArguments = args.toList
    override def toString = prefix.toString+"#"+name+argString
  }

  /** Manifest for the abstract type `prefix # name`. `upperBound` is not
    * strictly necessary as it could be obtained by reflection. It was
    * added so that erasure can be calculated without reflection. */
  def abstractType[T](prefix: Manifest[_], name: String, upperBound: Predef.Class[_], args: Manifest[_]*): Manifest[T] =
    new AbstractTypeManifest[T](prefix, name, upperBound, args)

  @SerialVersionUID(1L)
  private class WildcardManifest[T](lowerBound: Manifest[_], upperBound: Manifest[_]) extends Manifest[T] {
    def runtimeClass = upperBound.runtimeClass
    override def toString =
      "_" +
        (if (lowerBound eq Nothing) "" else " >: "+lowerBound) +
        (if (upperBound eq Nothing) "" else " <: "+upperBound)
  }

  /** Manifest for the unknown type `_ >: L <: U` in an existential.
    */
  def wildcardType[T](lowerBound: Manifest[_], upperBound: Manifest[_]): Manifest[T] =
    new WildcardManifest[T](lowerBound, upperBound)

  @SerialVersionUID(1L)
  private class IntersectionTypeManifest[T](parents: scala.collection.Seq[Manifest[_]]) extends Manifest[T] {
    def runtimeClass = parents.head.runtimeClass
    override def toString = parents.mkString(" with ")
  }

  /** Manifest for the intersection type `parents_0 with ... with parents_n`. */
  def intersectionType[T](parents: Manifest[_]*): Manifest[T] =
    new IntersectionTypeManifest[T](parents)
}<|MERGE_RESOLUTION|>--- conflicted
+++ resolved
@@ -186,15 +186,8 @@
   @SerialVersionUID(1L)
   private class DoubleManifest extends AnyValManifest[scala.Double]("Double") {
     def runtimeClass = java.lang.Double.TYPE
-<<<<<<< HEAD
-    override def newArray(len: Int): Array[Double] = {
-      new Array[Double](len)
-    }
-    override def newWrappedArray(len: Int): WrappedArray[Double] = new WrappedArray.ofDouble(new Array[Double](len))
-=======
     override def newArray(len: Int): Array[Double] = new Array[Double](len)
     override def newWrappedArray(len: Int): ArraySeq[Double] = new ArraySeq.ofDouble(new Array[Double](len))
->>>>>>> 68bad817
     override def newArrayBuilder(): ArrayBuilder[Double] = new ArrayBuilder.ofDouble()
 
     override def unapply(x: Any): Option[Double] = {
