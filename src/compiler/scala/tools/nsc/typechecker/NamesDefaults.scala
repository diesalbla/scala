--- conflicted
+++ resolved
@@ -284,17 +284,6 @@
               case Typed(expr, Ident(tpnme.WILDCARD_STAR)) => expr.tpe
               case _                                       => seqType(arg.tpe)
             }
-<<<<<<< HEAD
-            else
-              // Note stabilizing can lead to a non-conformant argument when existentials are involved, e.g. neg/t3507-old.scala, hence the filter.
-              // We have to deconst or types inferred from literal arguments will be Constant(_), e.g. pos/z1730.scala.
-              gen.stableTypeFor(arg).filter(_ <:< paramTpe).getOrElse(arg.tpe).deconst
-          )
-          val s = context.owner.newValue(unit.freshTermName("x$"), arg.pos) setInfo {
-            val tp = if (byName) functionType(Nil, argTpe) else argTpe
-            uncheckedBounds(tp)
-          }
-=======
             else {
               // TODO In 83c9c764b, we tried to a stable type here to fix SI-7234. But the resulting TypeTree over a
               //      singleton type without an original TypeTree fails to retypecheck after a resetLocalAttrs (SI-7516),
@@ -302,10 +291,10 @@
               arg.tpe
             }
           ).widen // have to widen or types inferred from literal defaults will be singletons
-          val s = context.owner.newValue(unit.freshTermName("x$"), arg.pos) setInfo (
-            if (byName) functionType(Nil, argTpe) else argTpe
-          )
->>>>>>> 60d462ef
+          val s = context.owner.newValue(unit.freshTermName("x$"), arg.pos) setInfo {
+            val tp = if (byName) functionType(Nil, argTpe) else argTpe
+            uncheckedBounds(tp)
+          }
           Some((context.scope.enter(s), byName, repeated))
       })
       map2(symPs, args) {
