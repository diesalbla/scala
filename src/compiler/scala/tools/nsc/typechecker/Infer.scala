/*
 * Scala (https://www.scala-lang.org)
 *
 * Copyright EPFL and Lightbend, Inc.
 *
 * Licensed under Apache License 2.0
 * (http://www.apache.org/licenses/LICENSE-2.0).
 *
 * See the NOTICE file distributed with this work for
 * additional information regarding copyright ownership.
 */

package scala.tools.nsc
package typechecker

import scala.collection.mutable.ListBuffer
import scala.collection.{immutable, mutable}
import scala.util.control.ControlThrowable
import symtab.Flags._
import scala.reflect.internal.Depth

/** This trait contains methods related to type parameter inference.
 *
 *  @author Martin Odersky
 *  @version 1.0
 */
trait Infer extends Checkable {
  self: Analyzer =>

  import global._
  import definitions._
  import typeDebug.ptBlock
  import typeDebug.str.parentheses
  import typingStack.printTyping

  /** The formal parameter types corresponding to `formals`.
   *  If `formals` has a repeated last parameter, a list of
   *  (numArgs - numFormals + 1) copies of its type is appended
   *  to the other formals. By-name types are replaced with their
   *  underlying type.
   *
   *  @param removeByName allows keeping ByName parameters. Used in NamesDefaults.
   *  @param removeRepeated allows keeping repeated parameter (if there's one argument). Used in NamesDefaults.
   */
  def formalTypes(formals: List[Type], numArgs: Int, removeByName: Boolean = true, removeRepeated: Boolean = true): List[Type] = {
    val numFormals = formals.length
    val formals1   = if (removeByName) formals mapConserve dropByName else formals
    val expandLast = (
         (removeRepeated || numFormals != numArgs)
      && isVarArgTypes(formals1)
    )
    def lastType = formals1.last.dealiasWiden.typeArgs.head
    def expanded(n: Int) = (1 to n).toList map (_ => lastType)

    if (expandLast)
      formals1.init ::: expanded(numArgs - numFormals + 1)
    else
      formals1
  }

  // @requires sam == samOf(samTp)
  def instantiateSamFromFunction(funTp: Type, samTp: Type, sam: Symbol) = {
    val samClassSym = samTp.typeSymbol

    // the unknowns
    val tparams = samClassSym.typeParams

    if (tparams.isEmpty) samTp
    else {
      // ... as typevars
      val tvars = tparams map freshVar

      // we're trying to fully define the type arguments for this type constructor
      val samTyCon = samClassSym.typeConstructor

      val ptVars = appliedType(samTyCon, tvars)

      // carry over info from pt
      ptVars <:< samTp

      val samInfoWithTVars = ptVars.memberInfo(sam)

      // use function type subtyping, not method type subtyping (the latter is invariant in argument types)
      funTp <:< functionType(samInfoWithTVars.paramTypes, samInfoWithTVars.finalResultType)

      val variances = tparams map varianceInType(sam.info)

      // solve constraints tracked by tvars
      val targs = solvedTypes(tvars, tparams, variances, upper = false, lubDepth(sam.info :: Nil))

      debuglog(s"sam infer: $samTp --> ${appliedType(samTyCon, targs)} by ${funTp} <:< $samInfoWithTVars --> $targs for $tparams")

      appliedType(samTyCon, targs)
    }
  }

  /** Sorts the alternatives according to the given comparison function.
   *  Returns a list containing the best alternative as well as any which
   *  the best fails to improve upon.
   */
  private def bestAlternatives(alternatives: List[Symbol])(isBetter: (Symbol, Symbol) => Boolean): List[Symbol] = {
    def improves(sym1: Symbol, sym2: Symbol) = (
         (sym2 eq NoSymbol)
      || sym2.isError
      || isBetter(sym1, sym2)
    )

    alternatives sortWith improves match {
      case best :: rest if rest.nonEmpty => best :: rest.filterNot(alt => improves(best, alt))
      case bests                         => bests
    }
  }

  // we must not allow CyclicReference to be thrown when sym.info is called
  // in checkAccessible, because that would mark the symbol erroneous, which it
  // is not. But if it's a true CyclicReference then macro def will report it.
  // See comments to TypeSigError for an explanation of this special case.
  // [Eugene] is there a better way?
  private object CheckAccessibleMacroCycle extends TypeCompleter {
    val tree = EmptyTree
    override def complete(sym: Symbol) = ()
  }

  /** A fresh type variable with given type parameter as origin.
   */
  def freshVar(tparam: Symbol): TypeVar = TypeVar(tparam)

  class NoInstance(msg: String) extends ControlThrowable(msg)
  private class DeferredNoInstance(getmsg: () => String) extends NoInstance("") {
    override def getMessage(): String = getmsg()
  }
  private def ifNoInstance[T](f: String => T): PartialFunction[Throwable, T] = {
    case x: NoInstance  => f(x.getMessage)
  }

  /** Map every TypeVar to its constraint.inst field.
   *  throw a NoInstance exception if a NoType or WildcardType is encountered.
   */
  object instantiate extends TypeMap {
    private var excludedVars = immutable.Set[TypeVar]()
    private def applyTypeVar(tv: TypeVar): Type = tv match {
      case TypeVar(origin, constr) if !constr.instValid => throw new DeferredNoInstance(() => s"no unique instantiation of type variable $origin could be found")
      case _ if excludedVars(tv)                        => throw new NoInstance("cyclic instantiation")
      case TypeVar(_, constr)                           =>
        excludedVars += tv
        try apply(constr.inst)
        finally excludedVars -= tv
    }
    def apply(tp: Type): Type = tp match {
      case _: ProtoType | NoType          => throw new NoInstance("undetermined type")
      case tv: TypeVar if !tv.untouchable => applyTypeVar(tv)
      case _                              => mapOver(tp)
    }
  }

  @inline final def falseIfNoInstance(body: => Boolean): Boolean =
    try body catch { case _: NoInstance => false }

  /** Is type fully defined, i.e. no embedded anytypes or wildcards in it?
   */
  private[typechecker] def isFullyDefined(tp: Type): Boolean = tp match {
    case _: ProtoType | NoType                       => false
    case NoPrefix | ThisType(_) | ConstantType(_)    => true
    case TypeRef(pre, _, args)                       => isFullyDefined(pre) && (args forall isFullyDefined)
    case SingleType(pre, _)                          => isFullyDefined(pre)
    case RefinedType(ts, _)                          => ts forall isFullyDefined
    case TypeVar(_, constr) if constr.inst == NoType => false
    case _                                           => falseIfNoInstance { instantiate(tp); true }
  }

  /** Solve constraint collected in types `tvars`.
   *
   *  @param tvars      All type variables to be instantiated.
   *  @param tparams    The type parameters corresponding to `tvars`
   *  @param getVariance Function to extract variances of type parameters; we need to reverse
   *                    solution direction for all contravariant variables.
   *  @param upper      When `true` search for max solution else min.
   *  @throws NoInstance
   */
  def solvedTypes(tvars: List[TypeVar], tparams: List[Symbol], getVariance: Variance.Extractor[Symbol], upper: Boolean, depth: Depth): List[Type] = {
    if (tvars.isEmpty) Nil else {
      printTyping("solving for " + parentheses(map2(tparams, tvars)((p, tv) => s"${p.name}: $tv")))
      // !!! What should be done with the return value of "solve", which is at present ignored?
      // The historical commentary says "no panic, it's good enough to just guess a solution,
      // we'll find out later whether it works", meaning don't issue an error here when types
      // don't conform to bounds. That means you can never trust the results of implicit search.
      // For an example where this was not being heeded, scala/bug#2421.
      solve(tvars, tparams, getVariance, upper, depth)
      tvars map instantiate
    }
  }

  def skipImplicit(tp: Type) = tp match {
    case mt: MethodType if mt.isImplicit  => mt.resultType
    case _                                => tp
  }



  private lazy val stdErrorClass = rootMirror.RootClass.newErrorClass(tpnme.ERROR)
  private lazy val stdErrorValue = stdErrorClass.newErrorValue(nme.ERROR)

  /** The context-dependent inferencer part */
  abstract class Inferencer extends InferencerContextErrors with InferCheckable {
    def context: Context
    import InferErrorGen._

    /* -- Error Messages --------------------------------------------------- */
    def setError[T <: Tree](tree: T): T = {
      // scala/bug#7388, one can incur a cycle calling sym.toString
      // (but it'd be nicer if that weren't so)
      def name = {
        val sym = tree.symbol
        val nameStr = try sym.toString catch { case _: CyclicReference => sym.nameString }
        newTermName(s"<error: $nameStr>")
      }
      def errorClass  = if (context.reportErrors) context.owner.newErrorClass(name.toTypeName) else stdErrorClass
      def errorValue  = if (context.reportErrors) context.owner.newErrorValue(name) else stdErrorValue
      def errorSym    = if (tree.isType) errorClass else errorValue

      if (tree.hasSymbolField)
        tree setSymbol errorSym

      tree setType ErrorType
    }

    def getContext = context

    def explainTypes(tp1: Type, tp2: Type) = {
      if (context.reportErrors)
        withDisambiguation(List(), tp1, tp2)(global.explainTypes(tp1, tp2))
    }

    // When filtering sym down to the accessible alternatives leaves us empty handed.
    private def checkAccessibleError(tree: Tree, sym: Symbol, pre: Type, site: Tree): Tree = {
      if (settings.debug) {
        Console.println(context)
        Console.println(tree)
        Console.println("" + pre + " " + sym.owner + " " + context.owner + " " + context.outer.enclClass.owner + " " + sym.owner.thisType + (pre =:= sym.owner.thisType))
      }
      ErrorUtils.issueTypeError(AccessError(tree, sym, pre, context.enclClass.owner,
        if (settings.check.isDefault)
          analyzer.lastAccessCheckDetails
        else
          ptBlock("because of an internal error (no accessible symbol)",
            "sym.ownerChain"                -> sym.ownerChain,
            "underlyingSymbol(sym)"         -> underlyingSymbol(sym),
            "pre"                           -> pre,
            "site"                          -> site,
            "tree"                          -> tree,
            "sym.accessBoundary(sym.owner)" -> sym.accessBoundary(sym.owner),
            "context.owner"                 -> context.owner,
            "context.outer.enclClass.owner" -> context.outer.enclClass.owner
          )
      ))(context)

      setError(tree)
    }

    /* -- Tests & Checks---------------------------------------------------- */

    /** Check that `sym` is defined and accessible as a member of
     *  tree `site` with type `pre` in current context.
     *  @PP: In case it's not abundantly obvious to anyone who might read
     *  this, the method does a lot more than "check" these things, as does
     *  nearly every method in the compiler, so don't act all shocked.
     *  This particular example "checks" its way to assigning both the
     *  symbol and type of the incoming tree, in addition to forcing lots
     *  of symbol infos on its way to transforming java raw types (but
     *  only of terms - why?)
     *
     * Note: pre is not refchecked -- moreover, refchecking the resulting tree may not refcheck pre,
     *       since pre may not occur in its type (callers should wrap the result in a TypeTreeWithDeferredRefCheck)
     */
    def checkAccessible(tree: Tree, sym: Symbol, pre: Type, site: Tree): Tree = {
      def malformed(ex: MalformedType, instance: Type): Type = {
        val what    = if (ex.msg contains "malformed type") "is malformed" else s"contains a ${ex.msg}"
        val message = s"\n because its instance type $instance $what"
        val error   = AccessError(tree, sym, pre, context.enclClass.owner, message)
        ErrorUtils.issueTypeError(error)(context)
        ErrorType
      }
      def accessible = sym filter (alt => context.isAccessible(alt, pre, site.isInstanceOf[Super])) match {
        case NoSymbol if sym.isJavaDefined && context.unit.isJava => sym  // don't try to second guess Java; see #4402
        case sym1                                                 => sym1
      }
      // XXX So... what's this for exactly?
      if (context.unit.exists)
        context.unit.depends += sym.enclosingTopLevelClass

      if (sym.isError)
        tree setSymbol sym setType ErrorType
      else accessible match {
        case NoSymbol                                                 => checkAccessibleError(tree, sym, pre, site)
        case sym if context.owner.isTermMacro && (sym hasFlag LOCKED) => throw CyclicReference(sym, CheckAccessibleMacroCycle)
        case sym                                                      =>
          val sym1 = if (sym.isTerm) sym.cookJavaRawInfo() else sym // xform java rawtypes into existentials
          val owntype = (
            try pre memberType sym1
            catch { case ex: MalformedType => malformed(ex, pre memberType underlyingSymbol(sym)) }
          )
          tree setSymbol sym1 setType (
            pre match {
              // OPT: avoid lambda allocation and Type.map for super constructor calls
              case _: SuperType if !sym.isConstructor && !owntype.isInstanceOf[OverloadedType] =>
                owntype map ((tp: Type) => if (tp eq pre) site.symbol.thisType else tp)
              case _ => owntype
            }
          )
      }
    }

    /** "Compatible" means conforming after conversions.
     *  "Raising to a thunk" is not implicit; therefore, for purposes of applicability and
     *  specificity, an arg type `A` is considered compatible with cbn formal parameter type `=>A`.
     *  For this behavior, the type `pt` must have cbn params preserved; for instance, `formalTypes(removeByName = false)`.
     *
     *  `isAsSpecific` no longer prefers A by testing applicability to A for both m(A) and m(=>A)
     *  since that induces a tie between m(=>A) and m(=>A,B*) [scala/bug#3761]
     */
    private def isCompatible(tp: Type, pt: Type): Boolean = {
      def isCompatibleByName(tp: Type, pt: Type): Boolean = (
           isByNameParamType(pt)
        && !isByNameParamType(tp)
        && isCompatible(tp, dropByName(pt))
      )
      def isCompatibleSam(tp: Type, pt: Type): Boolean = (definitions.isFunctionType(tp) || tp.isInstanceOf[MethodType] || tp.isInstanceOf[PolyType]) &&  {
        val samFun = samToFunctionType(pt)
        (samFun ne NoType) && isCompatible(tp, samFun)
      }

      // can only compare if both types are repeated or neither is (T* is not actually a first-class type, even though it has a BTS and thus participates in subtyping)
      (!isRepeatedParamType(tp) || isRepeatedParamType(pt)) && {
        val tp1 = methodToExpressionTp(tp)

        ((tp1 weak_<:< pt)
         || isCoercible(tp1, pt)
         || isCompatibleByName(tp, pt)
         || isCompatibleSam(tp, pt)
        )
      }
    }

    def isCompatibleArgs(tps: List[Type], pts: List[Type]) = {
      val res = (tps corresponds pts)(isCompatible)
//      println(s"isCompatibleArgs $res : $tps <:< $pts")
      res
    }

    def isWeaklyCompatible(tp: Type, pt: Type): Boolean = {
      def isCompatibleNoParamsMethod = tp match {
        case MethodType(Nil, restpe) => isCompatible(restpe, pt)
        case _                       => false
      }
      (    pt.typeSymbol == UnitClass // can perform unit coercion
        || isCompatible(tp, pt)
        || isCompatibleNoParamsMethod // can perform implicit () instantiation
      )
    }

    /*  Like weakly compatible but don't apply any implicit conversions yet.
     *  Used when comparing the result type of a method with its prototype.
     */
    def isConservativelyCompatible(tp: Type, pt: Type): Boolean =
      context.withImplicitsDisabled(isWeaklyCompatible(tp, pt))

    // Overridden at the point of instantiation, where inferView is visible.
    def isCoercible(tp: Type, pt: Type): Boolean = false

    /* -- Type instantiation------------------------------------------------ */

    /** Replace any (possibly bounded) wildcard types in type `tp`
     *  by existentially bound variables.
     */
    def makeFullyDefined(tp: Type): Type = {
<<<<<<< HEAD
      var tparams: List[Symbol] = Nil
      def addTypeParam(bounds: TypeBounds): Type = {
        val tparam = context.owner.newExistential(newTypeName("_"+tparams.size), context.tree.pos.focus) setInfo bounds
        tparams ::= tparam
        tparam.tpe
      }
      val tp1 = tp map {
        case pt: ProtoType => addTypeParam(pt.toBounds)
        case t             => t
=======
      object typeMap extends TypeMap {
        def tparamsList: List[Symbol] = if (tparams_ == null) Nil else tparams_.toList
        private var tparams_ : ListBuffer[Symbol] = null
        private var i = 0
        private def nextI(): Int = try i finally i += 1
        private def addTypeParam(bounds: TypeBounds): Type = {
          val tparam = context.owner.newExistential(nme.existentialName(nextI()), context.tree.pos.focus) setInfo bounds
          if (tparams_ == null) tparams_ = ListBuffer.empty
          tparams_ += tparam
          tparam.tpe
        }

        override def apply(tp: Type): Type = mapOver(tp) match {
          case WildcardType                => addTypeParam(TypeBounds.empty)
          case BoundedWildcardType(bounds) => addTypeParam(bounds)
          case tp => tp
        }
>>>>>>> c2d25ac4
      }
      val tp1 = typeMap(tp)
      if (tp eq tp1) tp
      else existentialAbstraction(typeMap.tparamsList, tp1)
    }
    def ensureFullyDefined(tp: Type): Type = if (isFullyDefined(tp)) tp else makeFullyDefined(tp)

    /** Return inferred type arguments of polymorphic expression, given
     *  type vars, its type parameters and result type and a prototype `pt`.
     *  If the type variables cannot be instantiated such that the type
     *  conforms to `pt`, return null.
     */
    private def exprTypeArgs(tvars: List[TypeVar], tparams: List[Symbol], restpe: Type, pt: Type, useWeaklyCompatible: Boolean): List[Type] = {
<<<<<<< HEAD
      val resTpVars = restpe.instantiateTypeParams(tparams, tvars)

      if (if (useWeaklyCompatible) isWeaklyCompatible(resTpVars, pt) else isCompatible(resTpVars, pt)) {
        // If conforms has just solved a tvar as a singleton type against pt, then we need to
        // prevent it from being widened later by adjustTypeArgs
        tvars.foreach(_.constr.stopWideningIfPrecluded)

        // If the restpe is an implicit method, and the expected type is fully defined
        // optimize type variables wrt to the implicit formals only; ignore the result type.
        // See test pos/jesper.scala
        val variance = restpe match {
          case mt: MethodType if mt.isImplicit && isFullyDefined(pt) => MethodType(mt.params, AnyTpe)
          case _                                                     => restpe
        }
=======
      def restpeInst = restpe.instantiateTypeParams(tparams, tvars)
      def conforms   = if (useWeaklyCompatible) isWeaklyCompatible(restpeInst, pt) else isCompatible(restpeInst, pt)
      // If the restpe is an implicit method, and the expected type is fully defined
      // optimize type variables wrt to the implicit formals only; ignore the result type.
      // See test pos/jesper.scala
      def variance = restpe match {
        case mt: MethodType if mt.isImplicit && isFullyDefined(pt) => MethodType(mt.params, AnyTpe)
        case _                                                     => restpe
      }
      def solve() = solvedTypes(tvars, tparams, varianceInType(variance), upper = false, lubDepth(restpe :: pt :: Nil))
>>>>>>> c2d25ac4

        try solvedTypes(tvars, tparams, tparams map varianceInType(variance), upper = false, lubDepth(restpe :: pt :: Nil))
        catch { case _: NoInstance => null }
      } else
        null
    }

    /** Overload which allocates fresh type vars.
     *  The other one exists because apparently inferExprInstance needs access to the typevars
     *  after the call, and it's wasteful to return a tuple and throw it away almost every time.
     */
    private def exprTypeArgs(tparams: List[Symbol], restpe: Type, pt: Type, useWeaklyCompatible: Boolean): List[Type] =
      exprTypeArgs(tparams map freshVar, tparams, restpe, pt, useWeaklyCompatible)

    /** Return inferred proto-type arguments of function, given
    *  its type and value parameters and result type, and a
    *  prototype `pt` for the function result.
    *  Type arguments need to be either determined precisely by
    *  the prototype, or they are maximized, if they occur only covariantly
    *  in the value parameter list.
    *  If instantiation of a type parameter fails,
    *  take WildcardType for the proto-type argument.
    */
    def protoTypeArgs(tparams: List[Symbol], formals: List[Type], restpe: Type, pt: Type): List[Type] = {
      // Map type variable to its instance, or, if `variance` is variant,
      // to its upper or lower bound
      def instantiateToBound(tvar: TypeVar, variance: Variance): Type = {
        lazy val hiBounds = tvar.constr.hiBounds
        lazy val loBounds = tvar.constr.loBounds
        lazy val upper    = glb(hiBounds)
        lazy val lower    = lub(loBounds)
        def setInst(tp: Type): Type = {
          tvar setInst tp
          assert(tvar.constr.inst != tvar, tvar.origin)
          instantiate(tvar.constr.inst)
        }
        if (tvar.constr.instValid)
          instantiate(tvar.constr.inst)
        else if (loBounds.nonEmpty && variance.isContravariant)
          setInst(lower)
        else if (hiBounds.nonEmpty && (variance.isPositive || loBounds.nonEmpty && upper <:< lower))
          setInst(upper)
        else
          WildcardType
      }

      val tvars = tparams map freshVar
      if (isConservativelyCompatible(restpe.instantiateTypeParams(tparams, tvars), pt))
        map2(tparams, tvars)((tparam, tvar) =>
          try instantiateToBound(tvar, varianceInTypes(formals)(tparam))
          catch { case ex: NoInstance => WildcardType }
        )
      else
        tvars map (_ => WildcardType)
    }

    /** Retract arguments that were inferred to Nothing because inference failed. Correct types for repeated params.
     *
     * We detect Nothing-due-to-failure by only retracting a parameter if either:
     *  - it occurs in an invariant/contravariant position in `restpe`
     *  - `restpe == WildcardType`
     *
     * Retracted parameters are mapped to None.
     *  TODO:
     *    - make sure the performance hit of storing these in a map is acceptable (it's going to be a small map in 90% of the cases, I think)
     *    - refactor further up the callstack so that we don't have to do this post-factum adjustment?
     *
     * Rewrite for repeated param types:  Map T* entries to Seq[T].
     *  @return map from tparams to inferred arg, if inference was successful, tparams that map to None are considered left undetermined
     *    type parameters that are inferred as `scala.Nothing` and that are not covariant in `restpe` are taken to be undetermined
     */
    def adjustTypeArgs(tparams: List[Symbol], tvars: List[TypeVar], targs: List[Type], restpe: Type = WildcardType): AdjustedTypeArgs  = {
      val okParams = ListBuffer[Symbol]()
      val okArgs = ListBuffer[Type]()
      val undetParams = ListBuffer[Symbol]()
      val allArgs = ListBuffer[Type]()

      foreach3(tparams, tvars, targs) { (tparam, tvar, targ) =>
        val retract = (
              targ.typeSymbol == NothingClass                                         // only retract Nothings
          && (restpe.isWildcard || !varianceInType(restpe)(tparam).isPositive)  // don't retract covariant occurrences
        )

        if (retract) {
          undetParams += tparam
          allArgs += NothingTpe
        } else {
          val arg =
            if (targ.typeSymbol == RepeatedParamClass) targ.baseType(SeqClass)
            else if (targ.typeSymbol == JavaRepeatedParamClass) targ.baseType(ArrayClass)
            // this infers Foo.type instead of "object Foo" (see also widenIfNecessary)
            else if (targ.typeSymbol.isModuleClass || tvar.constr.avoidWiden) targ
            else targ.widen
          okParams += tparam
          okArgs += arg
          allArgs += arg
        }
      }

      AdjustedTypeArgs(okParams.toList, okArgs.toList, undetParams.toList, allArgs.toList)
    }

    /** Return inferred type arguments, given type parameters, formal parameters,
     *  argument types, result type and expected result type.
     *  If this is not possible, throw a `NoInstance` exception.
     *  Undetermined type arguments are represented by `definitions.NothingTpe`.
     *  No check that inferred parameters conform to their bounds is made here.
     *
     *  @param   fn              the function for reporting, may be empty
     *  @param   tparams         the type parameters of the method
     *  @param   formals         the value parameter types of the method
     *  @param   restpe          the result type of the method
     *  @param   argtpes         the argument types of the application
     *  @param   pt              the expected return type of the application
     *  @return  @see adjustTypeArgs
     *
     *  @throws                  NoInstance
     */
    def methTypeArgs(fn: Tree, tparams: List[Symbol], formals: List[Type], restpe: Type,
                     argtpes: List[Type], pt: Type): AdjustedTypeArgs = {
      val tvars = tparams map freshVar
      if (!sameLength(formals, argtpes))
        throw new NoInstance("parameter lists differ in length")

      val restpeInst = restpe.instantiateTypeParams(tparams, tvars)

      // first check if typevars can be fully defined from the expected type.
      // The return value isn't used so I'm making it obvious that this side
      // effects, because a function called "isXXX" is not the most obvious
      // side effecter.
      isConservativelyCompatible(restpeInst, pt)

      // Return value unused with the following explanation:
      //
      // Just wait and instantiate from the arguments.  That way,
      // we can try to apply an implicit conversion afterwards.
      // This case could happen if restpe is not fully defined, so the
      // search for an implicit from restpe => pt fails due to ambiguity.
      // See #347.  Therefore, the following two lines are commented out.
      //
      // throw new DeferredNoInstance(() =>
      //   "result type " + normalize(restpe) + " is incompatible with expected type " + pt)

      for (tvar <- tvars)
        if (!isFullyDefined(tvar)) tvar.constr.inst = NoType

      // Then define remaining type variables from argument types.
      map2(argtpes, formals) { (argtpe, formal) =>
        val tp1 = argtpe.deconst.instantiateTypeParams(tparams, tvars)
        val pt1 = formal.instantiateTypeParams(tparams, tvars)

        // Note that isCompatible side-effects: subtype checks involving typevars
        // are recorded in the typevar's bounds (see TypeConstraint)
        if (!isCompatible(tp1, pt1)) {
          throw new DeferredNoInstance(() =>
            "argument expression's type is not compatible with formal parameter type" + foundReqMsg(tp1, pt1))
        }
      }
<<<<<<< HEAD
      val targs = solvedTypes(tvars, tparams, tparams map varianceInTypes(formals), upper = false, lubDepth(formals) max lubDepth(argtpes))
      // Can warn about inferring Any/AnyVal/Object as long as they don't appear
=======
      val targs = solvedTypes(tvars, tparams, varianceInTypes(formals), upper = false, lubDepth(formals) max lubDepth(argtpes))
      // Can warn about inferring Any/AnyVal as long as they don't appear
>>>>>>> c2d25ac4
      // explicitly anywhere amongst the formal, argument, result, or expected type.
      // ...or lower bound of a type param, since they're asking for it.
      def canWarnAboutAny = {
        val coll = new ContainsAnyCollector(topTypes)
        def containsAny(t: Type) = t.dealiasWidenChain.exists(coll.collect)
        val hasAny = containsAny(pt) || containsAny(restpe) ||
          formals.exists(containsAny) ||
          argtpes.exists(containsAny) ||
          tparams.exists(x => containsAny(x.info.lowerBound))
        !hasAny
      }
      if (settings.warnInferAny && context.reportErrors && !fn.isEmpty && canWarnAboutAny) {
        targs.foreach(_.typeSymbol match {
          case sym if topTypes contains sym =>
            reporter.warning(fn.pos, s"a type was inferred to be `${sym.name}`; this may indicate a programming error.")
          case _ =>
        })
      }
      adjustTypeArgs(tparams, tvars, targs, restpe)
    }

    /** One must step carefully when assessing applicability due to
     *  complications from varargs, tuple-conversion, named arguments.
     *  This method is used to filter out inapplicable methods,
     *  its behavior slightly configurable based on what stage of
     *  overloading resolution we're at.
     *
     *  This method has boolean parameters, which is usually suboptimal
     *  but I didn't work out a better way.  They don't have defaults,
     *  and the method's scope is limited.
     */
    private[typechecker] def isApplicableBasedOnArity(tpe: Type, argsCount: Int, varargsStar: Boolean, tuplingAllowed: Boolean): Boolean = followApply(tpe) match {
      case OverloadedType(pre, alts) =>
        // followApply may return an OverloadedType (tpe is a value type with multiple `apply` methods)
        alts exists (alt => isApplicableBasedOnArity(pre memberType alt, argsCount, varargsStar, tuplingAllowed))
      case _ =>
        val paramsCount   = tpe.params.length
        // simpleMatch implies we're not using defaults
        val simpleMatch   = paramsCount == argsCount
        val varargsTarget = isVarArgsList(tpe.params)

        // varargsMatch implies we're not using defaults, as varargs and defaults are mutually exclusive
        def varargsMatch  = varargsTarget && (paramsCount - 1) <= argsCount
        // another reason why auto-tupling is a bad idea: it can hide the use of defaults, so must rule those out explicitly
        def tuplingMatch  = tuplingAllowed && eligibleForTupleConversion(paramsCount, argsCount, varargsTarget)
        // varargs and defaults are mutually exclusive, so not using defaults if `varargsTarget`
        // we're not using defaults if there are (at least as many) arguments as parameters (not using exact match to allow for tupling)
        def notUsingDefaults = varargsTarget || paramsCount <= argsCount

        // A varargs star call, e.g. (x, y:_*) can only match a varargs method
        // with the same number of parameters.  See scala/bug#5859 for an example of what
        // would fail were this not enforced before we arrived at isApplicable.
        if (varargsStar)
          varargsTarget && simpleMatch
        else
          simpleMatch || varargsMatch || (tuplingMatch && notUsingDefaults)
    }

    private[typechecker] def followApply(tp: Type): Type = tp match {
      case _ if tp.isError => tp // scala/bug#8228, `ErrorType nonPrivateMember nme.apply` returns an member with an erroneous type!
      case NullaryMethodType(restp) =>
        val restp1 = followApply(restp)
        if (restp1 eq restp) tp else restp1
      case _ =>
        //OPT cut down on #closures by special casing non-overloaded case
        // was: tp.nonPrivateMember(nme.apply) filter (_.isPublic)
        tp nonPrivateMember nme.apply match {
          case NoSymbol                                 => tp
          case sym if !sym.isOverloaded && sym.isPublic => OverloadedType(tp, sym.alternatives)
          case sym                                      => OverloadedType(tp, sym.filter(_.isPublic).alternatives)
        }
    }

    /**
     * Verifies whether the named application is valid. The logic is very
     * similar to the one in NamesDefaults.removeNames.
     *
     * @return a triple (argtpes1, argPos, namesOk) where
     *  - argtpes1 the argument types in named application (assignments to
     *    non-parameter names are treated as assignments, i.e. type Unit)
     *  - argPos a Function1[Int, Int] mapping arguments from their current
     *    to the corresponding position in params
     *  - namesOK is false when there's an invalid use of named arguments
     */
    private def checkNames(argtpes: List[Type], params: List[Symbol]): (List[Type], Array[Int], Boolean) = {
      val argPos = Array.fill(argtpes.length)(-1)
      var positionalAllowed, namesOK = true
      var index = 0
      val argtpes1 = argtpes map {
        case NamedType(name, tp) => // a named argument
          var res = tp
          val pos = params.indexWhere(p => paramMatchesName(p, name) && !p.isSynthetic)

          if (pos == -1) {
            if (positionalAllowed) { // treat assignment as positional argument
              argPos(index) = index
              res = UnitTpe // TODO: this is a bit optimistic, the name may not refer to a mutable variable...
            } else                   // unknown parameter name
              namesOK = false
          } else if (argPos.contains(pos)) { // parameter specified twice
            namesOK = false
          } else {
            if (index != pos)
              positionalAllowed = false
            argPos(index) = pos
          }
          index += 1
          res
        case tp => // a positional argument
          argPos(index) = index
          if (!positionalAllowed)
            namesOK = false // positional after named
          index += 1
          tp
      }
      (argtpes1, argPos, namesOK)
    }

    /** True if the given parameter list can accept a tupled argument list,
     *  and the argument list can be tupled (based on its length.)
     */
    def eligibleForTupleConversion(paramsCount: Int, argsCount: Int, varargsTarget: Boolean): Boolean = {
      def canSendTuple = argsCount match {
        case 0 => !varargsTarget        // avoid () to (()) conversion - scala/bug#3224
        case 1 => false                 // can't tuple a single argument
        case n => n <= MaxTupleArity    // <= 22 arguments
      }
      def canReceiveTuple = paramsCount match {
        case 1 => true
        case 2 => varargsTarget
        case _ => false
      }
      canSendTuple && canReceiveTuple
    }
    def eligibleForTupleConversion(formals: List[Type], argsCount: Int): Boolean = formals match {
      case p :: Nil                                     => eligibleForTupleConversion(1, argsCount, varargsTarget = isScalaRepeatedParamType(p))
      case _ :: p :: Nil if isScalaRepeatedParamType(p) => eligibleForTupleConversion(2, argsCount, varargsTarget = true)
      case _                                            => false
    }

    /** The type of an argument list after being coerced to a tuple.
     *  @pre: the argument list is eligible for tuple conversion.
     */
    private def typeAfterTupleConversion(argtpes: List[Type]): Type =
      if (argtpes.isEmpty) UnitTpe                 // aka "Tuple0"
      else tupleType(argtpes map {
        case NamedType(name, tp) => UnitTpe  // not a named arg - only assignments here
        case RepeatedType(tp)    => tp       // but probably shouldn't be tupling a call containing :_*
        case tp                  => tp
      })

    /** If the argument list needs to be tupled for the parameter list,
      * a list containing the type of the tuple.  Otherwise, the original
      * argument list.
      *
      * NOTE: we have to exclude repeated parameter types for overloading resolution like this:
      *   def f[T](x: T): T = x
      *   def f[T](x: T, xs: T*): T = x
      *
      * In the process of deciding which ones is more specific, isApplicableToMethod would otherwise try T' = (T, T*)
      */
    def tupleIfNecessary(formals: List[Type], argtpes: List[Type]): List[Type] = {
      if (!argtpes.exists(isRepeatedParamType) && eligibleForTupleConversion(formals, argtpes.size))
        typeAfterTupleConversion(argtpes) :: Nil
      else
        argtpes
    }

    // This is primarily a duplicte of enhanceBounds in typedAppliedTypeTree
    // modified to use updateInfo rather than setInfo to avoid wiping out
    // type history.
    def enhanceBounds(okparams: List[Symbol], okargs: List[Type], undets: List[Symbol]): Unit =
      undets.foreach { undet =>
        val bounds = undet.info.bounds
        val substBounds = bounds.subst(okparams, okargs)
        if(bounds ne substBounds)
          undet.updateInfo(substBounds)
      }

    private def isApplicableToMethod(undetparams: List[Symbol], mt: MethodType, argtpes0: List[Type], pt: Type): Boolean = {
      val formals          = formalTypes(mt.paramTypes, argtpes0.length, removeByName = false)
      def missingArgs      = missingParams[Type](argtpes0, mt.params, x => Some(x) collect { case NamedType(n, _) => n })
      def argsTupled       = tupleIfNecessary(mt.paramTypes, argtpes0)
      def argsPlusDefaults = missingArgs match {
        case (args, _) if args forall (_.hasDefault) => argtpes0 ::: makeNamedTypes(args)
        case _                                       => argsTupled
      }
      // If args eq the incoming arg types, fail; otherwise recurse with these args.
      def tryWithArgs(args: List[Type]) = (
           (args ne argtpes0)
        && isApplicableToMethod(undetparams, mt, args, pt) // used to be isApplicable(undetparams, mt, args, pt), knowing mt: MethodType
      )
      def tryInstantiating(args: List[Type]) = falseIfNoInstance {
        val restpe = mt resultType args
        val adjusted = methTypeArgs(EmptyTree, undetparams, formals, restpe, args, pt)
        import adjusted.{okParams, okArgs, undetParams}
        enhanceBounds(okParams, okArgs, undetParams)
        val restpeInst = restpe.instantiateTypeParams(okParams, okArgs)
        // #2665: must use weak conformance, not regular one (follow the monomorphic case above)
        exprTypeArgs(undetParams, restpeInst, pt, useWeaklyCompatible = true) match {
          case null => false
          case _    => isWithinBounds(NoPrefix, NoSymbol, okParams, okArgs)
        }
      }
      def typesCompatible(args: List[Type]) = undetparams match {
        case Nil => isCompatibleArgs(args, formals) && isWeaklyCompatible(mt resultType args, pt)
        case _   => tryInstantiating(args)
      }

      // when using named application, the vararg param has to be specified exactly once
      def reorderedTypesCompatible = checkNames(argtpes0, mt.params) match {
        case (_, _, false)                                                                => false // names are not ok
        case (_, pos, _) if !allArgsArePositional(pos) && !sameLength(formals, mt.params) => false // different length lists and all args not positional
        case (args, pos, _)                                                               => typesCompatible(reorderArgs(args, pos))
      }
      val res = compareLengths(argtpes0, formals) match {
        case 0 if containsNamedType(argtpes0) => reorderedTypesCompatible      // right number of args, wrong order
        case 0                                => typesCompatible(argtpes0)     // fast track if no named arguments are used
        case x if x > 0                       => tryWithArgs(argsTupled)       // too many args, try tupling
        case _                                => tryWithArgs(argsPlusDefaults) // too few args, try adding defaults or tupling
      }
      // println(s"isApplicableToMethod $res : $mt --> $formals to $argtpes0 for $pt under $undetparams")
      res
    }

    /** Is there an instantiation of free type variables `undetparams` such that
     *  function type `ftpe` is applicable to `argtpes0` and its result conform to `pt`?
     *
     *  @param ftpe        the type of the function (often a MethodType)
     *  @param argtpes0    the argument types; a NamedType(name, tp) for named
     *    arguments. For each NamedType, if `name` does not exist in `ftpe`, that
     *    type is set to `Unit`, i.e. the corresponding argument is treated as
     *    an assignment expression (@see checkNames).
     */
    private def isApplicable(undetparams: List[Symbol], ftpe: Type, argtpes0: List[Type], pt: Type): Boolean = {
      val res =
        ftpe match {
          case OverloadedType(pre, alts) => alts exists (alt => isApplicable(undetparams, pre memberType alt, argtpes0, pt))
          case ExistentialType(_, qtpe)  => isApplicable(undetparams, qtpe, argtpes0, pt)
          case mt@MethodType(_, _)       => isApplicableToMethod(undetparams, mt, argtpes0, pt)
          case NullaryMethodType(restpe) => isApplicable(undetparams, restpe, argtpes0, pt)
          case PolyType(tparams, restpe) => createFromClonedSymbols(tparams, restpe)((tps1, res1) => isApplicable(tps1 ::: undetparams, res1, argtpes0, pt))
          case ErrorType                 => true
          case _                         => false
        }
//      println(s"isApplicable $res : $ftpe to $argtpes0 for $pt under $undetparams")
      res
    }

    /**
     * Are arguments of the given types applicable to `ftpe`? Type argument inference
     * is tried twice: firstly with the given expected type, and secondly with `WildcardType`.
     */
    // Todo: Try to make isApplicable always safe (i.e. not cause TypeErrors).
    // The chance of TypeErrors should be reduced through context errors
    private[typechecker] def isApplicableSafe(undetparams: List[Symbol], ftpe: Type, argtpes0: List[Type], pt: Type): Boolean = {
      def applicableExpectingPt(pt: Type): Boolean = {
        val silent = context.makeSilent(reportAmbiguousErrors = false)
        val result = newTyper(silent).infer.isApplicable(undetparams, ftpe, argtpes0, pt)
        if (silent.reporter.hasErrors && !pt.isWildcard)
          applicableExpectingPt(WildcardType) // second try
        else
          result
      }
      applicableExpectingPt(pt)
    }

    /** Is type `ftpe1` strictly more specific than type `ftpe2`
     *  when both are alternatives in an overloaded function?
     *  @see SLS (sec:overloading-resolution)
     */
    def isAsSpecific(ftpe1: Type, ftpe2: Type): Boolean = {
      def checkIsApplicable(mt: MethodType) = {
        val paramTypes = mt.paramTypes
        val aligned =
          if (isRepeatedParamType(paramTypes.last) && isVarArgsList(ftpe2.params)) paramTypes.init :+ repeatedToSingle(paramTypes.last)
          else paramTypes
        isApplicable(Nil, ftpe2, aligned, WildcardType)
      }

      val res =
      ftpe1 match {
        case OverloadedType(pre, alts)                                      => alts exists (alt => isAsSpecific(pre memberType alt, ftpe2))
        case et: ExistentialType                                            => isAsSpecific(et.skolemizeExistential, ftpe2)
        case NullaryMethodType(restpe)                                      => isAsSpecific(restpe, ftpe2)
        case mt @ MethodType(_, restpe) if mt.isImplicit                    => isAsSpecific(restpe, ftpe2)
        case mt @ MethodType(params, _) if params.nonEmpty                  => checkIsApplicable(mt)
        case PolyType(tparams, NullaryMethodType(restpe))                   => isAsSpecific(PolyType(tparams, restpe), ftpe2)
        case PolyType(tparams, mt @ MethodType(_, restpe)) if mt.isImplicit => isAsSpecific(PolyType(tparams, restpe), ftpe2)
        case PolyType(_, mt @ MethodType(params, _)) if params.nonEmpty     => checkIsApplicable(mt)
        case ErrorType                                                      => true
        case _                                                              =>
          ftpe2 match {
            case OverloadedType(pre, alts)                     => alts forall (alt => isAsSpecific(ftpe1, pre memberType alt))
            case et: ExistentialType                           => et.withTypeVars(isAsSpecific(ftpe1, _))
            case mt @ MethodType(_, restpe)                    => !mt.isImplicit || isAsSpecific(ftpe1, restpe)
            case NullaryMethodType(res)                        => isAsSpecific(ftpe1, res)
            case PolyType(tparams, NullaryMethodType(restpe))  => isAsSpecific(ftpe1, PolyType(tparams, restpe))
            case PolyType(tparams, mt @ MethodType(_, restpe)) => !mt.isImplicit || isAsSpecific(ftpe1, PolyType(tparams, restpe))
            case _                                             => isAsSpecificValueType(ftpe1, ftpe2, Nil, Nil)
          }
      }
      // println(s"isAsSpecific $res $ftpe1 - $ftpe2")
      res
    }

    private def isAsSpecificValueType(tpe1: Type, tpe2: Type, undef1: List[Symbol], undef2: List[Symbol]): Boolean = tpe1 match {
      case PolyType(tparams1, rtpe1) =>
        isAsSpecificValueType(rtpe1, tpe2, undef1 ::: tparams1, undef2)
      case _                         =>
        tpe2 match {
          case PolyType(tparams2, rtpe2) => isAsSpecificValueType(tpe1, rtpe2, undef1, undef2 ::: tparams2)
          case _ if !currentRun.isScala300 => existentialAbstraction(undef1, tpe1) <:< existentialAbstraction(undef2, tpe2)
          case _                         =>
            // Backport of fix for https://github.com/scala/bug/issues/2509
            // from Dotty https://github.com/lampepfl/dotty/commit/89540268e6c49fb92b9ca61249e46bb59981bf5a
            //
            // Note that as of https://github.com/lampepfl/dotty/commit/b9f3084205bc9fcbd2a5181d3f0e539e2a20253a
            // Dotty flips variances throughout, not just at the top level. We follow that behaviour here.

            val e1 = existentialAbstraction(undef1, tpe1)
            val e2 = existentialAbstraction(undef2, tpe2)

            val flip = new VariancedTypeMap {
              def apply(tp: Type): Type = tp match {
                case TypeRef(pre, sym, args) if variance > 0 && sym.typeParams.exists(_.isContravariant) =>
                  mapOver(TypeRef(pre, sym.flipped, args))
                case _ =>
                  mapOver(tp)
              }
            }

            val bt = e1.baseType(e2.typeSymbol)
            val lhs = if(bt != NoType) bt else e1
            flip(lhs) <:< flip(e2)
        }
    }

    /** Is sym1 (or its companion class in case it is a module) a subclass of
     *  sym2 (or its companion class in case it is a module)?
     */
    def isProperSubClassOrObject(sym1: Symbol, sym2: Symbol): Boolean = (
         (sym1 ne sym2)
      && (sym1 ne NoSymbol)
      && (    (sym1 isSubClass sym2)
           || (sym1.isModuleClass && isProperSubClassOrObject(sym1.linkedClassOfClass, sym2))
           || (sym2.isModuleClass && isProperSubClassOrObject(sym1, sym2.linkedClassOfClass))
         )
    )

    /** is symbol `sym1` defined in a proper subclass of symbol `sym2`?
     */
    def isInProperSubClassOrObject(sym1: Symbol, sym2: Symbol) = (
         (sym2 eq NoSymbol)
      || isProperSubClassOrObject(sym1.safeOwner, sym2.owner)
    )

    def isStrictlyMoreSpecific(ftpe1: Type, ftpe2: Type, sym1: Symbol, sym2: Symbol): Boolean = {
      // ftpe1 / ftpe2 are OverloadedTypes (possibly with one single alternative) if they
      // denote the type of an "apply" member method (see "followApply")
      ftpe1.isError || {
        val specificCount = (if (isAsSpecific(ftpe1, ftpe2)) 1 else 0) -
                            (if (isAsSpecific(ftpe2, ftpe1) &&
                                 // todo: move to isAsSpecific test
//                                 (!ftpe2.isInstanceOf[OverloadedType] || ftpe1.isInstanceOf[OverloadedType]) &&
                                 (!phase.erasedTypes || covariantReturnOverride(ftpe1, ftpe2))) 1 else 0)
        val subClassCount = (if (isInProperSubClassOrObject(sym1, sym2)) 1 else 0) -
                            (if (isInProperSubClassOrObject(sym2, sym1)) 1 else 0)
        specificCount + subClassCount > 0
      }
    }

    private def covariantReturnOverride(ftpe1: Type, ftpe2: Type): Boolean = ftpe1 match {
      case MethodType(_, rtpe1) =>
        ftpe2 match {
          case MethodType(_, rtpe2) => rtpe1 <:< rtpe2 || rtpe2.typeSymbol == ObjectClass
          case _                    => false
        }
      case _ => false
    }

    /** error if arguments not within bounds. */
    def checkBounds(tree: Tree, pre: Type, owner: Symbol, tparams: List[Symbol], targs: List[Type], prefix: String): Boolean = {
      def issueBoundsError()                       = { NotWithinBounds(tree, prefix, targs, tparams, Nil) ; false }
      def issueKindBoundErrors(errs: List[String]) = { KindBoundErrors(tree, prefix, targs, tparams, errs) ; false }
      //@M validate variances & bounds of targs wrt variances & bounds of tparams
      //@M TODO: better place to check this?
      //@M TODO: errors for getters & setters are reported separately
      def check() = checkKindBounds(tparams, targs, pre, owner) match {
        case Nil  => isWithinBounds(pre, owner, tparams, targs) || issueBoundsError()
        case errs => (targs contains WildcardType) || issueKindBoundErrors(errs)
      }

      targs.exists(_.isErroneous) || tparams.exists(_.isErroneous) || check()
    }

    def checkKindBounds(tparams: List[Symbol], targs: List[Type], pre: Type, owner: Symbol): List[String] = {
      checkKindBounds0(tparams, targs, pre, owner, explainErrors = true) map {
        case (targ, tparam, kindErrors) =>
          kindErrors.errorMessage(targ, tparam)
      }
    }

    /** Substitute free type variables `undetparams` of polymorphic argument
     *  expression `tree`, given two prototypes `strictPt`, and `lenientPt`.
     *  `strictPt` is the first attempt prototype where type parameters
     *  are left unchanged. `lenientPt` is the fall-back prototype where type
     *  parameters are replaced by `WildcardType`s. We try to instantiate
     *  first to `strictPt` and then, if this fails, to `lenientPt`. If both
     *  attempts fail, an error is produced.
     */
    def inferArgumentInstance(tree: Tree, undetparams: List[Symbol], strictPt: Type, lenientPt: Type): Unit = {
      printTyping(tree, s"inferring arg instance based on pt0=$strictPt, pt1=$lenientPt")
      var targs = exprTypeArgs(undetparams, tree.tpe, strictPt, useWeaklyCompatible = false)
      if ((targs eq null) || !(tree.tpe.subst(undetparams, targs) <:< strictPt))
        targs = exprTypeArgs(undetparams, tree.tpe, lenientPt, useWeaklyCompatible = false)

      substExpr(tree, undetparams, targs, lenientPt)
      printTyping(tree, s"infer arg instance from pt0=$strictPt, pt1=$lenientPt; targs=$targs")
    }

    /** Infer type arguments `targs` for `tparams` of polymorphic expression in `tree`, given prototype `pt`.
     *
     * Substitute `tparams` to `targs` in `tree`, after adjustment by `adjustTypeArgs`, returning the type parameters that were not determined
     * If passed, infers against specified type `treeTp` instead of `tree.tp`.
     */
    def inferExprInstance(tree: Tree, tparams: List[Symbol], pt: Type = WildcardType, treeTp0: Type = null, keepNothings: Boolean = true, useWeaklyCompatible: Boolean = false): List[Symbol] = {
      val treeTp = if (treeTp0 eq null) tree.tpe else treeTp0 // can't refer to tree in default for treeTp0
      val tvars  = tparams map freshVar
      val targs  = exprTypeArgs(tvars, tparams, treeTp, pt, useWeaklyCompatible)
      def infer_s = map3(tparams, tvars, targs)((tparam, tvar, targ) => s"$tparam=$tvar/$targ") mkString ","
      printTyping(tree, s"infer expr instance from pt=$pt, $infer_s")

      // scala/bug#7899 inferring by-name types is unsound
      def targsStrict = if (targs eq null) null else targs mapConserve dropByName

      if (keepNothings || (targs eq null)) { //@M: adjustTypeArgs fails if targs==null, neg/t0226
        substExpr(tree, tparams, targsStrict, pt)
        List()
      } else {
        val adjusted = adjustTypeArgs(tparams, tvars, targsStrict)
        import adjusted.{okParams, okArgs, undetParams}
        enhanceBounds(okParams, okArgs, undetParams)
        def solved_s = map2(okParams, okArgs)((p, a) => s"$p=$a") mkString ","
        def undet_s = undetParams match {
          case Nil => ""
          case ps  => ps.mkString(", undet=", ",", "")
        }

        printTyping(tree, s"infer solved $solved_s$undet_s")
        substExpr(tree, okParams, okArgs, pt)
        undetParams
      }
    }

    /** Substitute free type variables `undetparams` of polymorphic argument
     *  expression `tree` to `targs`, Error if `targs` is null.
     */
    private def substExpr(tree: Tree, undetparams: List[Symbol], targs: List[Type], pt: Type): Unit = {
      if (targs eq null) {
        if (!tree.tpe.isErroneous && !pt.isErroneous)
          PolymorphicExpressionInstantiationError(tree, undetparams, pt)
      }
      else {
        new TreeTypeSubstituter(undetparams, targs).traverse(tree)
        notifyUndetparamsInferred(undetparams, targs)
      }
    }

    /** Substitute free type variables `undetparams` of application
     *  `fn(args)`, given prototype `pt`.
     *
     *  @param fn          fn: the function that needs to be instantiated.
     *  @param undetParams the parameters that need to be determined
     *  @param args        the actual arguments supplied in the call.
     *  @param pt0         the expected type of the function application
     *  @return            The type parameters that remain uninstantiated,
     *                     and that thus have not been substituted.
     */
    def inferMethodInstance(fn: Tree, undetParams: List[Symbol],
                            args: List[Tree], pt0: Type): List[Symbol] = fn.tpe match {
      case mt @ MethodType(params0, _) =>
        try {
          val pt      = if (pt0.typeSymbol == UnitClass) WildcardType else pt0
          val formals = formalTypes(mt.paramTypes, args.length)
          val argtpes = tupleIfNecessary(formals, args map (x => elimAnonymousClass(x.tpe.deconst)))
          val restpe  = fn.tpe.resultType(argtpes)

          val adjusted = methTypeArgs(fn, undetParams, formals, restpe, argtpes, pt)
          import adjusted.{okParams, okArgs, allArgs}

          if (checkBounds(fn, NoPrefix, NoSymbol, undetParams, allArgs, "inferred ")) {
            val treeSubst = new TreeTypeSubstituter(okParams, okArgs)
            treeSubst traverseTrees fn :: args
            notifyUndetparamsInferred(okParams, okArgs)

            adjusted.undetParams match {
              case Nil  => Nil
              case xs   =>
                // #3890
                val xs1 = treeSubst.typeMap mapOver xs
                if (xs ne xs1)
                  new TreeSymSubstTraverser(xs, xs1) traverseTrees fn :: args
                enhanceBounds(adjusted.okParams, adjusted.okArgs, xs1)
                xs1
            }
          } else Nil
        }
        catch ifNoInstance { msg =>
          NoMethodInstanceError(fn, args, msg); List()
        }
    }

    /** Substitute free type variables `undetparams` of type constructor
     *  `tree` in pattern, given prototype `pt`.
     *
     *  @param tree        the constructor that needs to be instantiated
     *  @param undetparams the undetermined type parameters
     *  @param pt0         the expected result type of the instance
     */
    def inferConstructorInstance(tree: Tree, undetparams: List[Symbol], pt0: Type): Unit = {
      val pt       = abstractTypesToBounds(pt0)
      val ptparams = freeTypeParamsOfTerms(pt)
      val ctorTp   = tree.tpe
      val resTp    = ctorTp.finalResultType

      debuglog("infer constr inst "+ tree +"/"+ undetparams +"/ pt= "+ pt +" pt0= "+ pt0 +" resTp: "+ resTp)

      /* Compute type arguments for undetermined params */
      def inferFor(pt: Type): Option[List[Type]] = {
        val tvars   = undetparams map freshVar
        val resTpV  = resTp.instantiateTypeParams(undetparams, tvars)

        if (resTpV <:< pt) {
          try {
            // debuglog("TVARS "+ (tvars map (_.constr)))
            // look at the argument types of the primary constructor corresponding to the pattern
            val varianceFun: Variance.Extractor[Symbol] =
              if (ctorTp.paramTypes.isEmpty) varianceInType(ctorTp) else varianceInTypes(ctorTp.paramTypes)

            // Note: this is the only place where solvedTypes (or, indirectly, solve) is called
            // with upper = true.
            val targs = solvedTypes(tvars, undetparams, varianceFun, upper = true, lubDepth(resTp :: pt :: Nil))
            // checkBounds(tree, NoPrefix, NoSymbol, undetparams, targs, "inferred ")
            // no checkBounds here. If we enable it, test bug602 fails.
            // TODO: reinstate checkBounds, return params that fail to meet their bounds to undetparams
            Some(targs)
          } catch ifNoInstance { msg =>
            debuglog("NO INST "+ ((tvars, tvars map (_.constr))))
            NoConstructorInstanceError(tree, resTp, pt, msg)
            None
          }
        } else {
          debuglog("not a subtype: "+ resTpV +" </:< "+ pt)
          None
        }
      }

      def inferForApproxPt =
        if (isFullyDefined(pt)) {
          inferFor(pt.instantiateTypeParams(ptparams, ptparams map (x => WildcardType))) flatMap { targs =>
            val ctorTpInst = tree.tpe.instantiateTypeParams(undetparams, targs)
            val resTpInst  = skipImplicit(ctorTpInst.finalResultType)
            val ptvars     =
              ptparams map {
                // since instantiateTypeVar wants to modify the skolem that corresponds to the method's type parameter,
                // and it uses the TypeVar's origin to locate it, deskolemize the existential skolem to the method tparam skolem
                // (the existential skolem was created by adaptConstrPattern to introduce the type slack necessary to soundly deal with variant type parameters)
                case skolem if skolem.isGADTSkolem => freshVar(skolem.deSkolemize.asInstanceOf[TypeSymbol])
                case p => freshVar(p)
              }

            val ptV        = pt.instantiateTypeParams(ptparams, ptvars)

            if (isPopulated(resTpInst, ptV)) {
              ptvars foreach instantiateTypeVar
              debuglog("isPopulated "+ resTpInst +", "+ ptV +" vars= "+ ptvars)
              Some(targs)
            } else None
          }
        } else None

      inferFor(pt) orElse inferForApproxPt match {
        case Some(targs) =>
          new TreeTypeSubstituter(undetparams, targs).traverse(tree)
          notifyUndetparamsInferred(undetparams, targs)
        case _ =>
          def not = if (isFullyDefined(pt)) "" else "not "
          devWarning(s"failed inferConstructorInstance for $tree: ${tree.tpe} undet=$undetparams, pt=$pt (${not}fully defined)")
          ConstrInstantiationError(tree, resTp, pt)
      }
    }

    def isInstantiatable(tvars: List[TypeVar]) = {
      val tvars1 = tvars map (_.cloneInternal)
      // Note: right now it's not clear that solving is complete, or how it can be made complete!
      // So we should come back to this and investigate.
      solve(tvars1, tvars1.map(_.origin.typeSymbol), (_ => Variance.Covariant), upper = false, Depth.AnyDepth)
    }

    // this is quite nasty: it destructively changes the info of the syms of e.g., method type params
    // (see #3692, where the type param T's bounds were set to > : T <: T, so that parts looped)
    // the changes are rolled back by restoreTypeBounds, but might be unintentionally observed in the mean time
    def instantiateTypeVar(tvar: TypeVar): Unit = {
      val tparam = tvar.origin.typeSymbol
      val tparams = cloneSymbols(tvar.typeParams)
      val targs = tparams.map(_.tpeHK)
      val instType = if (!tvar.instValid) Nil else {
        val inst = toOrigin(genPolyType(tparams, appliedType(tvar.inst, targs)))
        if (isFullyDefined(inst)) List(inst) else Nil
      }

      def instBounds(bounds: List[Type]) =
        if (instType.isEmpty) bounds.map(toOrigin) else instType

      val lo0 = tparam.info.lowerBound
      val hi0 = tparam.info.upperBound
      val lo1 = lub(toOrigin(lo0) :: instBounds(tvar.constr.loBounds))
      val hi1 = glb(toOrigin(hi0) :: instBounds(tvar.constr.hiBounds))
      val enclCase = context.enclosingCaseDef
      def enclCase_s = enclCase.toString.replaceAll("\\n", " ").take(60)

      if (enclCase.savedTypeBounds.nonEmpty) log(
        sm"""|instantiateTypeVar with nonEmpty saved type bounds {
             |  enclosing  $enclCase_s
             |      saved  ${enclCase.savedTypeBounds}
             |     tparam  ${tparam.shortSymbolClass} ${tparam.defString}
             |}""")

      if (lo1 <:< hi1) {
        if (lo1 <:< lo0 && hi0 <:< hi1) // bounds unimproved
          log(s"redundant bounds: discarding TypeBounds($lo1, $hi1) for $tparam, no improvement on TypeBounds($lo0, $hi0)")
        else if (tparam == lo1.typeSymbolDirect || tparam == hi1.typeSymbolDirect)
          log(s"cyclical bounds: discarding TypeBounds($lo1, $hi1) for $tparam because $tparam appears as bounds")
        else {
          enclCase pushTypeBounds tparam
          val tb = genPolyType(tparams, appliedType(TypeBounds(lo1, hi1), targs))
          tparam setInfo logResult(s"updated bounds: $tparam from ${tparam.info} to")(tb)
        }
      }
      else log(s"inconsistent bounds: discarding TypeBounds($lo1, $hi1)")
    }

    /** Type intersection of simple type tp1 with general type tp2.
     *  The result eliminates some redundancies.
     */
    def intersect(tp1: Type, tp2: Type): Type = {
      if (tp1 <:< tp2) tp1
      else if (tp2 <:< tp1) tp2
      else {
        val reduced2 = tp2 match {
          case rtp @ RefinedType(parents2, decls2) =>
            copyRefinedType(rtp, parents2 filterNot (tp1 <:< _), decls2)
          case _ =>
            tp2
        }
        intersectionType(List(tp1, reduced2))
      }
    }

    def inferTypedPattern(tree0: Tree, pattp: Type, pt0: Type, canRemedy: Boolean): Type = {
      val pt        = abstractTypesToBounds(pt0)
      val ptparams  = freeTypeParamsOfTerms(pt)
      val tpparams  = freeTypeParamsOfTerms(pattp)

      def ptMatchesPattp = pt matchesPattern pattp.widen
      def pattpMatchesPt = pattp matchesPattern pt

      /* If we can absolutely rule out a match we can fail early.
       * This is the case if the scrutinee has no unresolved type arguments
       * and is a "final type", meaning final + invariant in all type parameters.
       */
      if (pt.isFinalType && ptparams.isEmpty && !ptMatchesPattp) {
        IncompatibleScrutineeTypeError(tree0, pattp, pt)
        return ErrorType
      }

      checkCheckable(tree0, pattp, pt, inPattern = true, canRemedy)
      if (pattp <:< pt) ()
      else {
        debuglog("free type params (1) = " + tpparams)

        var tvars = tpparams map freshVar
        var tp    = pattp.instantiateTypeParams(tpparams, tvars)

        if ((tp <:< pt) && isInstantiatable(tvars)) ()
        else {
          tvars = tpparams map freshVar
          tp    = pattp.instantiateTypeParams(tpparams, tvars)

          debuglog("free type params (2) = " + ptparams)

          val ptvars = ptparams map freshVar
          val pt1    = pt.instantiateTypeParams(ptparams, ptvars)

          // See ticket #2486 for an example of code which would incorrectly
          // fail if we didn't allow for pattpMatchesPt.
          if (isPopulated(tp, pt1) && isInstantiatable(tvars ++ ptvars) || pattpMatchesPt)
             ptvars foreach instantiateTypeVar
          else {
            PatternTypeIncompatibleWithPtError1(tree0, pattp, pt)
            return ErrorType
          }
        }
        tvars foreach instantiateTypeVar
        invalidateTreeTpeCaches(tree0, tvars.map(_.origin.typeSymbol))
      }
      /* If the scrutinee has free type parameters but the pattern does not,
       * we have to flip the arguments so the expected type is treated as more
       * general when calculating the intersection.  See run/bug2755.scala.
       */
      if (tpparams.isEmpty && ptparams.nonEmpty) intersect(pattp, pt)
      else intersect(pt, pattp)
    }

    def inferModulePattern(pat: Tree, pt: Type) =
      if ((pat.symbol ne null) && pat.symbol.isModule && !(pat.tpe <:< pt)) {
        val ptparams = freeTypeParamsOfTerms(pt)
        debuglog("free type params (2) = " + ptparams)
        val ptvars = ptparams map freshVar
        val pt1 = pt.instantiateTypeParams(ptparams, ptvars)
        if (pat.tpe <:< pt1)
          ptvars foreach instantiateTypeVar
        else
          PatternTypeIncompatibleWithPtError2(pat, pt1, pt)
      }

    /** Collects type parameters referred to in a type.
     */
    def freeTypeParamsOfTerms(tp: Type): List[Symbol] = {
      // An inferred type which corresponds to an unknown type
      // constructor creates a file/declaration order-dependent crasher
      // situation, the behavior of which depends on the state at the
      // time the typevar is created. Until we can deal with these
      // properly, we can avoid it by ignoring type parameters which
      // have type constructors amongst their bounds. See scala/bug#4070.
      def isFreeTypeParamOfTerm(sym: Symbol) = (
        sym.isAbstractType
          && sym.owner.isTerm
        )

      // Intentionally *not* using `Type#typeSymbol` here, which would normalize `tp`
      // and collect symbols from the result type of any resulting `PolyType`s, which
      // are not free type parameters of `tp`.
      //
      // Contrast with `isFreeTypeParamNoSkolem`.
      val syms = tp collect {
        case TypeRef(_, sym, _) if isFreeTypeParamOfTerm(sym) => sym
      }
      syms.distinct
    }

    /* -- Overload Resolution ---------------------------------------------- */

    /** Assign `tree` the symbol and type of the alternative which
     *  matches prototype `pt`, if it exists.
     *  If several alternatives match `pt`, take parameterless one.
     *  If no alternative matches `pt`, take the parameterless one anyway.
     */
    def inferExprAlternative(tree: Tree, pt: Type): Tree = {
      val c = context
      class InferTwice(pre: Type, alts: List[Symbol]) extends c.TryTwice {
        def tryOnce(isSecondTry: Boolean): Unit = {
          val alts0 = alts filter (alt => isWeaklyCompatible(pre memberType alt, pt))
          val alts1 = if (alts0.isEmpty) alts else alts0
          val bests = bestAlternatives(alts1) { (sym1, sym2) =>
            val tp1 = pre memberType sym1
            val tp2 = pre memberType sym2

            (    (tp2 eq ErrorType)
              || isWeaklyCompatible(tp1, pt) && !isWeaklyCompatible(tp2, pt)
              || isStrictlyMoreSpecific(tp1, tp2, sym1, sym2)
            )
          }
          // todo: missing test case for bests.isEmpty
          bests match {
            case best :: Nil                              => tree setSymbol best setType (pre memberType best)
            case best :: competing :: _ if alts0.nonEmpty =>
              // scala/bug#6912 Don't give up and leave an OverloadedType on the tree.
              //         Originally I wrote this as `if (secondTry) ... `, but `tryTwice` won't attempt the second try
              //         unless an error is issued. We're not issuing an error, in the assumption that it would be
              //         spurious in light of the erroneous expected type
              if (pt.isErroneous) setError(tree)
              else AmbiguousExprAlternativeError(tree, pre, best, competing, pt, isSecondTry)
            case _                                        => if (bests.isEmpty || alts0.isEmpty) NoBestExprAlternativeError(tree, pt, isSecondTry)
          }
        }
      }
      tree.tpe match {
        case OverloadedType(pre, alts) => (new InferTwice(pre, alts)).apply() ; tree
        case _                         => tree
      }
    }

    // Checks against the name of the parameter and also any @deprecatedName.
    private def paramMatchesName(param: Symbol, name: Name) =
      param.name == name || param.deprecatedParamName.exists(_ == name)

    private def containsNamedType(argtpes: List[Type]): Boolean = argtpes match {
      case Nil                  => false
      case NamedType(_, _) :: _ => true
      case _ :: rest            => containsNamedType(rest)
    }
    private def namesOfNamedArguments(argtpes: List[Type]) =
      argtpes collect { case NamedType(name, _) => name }

    /** Given a list of argument types and eligible method overloads, whittle the
     *  list down to the methods which should be considered for specificity
     *  testing, taking into account here:
     *   - named arguments at the call site (keep only methods with name-matching parameters)
     *   - if multiple methods are eligible, drop any methods which take default arguments
     *   - drop any where arity cannot match under any conditions (allowing for
     *     overloaded applies, varargs, and tupling conversions)
     *  This method is conservative; it can tolerate some varieties of false positive,
     *  but no false negatives.
     *
     *  @param  eligible     the overloaded method symbols
     *  @param  argtpes      the argument types at the call site
     *  @param  varargsStar  true if the call site has a `: _*` attached to the last argument
     */
    private def overloadsToConsiderBySpecificity(eligible: List[Symbol], argtpes: List[Type], varargsStar: Boolean): List[Symbol] = {
      // TODO spec: this namesMatch business is not spec'ed, and is the wrong fix for scala/bug#4592
      // we should instead clarify what the spec means by "typing each argument with an undefined expected type".
      // What does typing a named argument entail when we don't know what the valid parameter names are?
      // (Since we're doing overload resolution, there are multiple alternatives that can define different names.)
      // Luckily, the next step checks applicability to the individual alternatives, so it knows whether an assignment is:
      // 1) a valid named argument
      // 2) a well-typed assignment
      // 3) an error (e.g., rhs does not refer to a variable)
      //
      // For now, the logic is:
      // If there are any foo=bar style arguments, and any of the overloaded
      // methods has a parameter named `foo`, then only those methods are considered when we must disambiguate.
      def namesMatch = namesOfNamedArguments(argtpes) match {
        case Nil   => Nil
        case names => eligible filter (m => names forall (name => m.info.params exists (p => paramMatchesName(p, name))))
      }
      if (eligible.isEmpty || eligible.tail.isEmpty) eligible
      else
        namesMatch match {
          case namesMatch if namesMatch.nonEmpty => namesMatch // TODO: this has no basis in the spec, remove!
          case _ =>
            // If there are multiple applicable alternatives, drop those using default arguments.
            // This is done indirectly by checking applicability based on arity in `isApplicableBasedOnArity`.
            // If defaults are required in the application, the arities won't match up exactly.
            // TODO: should we really allow tupling here?? (If we don't, this is the only call-site with `tuplingAllowed = true`)
            eligible filter (alt => isApplicableBasedOnArity(alt.tpe, argtpes.length, varargsStar, tuplingAllowed = true))
        }
    }

    /** Assign `tree` the type of an alternative which is applicable
     *  to `argtpes`, and whose result type is compatible with `pt`.
     *  If several applicable alternatives exist, drop the alternatives which use
     *  default arguments, then select the most specialized one.
     *  If no applicable alternative exists, and pt != WildcardType, try again
     *  with pt = WildcardType.
     *  Otherwise, if there is no best alternative, error.
     *
     *  @param argtpes0 contains the argument types. If an argument is named, as
     *    "a = 3", the corresponding type is `NamedType("a", Int)`. If the name
     *    of some NamedType does not exist in an alternative's parameter names,
     *    the type is replaces by `Unit`, i.e. the argument is treated as an
     *    assignment expression.
     *
     *  @pre  tree.tpe is an OverloadedType.
     */
    def inferMethodAlternative(tree: Tree, undetparams: List[Symbol], argtpes0: List[Type], pt0: Type): Unit = {
      // This potentially makes up to four attempts: tryOnce may execute
      // with and without views enabled, and bestForExpectedType will try again
      // with pt = WildcardType if it fails with pt != WildcardType.
      val c = context
      class InferMethodAlternativeTwice extends c.TryTwice {
        private[this] val OverloadedType(pre, alts) = tree.tpe
        private[this] var varargsStar = false
        private[this] val argtpes = argtpes0 mapConserve {
          case RepeatedType(tp) => varargsStar = true ; tp
          case tp               => tp
        }

        private def followType(sym: Symbol) = followApply(pre memberType sym)
        // separate method to help the inliner
        private def isAltApplicable(pt: Type)(alt: Symbol) = context inSilentMode { isApplicable(undetparams, followType(alt), argtpes, pt) && !context.reporter.hasErrors }
        private def rankAlternatives(sym1: Symbol, sym2: Symbol) = isStrictlyMoreSpecific(followType(sym1), followType(sym2), sym1, sym2)
        private def bestForExpectedType(pt: Type, isLastTry: Boolean): Unit = {
          val applicable  = overloadsToConsiderBySpecificity(alts filter isAltApplicable(pt), argtpes, varargsStar)
          // println(s"bestForExpectedType($argtpes, $pt): $alts -app-> ${alts filter isAltApplicable(pt)} -arity-> $applicable")
          val ranked      = bestAlternatives(applicable)(rankAlternatives)
          ranked match {
            case best :: competing :: _ => AmbiguousMethodAlternativeError(tree, pre, best, competing, argtpes, pt, isLastTry) // ambiguous
            case best :: Nil            => tree setSymbol best setType (pre memberType best)           // success
            case Nil if pt.isWildcard   => NoBestMethodAlternativeError(tree, argtpes, pt, isLastTry)  // failed
            case Nil                    => bestForExpectedType(WildcardType, isLastTry)                // failed, but retry with WildcardType
          }
        }

        private[this] val pt = if (pt0.typeSymbol == UnitClass) WildcardType else pt0
        def tryOnce(isLastTry: Boolean): Unit = {
          debuglog(s"infer method alt ${tree.symbol} with alternatives ${alts map pre.memberType} argtpes=$argtpes pt=$pt")
          bestForExpectedType(pt, isLastTry)
        }
      }

      (new InferMethodAlternativeTwice).apply()
    }

    /** Assign `tree` the type of all polymorphic alternatives
     *  which have the same number of type parameters as does `argtypes`
     *  with all argtypes are within the corresponding type parameter bounds.
     *  If no such polymorphic alternative exist, error.
     */
    def inferPolyAlternatives(tree: Tree, argtypes: List[Type]): Unit = {
      val OverloadedType(pre, alts) = tree.tpe
      // Alternatives with a matching length type parameter list
      val matchingLength   = tree.symbol filter (alt => sameLength(alt.typeParams, argtypes))
      def allMonoAlts      = alts forall (_.typeParams.isEmpty)
      def errorKind        = matchingLength match {
        case NoSymbol if allMonoAlts => PolyAlternativeErrorKind.NoParams          // no polymorphic method alternative
        case NoSymbol                => PolyAlternativeErrorKind.WrongNumber       // wrong number of tparams
        case _                       => PolyAlternativeErrorKind.ArgsDoNotConform  // didn't conform to bounds
      }
      def fail() = PolyAlternativeError(tree, argtypes, matchingLength, errorKind)
      def finish(sym: Symbol, tpe: Type) = tree setSymbol sym setType tpe
      // Alternatives which conform to bounds
      def checkWithinBounds(sym: Symbol) = sym.alternatives match {
        case Nil if argtypes.exists(_.isErroneous) =>
        case Nil                                   => fail()
        case alt :: Nil                            => finish(alt, pre memberType alt)
        case alts @ (hd :: _)                      =>
          log(s"Attaching AntiPolyType-carrying overloaded type to $sym")
          // Multiple alternatives which are within bounds; spin up an
          // overloaded type which carries an "AntiPolyType" as a prefix.
          val tparams = new AsSeenFromMap(pre, hd.owner) mapOver hd.typeParams
          val bounds  = tparams map (_.tpeHK) // see e.g., #1236
          val tpe     = PolyType(tparams, OverloadedType(AntiPolyType(pre, bounds), alts))
          finish(sym setInfo tpe, tpe)
      }
      matchingLength.alternatives match {
        case Nil        => fail()
        case alt :: Nil => finish(alt, pre memberType alt)
        case _          => checkWithinBounds(matchingLength filter (alt => isWithinBounds(pre, alt.owner, alt.typeParams, argtypes)))
      }
    }
  }

  object toOrigin extends TypeMap {
    def apply(tp: Type): Type = tp match {
      case TypeVar(origin, _) => appliedType(origin, tp.typeArgs)
      case _ => mapOver(tp)
    }
  }

  object approximateAbstracts extends TypeMap {
    def apply(tp: Type): Type = tp.dealiasWiden match {
      case TypeRef(pre, sym, _) if sym.isAbstractType => WildcardType
      case _                                          => mapOver(tp)
    }
  }
  private lazy val topTypes: List[Symbol] = List(AnyClass, AnyValClass, ObjectClass)

  final case class AdjustedTypeArgs(okParams: List[Symbol], okArgs: List[Type], undetParams: List[Symbol], allArgs: List[Type])
}<|MERGE_RESOLUTION|>--- conflicted
+++ resolved
@@ -83,10 +83,8 @@
       // use function type subtyping, not method type subtyping (the latter is invariant in argument types)
       funTp <:< functionType(samInfoWithTVars.paramTypes, samInfoWithTVars.finalResultType)
 
-      val variances = tparams map varianceInType(sam.info)
-
       // solve constraints tracked by tvars
-      val targs = solvedTypes(tvars, tparams, variances, upper = false, lubDepth(sam.info :: Nil))
+      val targs = solvedTypes(tvars, tparams, varianceInType(sam.info), upper = false, lubDepth(sam.info :: Nil))
 
       debuglog(s"sam infer: $samTp --> ${appliedType(samTyCon, targs)} by ${funTp} <:< $samInfoWithTVars --> $targs for $tparams")
 
@@ -373,17 +371,6 @@
      *  by existentially bound variables.
      */
     def makeFullyDefined(tp: Type): Type = {
-<<<<<<< HEAD
-      var tparams: List[Symbol] = Nil
-      def addTypeParam(bounds: TypeBounds): Type = {
-        val tparam = context.owner.newExistential(newTypeName("_"+tparams.size), context.tree.pos.focus) setInfo bounds
-        tparams ::= tparam
-        tparam.tpe
-      }
-      val tp1 = tp map {
-        case pt: ProtoType => addTypeParam(pt.toBounds)
-        case t             => t
-=======
       object typeMap extends TypeMap {
         def tparamsList: List[Symbol] = if (tparams_ == null) Nil else tparams_.toList
         private var tparams_ : ListBuffer[Symbol] = null
@@ -397,11 +384,9 @@
         }
 
         override def apply(tp: Type): Type = mapOver(tp) match {
-          case WildcardType                => addTypeParam(TypeBounds.empty)
-          case BoundedWildcardType(bounds) => addTypeParam(bounds)
-          case tp => tp
-        }
->>>>>>> c2d25ac4
+          case pt: ProtoType => addTypeParam(pt.toBounds)
+          case t             => t
+        }
       }
       val tp1 = typeMap(tp)
       if (tp eq tp1) tp
@@ -415,7 +400,6 @@
      *  conforms to `pt`, return null.
      */
     private def exprTypeArgs(tvars: List[TypeVar], tparams: List[Symbol], restpe: Type, pt: Type, useWeaklyCompatible: Boolean): List[Type] = {
-<<<<<<< HEAD
       val resTpVars = restpe.instantiateTypeParams(tparams, tvars)
 
       if (if (useWeaklyCompatible) isWeaklyCompatible(resTpVars, pt) else isCompatible(resTpVars, pt)) {
@@ -430,20 +414,8 @@
           case mt: MethodType if mt.isImplicit && isFullyDefined(pt) => MethodType(mt.params, AnyTpe)
           case _                                                     => restpe
         }
-=======
-      def restpeInst = restpe.instantiateTypeParams(tparams, tvars)
-      def conforms   = if (useWeaklyCompatible) isWeaklyCompatible(restpeInst, pt) else isCompatible(restpeInst, pt)
-      // If the restpe is an implicit method, and the expected type is fully defined
-      // optimize type variables wrt to the implicit formals only; ignore the result type.
-      // See test pos/jesper.scala
-      def variance = restpe match {
-        case mt: MethodType if mt.isImplicit && isFullyDefined(pt) => MethodType(mt.params, AnyTpe)
-        case _                                                     => restpe
-      }
-      def solve() = solvedTypes(tvars, tparams, varianceInType(variance), upper = false, lubDepth(restpe :: pt :: Nil))
->>>>>>> c2d25ac4
-
-        try solvedTypes(tvars, tparams, tparams map varianceInType(variance), upper = false, lubDepth(restpe :: pt :: Nil))
+
+        try solvedTypes(tvars, tparams, varianceInType(variance), upper = false, lubDepth(restpe :: pt :: Nil))
         catch { case _: NoInstance => null }
       } else
         null
@@ -600,13 +572,8 @@
             "argument expression's type is not compatible with formal parameter type" + foundReqMsg(tp1, pt1))
         }
       }
-<<<<<<< HEAD
-      val targs = solvedTypes(tvars, tparams, tparams map varianceInTypes(formals), upper = false, lubDepth(formals) max lubDepth(argtpes))
+      val targs = solvedTypes(tvars, tparams, varianceInTypes(formals), upper = false, lubDepth(formals) max lubDepth(argtpes))
       // Can warn about inferring Any/AnyVal/Object as long as they don't appear
-=======
-      val targs = solvedTypes(tvars, tparams, varianceInTypes(formals), upper = false, lubDepth(formals) max lubDepth(argtpes))
-      // Can warn about inferring Any/AnyVal as long as they don't appear
->>>>>>> c2d25ac4
       // explicitly anywhere amongst the formal, argument, result, or expected type.
       // ...or lower bound of a type param, since they're asking for it.
       def canWarnAboutAny = {
