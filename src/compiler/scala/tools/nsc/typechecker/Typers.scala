/*
 * Scala (https://www.scala-lang.org)
 *
 * Copyright EPFL and Lightbend, Inc.
 *
 * Licensed under Apache License 2.0
 * (http://www.apache.org/licenses/LICENSE-2.0).
 *
 * See the NOTICE file distributed with this work for
 * additional information regarding copyright ownership.
 */

package scala
package tools.nsc
package typechecker

import scala.annotation.tailrec
import scala.collection.mutable
import scala.reflect.internal.{Chars, TypesStats}
import scala.reflect.internal.util.{FreshNameCreator, ListOfNil, Statistics, StatisticsStatics}
import scala.tools.nsc.Reporting.{MessageFilter, Suppression, WConf, WarningCategory}
import scala.util.chaining._
import mutable.ListBuffer
import symtab.Flags._
import Mode._

/** A provider of methods to assign types to trees.
 *
 *  @author  Martin Odersky
 */
trait Typers extends Adaptations with Tags with TypersTracking with PatternTypers {
  self: Analyzer =>

  import global._
  import definitions._
  import statistics._

  final def forArgMode(fun: Tree, mode: Mode) =
    if (treeInfo.isSelfOrSuperConstrCall(fun)) mode | SCCmode else mode

  final val shortenImports = false

  // All typechecked RHS of ValDefs for right-associative operator desugaring
  private val rightAssocValDefs = new mutable.AnyRefMap[Symbol, Tree]
  // Symbols of ValDefs for right-associative operator desugaring which are passed by name and have been inlined
  private val inlinedRightAssocValDefs = new mutable.HashSet[Symbol]

  // For each class, we collect a mapping from constructor param accessors that are aliases of their superclass
  // param accessors. At the end of the typer phase, when this information is available all the way up the superclass
  // chain, this is used to determine which are true aliases, ones where the field can be elided from this class.
  // And yes, if you were asking, this is yet another binary fragility, as we bake knowledge of the super class into
  // this class.
  private val superConstructorCalls: mutable.AnyRefMap[Symbol, collection.Map[Symbol, Symbol]] = perRunCaches.newAnyRefMap()

  // allows override of the behavior of the resetTyper method w.r.t comments
  def resetDocComments() = clearDocComments()

  def resetTyper(): Unit = {
    //println("resetTyper called")
    resetContexts()
    resetImplicits()
    resetDocComments()
    rightAssocValDefs.clear()
    inlinedRightAssocValDefs.clear()
    superConstructorCalls.clear()
  }

  sealed abstract class SilentResult[+T] {
    def isEmpty: Boolean
    def nonEmpty = !isEmpty

    @inline final def fold[U](none: => U)(f: T => U): U = this match {
      case SilentResultValue(value) => f(value)
      case _                        => none
    }
    @inline final def map[U](f: T => U): SilentResult[U] = this match {
      case SilentResultValue(value) => SilentResultValue(f(value))
      case x: SilentTypeError       => x
    }
    @inline final def filter(p: T => Boolean): SilentResult[T] = this match {
      case SilentResultValue(value) if !p(value) => SilentTypeError(TypeErrorWrapper(new TypeError(NoPosition, "!p")))
      case _                                     => this
  }
    @inline final def orElse[T1 >: T](f: Seq[AbsTypeError] => T1): T1 = this match {
      case SilentResultValue(value) => value
      case s : SilentTypeError      => f(s.reportableErrors)
    }
  }
  class SilentTypeError private(val errors: List[AbsTypeError], val warnings: List[(Position, String, WarningCategory, Symbol)]) extends SilentResult[Nothing] {
    override def isEmpty = true
    def err: AbsTypeError = errors.head
    def reportableErrors = errors match {
      case (e1: AmbiguousImplicitTypeError) :: _ =>
        List(e1) // DRYer error reporting for neg/t6436b.scala
      case all =>
        all
    }
  }
  object SilentTypeError {
    def apply(errors: AbsTypeError*): SilentTypeError = apply(errors.toList, Nil)
    def apply(errors: List[AbsTypeError], warnings: List[(Position, String, WarningCategory, Symbol)]): SilentTypeError = new SilentTypeError(errors, warnings)
    // todo: this extracts only one error, should be a separate extractor.
    def unapply(error: SilentTypeError): Option[AbsTypeError] = error.errors.headOption
  }

  // todo: should include reporter warnings in SilentResultValue.
  // e.g. tryTypedApply could print warnings on arguments when the typing succeeds.
  case class SilentResultValue[+T](value: T) extends SilentResult[T] { override def isEmpty = false }

  def newTyper(context: Context): Typer = new NormalTyper(context)

  private class NormalTyper(context : Context) extends Typer(context)

  // A transient flag to mark members of anonymous classes
  // that are turned private by typedBlock
  private final val SYNTHETIC_PRIVATE = TRANS_FLAG

  private final val InterpolatorCodeRegex  = """\$\{\s*(.*?)\s*\}""".r
  private final val InterpolatorIdentRegex = """\$[$\w]+""".r // note that \w doesn't include $

  /** Check that type of given tree does not contain local or private
   *  components.
   */
  object checkNoEscaping extends TypeMap {
    private var owner: Symbol = _
    private var scope: Scope = _
    private var hiddenSymbols: List[Symbol] = _

    /** Check that type `tree` does not refer to private
     *  components unless itself is wrapped in something private
     *  (`owner` tells where the type occurs).
     */
    def privates[T <: Tree](typer: Typer, owner: Symbol, tree: T): T =
      if (owner.isJavaDefined) tree else check(typer, owner, EmptyScope, WildcardType, tree)

    @tailrec
    private def check[T <: Tree](typer: Typer, owner: Symbol, scope: Scope, pt: Type, tree: T): T = {
      this.owner = owner
      this.scope = scope
      hiddenSymbols = Nil
      import typer.TyperErrorGen._
      val tp1 = apply(tree.tpe)
      if (hiddenSymbols.isEmpty) tree setType tp1
      else if (hiddenSymbols exists (_.isErroneous)) HiddenSymbolWithError(tree)
      else if (isFullyDefined(pt)) tree setType pt
      else if (tp1.typeSymbol.isAnonymousClass)
        check(typer, owner, scope, pt, tree setType tp1.typeSymbol.classBound)
      else if (owner == NoSymbol)
        tree setType packSymbols(hiddenSymbols.reverse, tp1)
      else if (!isPastTyper) { // privates
        val badSymbol = hiddenSymbols.head
        SymbolEscapesScopeError(tree, badSymbol)
      } else tree
    }

    def addHidden(sym: Symbol) =
      if (!(hiddenSymbols contains sym)) hiddenSymbols = sym :: hiddenSymbols

    override def apply(t: Type): Type = {
      def checkNoEscape(sym: Symbol): Unit = {
        if (sym.isPrivate && !sym.hasFlag(SYNTHETIC_PRIVATE)) {
          var o = owner
          while (o != NoSymbol && o != sym.owner && o != sym.owner.linkedClassOfClass &&
                 !o.isLocalToBlock && !o.isPrivate &&
                 !o.privateWithin.hasTransOwner(sym.owner))
            o = o.owner
          if (o == sym.owner || o == sym.owner.linkedClassOfClass)
            addHidden(sym)
        } else if (sym.owner.isTerm && !sym.isTypeParameterOrSkolem) {
          var e = scope.lookupEntry(sym.name)
          var found = false
          while (!found && (e ne null) && e.owner == scope) {
            if (e.sym == sym) {
              found = true
              addHidden(sym)
            } else {
              e = scope.lookupNextEntry(e)
            }
          }
        }
      }
      mapOver(
        t match {
          case TypeRef(_, sym, args) =>
            checkNoEscape(sym)
            if (!hiddenSymbols.isEmpty && hiddenSymbols.head == sym &&
                sym.isAliasType && sameLength(sym.typeParams, args)) {
              hiddenSymbols = hiddenSymbols.tail
              t.dealias
            } else t
          case SingleType(_, sym) =>
            checkNoEscape(sym)
            t
          case _ =>
            t
        })
    }
  }

  private final val typerFreshNameCreators = perRunCaches.newAnyRefMap[Symbol, FreshNameCreator]()
  def freshNameCreatorFor(context: Context) = typerFreshNameCreators.getOrElseUpdate(context.outermostContextAtCurrentPos.enclClassOrMethod.owner, new FreshNameCreator)

  abstract class Typer(context0: Context) extends TyperDiagnostics with Adaptation with Tag with PatternTyper with TyperContextErrors {
    private def unit = context.unit
    import typeDebug.ptTree
    import TyperErrorGen._
    implicit def fresh: FreshNameCreator = freshNameCreatorFor(context)

    private def transformed: mutable.Map[Tree, Tree] = unit.transformed

    val infer = new Inferencer {
      def context = Typer.this.context
      // See scala/bug#3281 re undoLog
      override def isCoercible(tp: Type, pt: Type) = undoLog undo viewExists(tp, pt)
    }

    /** Overridden to false in scaladoc and/or interactive. */
    def canAdaptConstantTypeToLiteral = true
    def canTranslateEmptyListToNil    = true
    def missingSelectErrorTree(tree: Tree, qual: Tree, name: Name): Tree = tree

    // used to exempt synthetic accessors (i.e. those that are synthesized by the compiler to access a field)
    // from skolemization because there's a weird bug that causes spurious type mismatches
    // (it seems to have something to do with existential abstraction over values
    // https://github.com/scala/scala-dev/issues/165
    // when we're past typer, lazy accessors are synthetic, but before they are user-defined
    // to make this hack less hacky, we could rework our flag assignment to allow for
    // requiring both the ACCESSOR and the SYNTHETIC bits to trigger the exemption
    private def isSyntheticAccessor(sym: Symbol) = sym.isAccessor && (!sym.isLazy || isPastTyper)

    // when type checking during erasure, generate erased types in spots that aren't transformed by erasure
    // (it erases in TypeTrees, but not in, e.g., the type a Function node)
    def phasedAppliedType(sym: Symbol, args: List[Type]) = {
      val tp = appliedType(sym, args)
      if (phase.erasedTypes) erasure.specialScalaErasure(tp) else tp
    }

    def typedDocDef(docDef: DocDef, mode: Mode, pt: Type): Tree =
      typed(docDef.definition, mode, pt)

    /** Find implicit arguments and pass them to given tree.
     */
    def applyImplicitArgs(fun: Tree): Tree = fun.tpe match {
      case MethodType(params, _) =>
        val argResultsBuff = new ListBuffer[SearchResult]()
        val argBuff = new ListBuffer[Tree]()
        // paramFailed cannot be initialized with params.exists(_.tpe.isError) because that would
        // hide some valid errors for params preceding the erroneous one.
        var paramFailed = false
        var mkArg: (Name, Tree) => Tree = (_, tree) => tree

        // DEPMETTODO: instantiate type vars that depend on earlier implicit args (see adapt (4.1))
        //
        // apply the substitutions (undet type param -> type) that were determined
        // by implicit resolution of implicit arguments on the left of this argument
        for(param <- params) {
          var paramTp = param.tpe
          for(ar <- argResultsBuff)
            paramTp = paramTp.subst(ar.subst.from, ar.subst.to)

          val res =
            if (paramFailed || (paramTp.isErroneous && {paramFailed = true; true})) SearchFailure
            else inferImplicitFor(paramTp, fun, context, reportAmbiguous = context.reportErrors)
          argResultsBuff += res

          if (res.isSuccess) {
            argBuff += mkArg(param.name, res.tree)
          } else {
            mkArg = gen.mkNamedArg // don't pass the default argument (if any) here, but start emitting named arguments for the following args
            if (!param.hasDefault && !paramFailed) {
              context.reporter.reportFirstDivergentError(fun, param, paramTp)(context)
              paramFailed = true
            }
            /* else {
             TODO: alternative (to expose implicit search failure more) -->
             resolve argument, do type inference, keep emitting positional args, infer type params based on default value for arg
             for (ar <- argResultsBuff) ar.subst traverse defaultVal
             val targs = exprTypeArgs(context.undetparams, defaultVal.tpe, paramTp)
             substExpr(tree, tparams, targs, pt)
            }*/
          }
        }

        val args = argBuff.toList
        for (ar <- argResultsBuff) {
          ar.subst traverse fun
          for (arg <- args) ar.subst traverse arg
        }

        new ApplyToImplicitArgs(fun, args) setPos fun.pos
      case ErrorType =>
        fun
    }

    def viewExists(from: Type, to: Type): Boolean = (
         !from.isError
      && !to.isError
      && context.implicitsEnabled
      && (inferView(context.tree, from, to, reportAmbiguous = false) != EmptyTree)
      // scala/bug#8230 / scala/bug#8463 We'd like to change this to `saveErrors = false`, but can't.
      // For now, we can at least pass in `context.tree` rather then `EmptyTree` so as
      // to avoid unpositioned type errors.
    )

    // Get rid of any special ProtoTypes, so that implicit search won't have to deal with them
    private def normalizeProtoForView(proto: Type): Type = proto match {
      case proto: OverloadedArgProto => proto.underlying
      case pt                        => pt
    }

    /** Infer an implicit conversion (`view`) between two types.
     *  @param tree             The tree which needs to be converted.
     *  @param from             The source type of the conversion
     *  @param to               The target type of the conversion
     *  @param reportAmbiguous  Should ambiguous implicit errors be reported?
     *                          False iff we search for a view to find out
     *                          whether one type is coercible to another.
     *  @param saveErrors       Should ambiguous and divergent implicit errors that were buffered
     *                          during the inference of a view be put into the original buffer.
     *                          False iff we don't care about them.
     */
    def inferView(tree: Tree, from: Type, to: Type, reportAmbiguous: Boolean = true, saveErrors: Boolean = true): Tree =
      if (isPastTyper || from.isInstanceOf[MethodType] || from.isInstanceOf[OverloadedType] || from.isInstanceOf[PolyType]) EmptyTree
      else {
        debuglog(s"Inferring view from $from to $to for $tree (reportAmbiguous= $reportAmbiguous, saveErrors=$saveErrors)")

        val fromNoAnnot = from.withoutAnnotations
        val toNorm = normalizeProtoForView(to)
        val result = inferImplicitView(fromNoAnnot, toNorm, tree, context, reportAmbiguous, saveErrors) match {
          case fail if fail.isFailure => inferImplicitView(byNameType(fromNoAnnot), toNorm, tree, context, reportAmbiguous, saveErrors)
          case ok => ok
        }

        if (result.subst != EmptyTreeTypeSubstituter) {
          result.subst traverse tree
          notifyUndetparamsInferred(result.subst.from, result.subst.to)
        }
        result.tree
      }

    import infer._

    private var namerCache: Namer = null
    def namer: Namer = {
      if ((namerCache eq null) || namerCache.context != context)
        namerCache = newNamer(context)
      namerCache
    }

    var context = context0
    def context1 = context

    def dropExistential(tp: Type): Type = tp match {
      case ExistentialType(tparams, _) =>
        new SubstWildcardMap(tparams).apply(tp)
      case TypeRef(_, sym, _) if sym.isAliasType =>
        val tp0 = tp.dealias
        if (tp eq tp0) {
          devWarning(s"dropExistential did not progress dealiasing $tp, see scala/bug#7126")
          tp
        } else {
          val tp1 = dropExistential(tp0)
          if (tp1 eq tp0) tp else tp1
        }
      case _ => tp
    }

    private def errorNotClass(tpt: Tree, found: Type)  = { ClassTypeRequiredError(tpt, found); false }
    private def errorNotStable(tpt: Tree, found: Type) = { TypeNotAStablePrefixError(tpt, found); false }

    /** Check that `tpt` refers to a non-refinement class type */
    def checkClassType(tpt: Tree): Boolean = {
      val tpe = unwrapToClass(tpt.tpe)
      isNonRefinementClassType(tpe) || errorNotClass(tpt, tpe)
    }

    /** Check that `tpt` refers to a class type with a stable prefix. */
    def checkStablePrefixClassType(tpt: Tree): Boolean = {
      val tpe = unwrapToStableClass(tpt.tpe)
      def prefixIsStable = {
        def checkPre = tpe match {
          case TypeRef(pre, _, _) => pre.isStable || errorNotStable(tpt, pre)
          case _                  => false
        }
        // A type projection like X#Y can get by the stable check if the
        // prefix is singleton-bounded, so peek at the tree too.
        def checkTree = tpt match {
          case SelectFromTypeTree(qual, _)  => isSingleType(qual.tpe) || errorNotClass(tpt, tpe)
          case _                            => true
        }
        checkPre && checkTree
      }

      (    (isNonRefinementClassType(tpe) || errorNotClass(tpt, tpe))
        && (isPastTyper || prefixIsStable)
      )
    }

    /** Check that type `tp` is not a subtype of itself.
     */
    def checkNonCyclic(pos: Position, tp: Type): Boolean = {
      def checkNotLocked(sym: Symbol) = {
        sym.initialize.lockOK || { CyclicAliasingOrSubtypingError(pos, sym); false }
      }
      tp match {
        case TypeRef(pre, sym, args) =>
          checkNotLocked(sym) &&
          ((!sym.isNonClassType) || checkNonCyclic(pos, appliedType(pre.memberInfo(sym), args), sym))
          // @M! info for a type ref to a type parameter now returns a polytype
          // @M was: checkNonCyclic(pos, pre.memberInfo(sym).subst(sym.typeParams, args), sym)

        case SingleType(_, sym) =>
          checkNotLocked(sym)
        case st: SubType =>
          checkNonCyclic(pos, st.supertype)
        case ct: CompoundType =>
          ct.parents forall (x => checkNonCyclic(pos, x))
        case _ =>
          true
      }
    }

    def checkNonCyclic(pos: Position, tp: Type, lockedSym: Symbol): Boolean = try {
      if (!lockedSym.lock(CyclicReferenceError(pos, tp, lockedSym))) false
      else checkNonCyclic(pos, tp)
    } finally {
      lockedSym.unlock()
    }

    def checkNonCyclic(sym: Symbol): Unit = {
      if (!checkNonCyclic(sym.pos, sym.tpe_*)) sym.setInfo(ErrorType)
    }

    def checkNonCyclic(defn: Tree, tpt: Tree): Unit = {
      if (!checkNonCyclic(defn.pos, tpt.tpe, defn.symbol)) {
        tpt setType ErrorType
        defn.symbol.setInfo(ErrorType)
      }
    }

    def reenterValueParams(vparamss: List[List[ValDef]]): Unit = {
      for (vparams <- vparamss)
        for (vparam <- vparams)
          context.scope enter vparam.symbol
    }

    def reenterTypeParams(tparams: List[TypeDef]): List[Symbol] =
      for (tparam <- tparams) yield {
        context.scope enter tparam.symbol
        tparam.symbol.deSkolemize
      }

    /** The qualifying class
     *  of a this or super with prefix `qual`.
     *  packageOk is equal false when qualifying class symbol
     */
    def qualifyingClass(tree: Tree, qual: Name, packageOK: Boolean, immediate: Boolean) =
      context.enclClass.owner.ownersIterator.find(o => qual.isEmpty || o.isClass && o.name == qual) match {
        case Some(c) if packageOK || !c.isPackageClass => c
        case _ =>
          QualifyingClassError(tree, qual)
          // Delay `setError` in namer, scala/bug#10748
          if (immediate) setError(tree) else unit.toCheck += (() => setError(tree))
          NoSymbol
      }

    /** The typer for an expression, depending on where we are. If we are before a superclass
     *  call, this is a typer over a constructor context; otherwise it is the current typer.
     */
    final def constrTyperIf(inConstr: Boolean): Typer =
      if (inConstr) {
        assert(context.undetparams.isEmpty, context.undetparams)
        newTyper(context.makeConstructorContext)
      } else this

    @inline
    final def withCondConstrTyper[T](inConstr: Boolean)(f: Typer => T): T =
      if (inConstr) {
        assert(context.undetparams.isEmpty, context.undetparams)
        val c = context.makeConstructorContext
        typerWithLocalContext(c)(f)
      } else {
        f(this)
      }

    @inline
    final def typerWithCondLocalContext[T](c: => Context)(cond: Boolean)(f: Typer => T): T =
      if (cond) typerWithLocalContext(c)(f) else f(this)

    @inline
    final def typerWithLocalContext[T](c: Context)(f: Typer => T): T = {
      try f(newTyper(c))
      finally c.reporter.propagateErrorsTo(context.reporter)
    }

    /** The typer for a label definition. If this is part of a template we
     *  first have to enter the label definition.
     */
    def labelTyper(ldef: LabelDef): Typer =
      if (ldef.symbol == NoSymbol) { // labeldef is part of template
        val typer1 = newTyper(context.makeNewScope(ldef, context.owner))
        typer1.enterLabelDef(ldef)
        typer1
      } else this

    /** Is symbol defined and not stale?
     */
    def reallyExists(sym: Symbol) = {
      if (isStale(sym)) sym.setInfo(NoType)
      sym.exists
    }

    /** A symbol is stale if it is toplevel, to be loaded from a classfile, and
     *  the classfile is produced from a sourcefile which is compiled in the current run.
     */
    def isStale(sym: Symbol): Boolean = {
      sym.rawInfo.isInstanceOf[loaders.ClassfileLoader] && {
        sym.rawInfo.load(sym)
        (sym.sourceFile ne null) &&
        (currentRun.compiledFiles contains sym.sourceFile.path)
      }
    }

    /** Does the context of tree `tree` require a stable type?
     */
    private def isStableContext(tree: Tree, mode: Mode, pt: Type) = {
      def ptSym = pt.typeSymbol
      def expectsStable = (
           pt.isStable
        || mode.inQualMode && !tree.symbol.isConstant
        || !(tree.tpe <:< pt) && (ptSym.isAbstractType && pt.lowerBound.isStable || ptSym.isRefinementClass)
      )

      (    isNarrowable(tree.tpe)
        && mode.typingExprNotLhs
        && expectsStable
      )
    }

    /** Make symbol accessible. This means:
     *  If symbol refers to package object, insert `.package` as second to last selector.
     *  (exception for some symbols in scala package which are dealiased immediately)
     *  Call checkAccessible, which sets tree's attributes.
     *  Also note that checkAccessible looks up sym on pre without checking that pre is well-formed
     *  (illegal type applications in pre will be skipped -- that's why typedSelect wraps the resulting tree in a TreeWithDeferredChecks)
     *  @return modified tree and new prefix type
     */
    private def makeAccessible(tree: Tree, sym: Symbol, pre: Type, site: Tree): Any /*Type | (Tree, Type)*/ =
      if (!unit.isJava && context.isInPackageObject(sym, pre.typeSymbol)) {
        if (pre.typeSymbol == ScalaPackageClass && sym.isTerm) {
          // short cut some aliases. It seems pattern matching needs this
          // to notice exhaustiveness and to generate good code when
          // List extractors are mixed with :: patterns. See Test5 in lists.scala.
          //
          // TODO scala/bug#6609 Eliminate this special case once the old pattern matcher is removed.
          def dealias(sym: Symbol) =
            (atPos(tree.pos.makeTransparent) {gen.mkAttributedRef(sym)} setPos tree.pos, sym.owner.thisType)
          sym.name match {
            case nme.List => return dealias(ListModule)
            case nme.Seq  => return dealias(SeqModule)
            case nme.Nil  => return dealias(NilModule)
            case _ =>
          }
        }
        val qual = typedQualifier { atPos(tree.pos.makeTransparent) {
          tree match {
            case Ident(_) =>
              val packageObject =
                if (!sym.isOverloaded && sym.owner.isModuleClass) sym.owner.sourceModule // historical optimization, perhaps no longer needed
                else pre.typeSymbol.packageObject
              Ident(packageObject)
            case Select(qual, _) => Select(qual, nme.PACKAGEkw)
            case SelectFromTypeTree(qual, _) => Select(qual, nme.PACKAGEkw)
          }
        }}
        val tree1 = atPos(tree.pos) {
          tree match {
            case Ident(name) => Select(qual, name)
            case Select(_, name) => Select(qual, name)
            case SelectFromTypeTree(_, name) => SelectFromTypeTree(qual, name)
          }
        }
        (checkAccessible(tree1, sym, qual.tpe, qual, unit.isJava), qual.tpe)
      } else {
        checkAccessible(tree, sym, pre, site, unit.isJava)
      }

    /** Post-process an identifier or selection node, performing the following:
     *  1. Check that non-function pattern expressions are stable (ignoring volatility concerns -- scala/bug#6815)
     *       (and narrow the type of modules: a module reference in a pattern has type Foo.type, not "object Foo")
     *  2. Check that packages and static modules are not used as values
     *  3. Turn tree type into stable type if possible and required by context.
     *  4. Give getClass calls a more precise type based on the type of the target of the call.
     */
    protected def stabilize(tree: Tree, pre: Type, mode: Mode, pt: Type): Tree = {

      // Side effect time! Don't be an idiot like me and think you
      // can move "val sym = tree.symbol" before this line, because
      // inferExprAlternative side-effects the tree's symbol.
      if (tree.symbol.isOverloaded && !mode.inFunMode)
        inferExprAlternative(tree, pt)

      val sym = tree.symbol
      val isStableIdPattern = mode.typingPatternNotConstructor && tree.isTerm

      def isModuleTypedExpr = (
           treeInfo.admitsTypeSelection(tree)
        && (isStableContext(tree, mode, pt) || sym.isModuleNotMethod)
      )
      def isStableValueRequired = (
           isStableIdPattern
        || mode.in(all = EXPRmode, none = QUALmode) && !phase.erasedTypes
      )
      // To fully benefit from special casing the return type of
      // getClass, we have to catch it immediately so expressions like
      // x.getClass().newInstance() are typed with the type of x. TODO: If the
      // type of the qualifier is inaccessible, we can cause private types to
      // escape scope here, e.g. pos/t1107. I'm not sure how to properly handle
      // this so for now it requires the type symbol be public.
      def isGetClassCall = isGetClass(sym) && pre.typeSymbol.isPublic

      def narrowIf(tree: Tree, condition: Boolean) =
        if (condition) tree setType singleType(pre, sym) else tree

      def checkStable(tree: Tree): Tree =
        if (treeInfo.isStableIdentifierPattern(tree)) tree
        else UnstableTreeError(tree)

      if (tree.isErrorTyped)
        tree
      else if (!sym.isValue && isStableValueRequired) // (2)
        NotAValueError(tree, sym)
      else if (isStableIdPattern)                     // (1)
        // A module reference in a pattern has type Foo.type, not "object Foo"
        narrowIf(checkStable(tree), sym.isModuleNotMethod)
      else if (isModuleTypedExpr)                     // (3)
        narrowIf(tree, true)
      else if (isGetClassCall)                        // (4)
        tree setType MethodType(Nil, getClassReturnType(pre))
      else
        tree
    }

    private def isNarrowable(tpe: Type): Boolean = unwrapWrapperTypes(tpe) match {
      case TypeRef(_, _, _) | RefinedType(_, _) => true
      case _                                    => !phase.erasedTypes
    }

    def stabilizeFun(tree: Tree, mode: Mode, pt: Type): Tree = {
      val sym = tree.symbol
      val pre = tree match {
        case Select(qual, _) => qual.tpe
        case _               => NoPrefix
      }
      def stabilizable = (
           pre.isStable
        && sym.tpe.params.isEmpty
        && (isStableContext(tree, mode, pt) || sym.isModule)
      )
      tree.tpe match {
        case MethodType(_, _) if stabilizable => tree setType MethodType(Nil, singleType(pre, sym)) // TODO: should this be a NullaryMethodType?
        case _                                => tree
      }
    }

    @deprecated("Use the overload accepting a Type.", "2.12.9")
    def member(qual: Tree, name: Name): Symbol = member(qual.tpe, name)
    /** The member with given name of given qualifier type */
    def member(qual: Type, name: Name): Symbol = {
      def callSiteWithinClass(clazz: Symbol) = context.enclClass.owner hasTransOwner clazz
      val includeLocals = qual match {
        case ThisType(clazz) if callSiteWithinClass(clazz)                => true
        case SuperType(clazz, _) if callSiteWithinClass(clazz.typeSymbol) => true
        case _                                                            => phase.next.erasedTypes
      }
      if (includeLocals) qual member name
      else qual nonLocalMember name
    }

    def silent[T](op: Typer => T,
                  reportAmbiguousErrors: Boolean = context.ambiguousErrors,
                  newtree: Tree = context.tree): SilentResult[T] = {
      val findMemberStart = if (StatisticsStatics.areSomeColdStatsEnabled) statistics.startCounter(findMemberFailed) else null
      val subtypeStart = if (StatisticsStatics.areSomeColdStatsEnabled) statistics.startCounter(subtypeFailed) else null
      val failedSilentStart = if (StatisticsStatics.areSomeColdStatsEnabled) statistics.startTimer(failedSilentNanos) else null
      def stopStats() = {
        if (StatisticsStatics.areSomeColdStatsEnabled) statistics.stopCounter(findMemberFailed, findMemberStart)
        if (StatisticsStatics.areSomeColdStatsEnabled) statistics.stopCounter(subtypeFailed, subtypeStart)
        if (StatisticsStatics.areSomeColdStatsEnabled) statistics.stopTimer(failedSilentNanos, failedSilentStart)
      }
      @inline def wrapResult(reporter: ContextReporter, result: T) =
        if (reporter.hasErrors) {
          stopStats()
          SilentTypeError(reporter.errors.toList, reporter.warnings.toList)
        } else SilentResultValue(result)

      try {
        if (context.reportErrors ||
            reportAmbiguousErrors != context.ambiguousErrors ||
            newtree != context.tree) {
          val context1 = context.makeSilent(reportAmbiguousErrors, newtree)
          context1.undetparams = context.undetparams
          context1.savedTypeBounds = context.savedTypeBounds
          context1.pendingStabilizers = context.pendingStabilizers
          val typer1 = newTyper(context1)
          val result = op(typer1)
          context.undetparams = context1.undetparams
          context.savedTypeBounds = context1.savedTypeBounds
          context.pendingStabilizers = context1.pendingStabilizers

          // If we have a successful result, emit any warnings it created.
          if (!context1.reporter.hasErrors)
            context1.reporter.emitWarnings()

          wrapResult(context1.reporter, result)
        } else {
          assert(context.bufferErrors || isPastTyper, "silent mode is not available past typer")

          context.reporter.withFreshErrorBuffer {
            wrapResult(context.reporter, op(this))
          }
        }
      } catch {
        case ex: CyclicReference => throw ex
        case ex: TypeError =>
          // fallback in case TypeError is still thrown
          // @H this happens for example in cps annotation checker
          stopStats()
          SilentTypeError(TypeErrorWrapper(ex))
      }
    }

    /** Check whether feature given by `featureTrait` is enabled.
     *  If it is not, issue an error or a warning depending on whether the feature is required.
     *  @param  construct  A string expression that is substituted for "#" in the feature description string
     *  @param  immediate  When set, feature check is run immediately, otherwise it is run
     *                     at the end of the typechecking run for the enclosing unit. This
     *                     is done to avoid potential cyclic reference errors by implicits
     *                     that are forced too early.
     *  @return if feature check is run immediately: true if feature is enabled, false otherwise
     *          if feature check is delayed or suppressed because we are past typer: true
     */
    def checkFeature(pos: Position, featureTrait: Symbol, construct: => String = "", immediate: Boolean = false): Boolean =
      isPastTyper || {
        val nestedOwners =
          featureTrait.owner.ownerChain.takeWhile(_ != languageFeatureModule.moduleClass).reverse
        val featureName = nestedOwners.map(s => s"${s.name}.").mkString + featureTrait.name
        def action(): Boolean = {
          def hasImport = inferImplicitByType(featureTrait.tpe, context).isSuccess
          def hasOption = settings.language.contains(featureName)
          hasOption || hasImport || {
            val Some(AnnotationInfo(_, List(Literal(Constant(featureDesc: String)), Literal(Constant(required: Boolean))), _)) =
              featureTrait.getAnnotation(LanguageFeatureAnnot)
            context.featureWarning(pos, featureName, featureDesc, featureTrait, construct, required)
            false
          }
        }
        if (immediate) {
          action()
        } else {
          unit.toCheck += (() => action())
          true
        }
      }

    def checkExistentialsFeature(pos: Position, tpe: Type, prefix: String) = tpe match {
      case extp: ExistentialType if !extp.isRepresentableWithWildcards && !tpe.isError =>
        checkFeature(pos, currentRun.runDefinitions.ExistentialsFeature, prefix+" "+tpe)
      case _ =>
    }


    /** Perform the following adaptations of expression, pattern or type `tree` wrt to
     *  given mode `mode` and given prototype `pt`:
     *  (-1) For expressions with annotated types, let AnnotationCheckers decide what to do
     *  (0) Convert expressions with constant types to literals (unless in interactive/scaladoc mode)
     *  (1) Resolve overloading, unless mode contains FUNmode
     *  (2) Apply parameterless functions
     *  (3) Apply polymorphic types to fresh instances of their type parameters and
     *      store these instances in context.undetparams,
     *      unless followed by explicit type application.
     *  (4) Do the following to unapplied methods used as values:
     *  (4.1) If the method has only implicit parameters, pass implicit arguments (see adaptToImplicitMethod)
     *  (4.2) otherwise, if the method is 0-ary and it can be auto-applied (see checkCanAutoApply), apply it to ()
     *  (4.3) otherwise, if the method is not a constructor, and can be eta-expanded (see checkCanEtaExpand), eta-expand
     *  otherwise issue an error
     *  (5) Convert constructors in a pattern as follows:
     *  (5.1) If constructor refers to a case class factory, set tree's type to the unique
     *        instance of its primary constructor that is a subtype of the expected type.
     *  (5.2) If constructor refers to an extractor, convert to application of
     *        unapply or unapplySeq method.
     *
     *  (6) Convert all other types to TypeTree nodes.
     *  (7) When in TYPEmode but not FUNmode or HKmode, check that types are fully parameterized
     *      (7.1) In HKmode, higher-kinded types are allowed, but they must have the expected kind-arity
     *  (8) When in both EXPRmode and FUNmode, add apply method calls to values of object type.
     *  (9) If there are undetermined type variables and not POLYmode, infer expression instance
     *  Then, if tree's type is not a subtype of expected type, try the following adaptations:
     *  (10) If the expected type is Byte, Short or Char, and the expression
     *      is an integer fitting in the range of that type, convert it to that type.
     *  (11) Widen numeric literals to their expected type, if necessary
     *  (12) When in mode EXPRmode, convert E to { E; () } if expected type is scala.Unit.
     *  (13) When in mode EXPRmode, apply AnnotationChecker conversion if expected type is annotated.
     *  (14) When in mode EXPRmode, do SAM conversion
     *  (15) When in mode EXPRmode, apply a view
     *  If all this fails, error
     *
     *  Note: the `original` tree parameter is for re-typing implicit method invocations (see below)
     *  and should not be used otherwise. TODO: can it be replaced with a tree attachment?
     */
    protected def adapt(tree: Tree, mode: Mode, pt: Type, original: Tree = EmptyTree): Tree = {
      def hasUndets           = !context.undetparams.isEmpty
      def hasUndetsInMonoMode = hasUndets && !mode.inPolyMode

      def adaptToImplicitMethod(mt: MethodType): Tree = {
        if (hasUndets) { // (9) -- should revisit dropped condition `hasUndetsInMonoMode`
          // dropped so that type args of implicit method are inferred even if polymorphic expressions are allowed
          // needed for implicits in 2.8 collection library -- maybe once #3346 is fixed, we can reinstate the condition?
            context.undetparams = inferExprInstance(tree, context.extractUndetparams(), pt,
              // approximate types that depend on arguments since dependency on implicit argument is like dependency on type parameter
              mt.approximate,
              keepNothings = false,
              useWeaklyCompatible = true) // #3808
        }

        // avoid throwing spurious DivergentImplicit errors
        if (context.reporter.hasErrors)
          setError(tree)
        else
          withCondConstrTyper(treeInfo.isSelfOrSuperConstrCall(tree))(typer1 =>
            if (original != EmptyTree && !pt.isWildcard) {
              typer1 silent { tpr =>
                val withImplicitArgs = tpr.applyImplicitArgs(tree)
                if (tpr.context.reporter.hasErrors) tree // silent will wrap it in SilentTypeError anyway
                else tpr.typed(withImplicitArgs, mode, pt)
              } orElse { originalErrors =>
                // Re-try typing (applying to implicit args) without expected type. Add in 53d98e7d42 to
                // for better error message (scala/bug#2180, http://www.scala-lang.org/old/node/3453.html)
                val resetTree = resetAttrs(original)
                resetTree match {
                  case treeInfo.Applied(fun, _, _) =>
                    if (fun.symbol != null && fun.symbol.isError)
                      // scala/bug#9041 Without this, we leak error symbols past the typer!
                      // because the fallback typechecking notices the error-symbol,
                      // refuses to re-attempt typechecking, and presumes that someone
                      // else was responsible for issuing the related type error!
                      fun.setSymbol(NoSymbol)
                  case _ =>
                }
                debuglog(s"fallback on implicits: $tree/$resetTree")
                // scala/bug#10066 Need to patch the enclosing tree in the context to make translation of Dynamic
                // work during fallback typechecking below.
                val resetContext: Context = {
                  object substResetForOriginal extends Transformer {
                    override def transform(tree: Tree): Tree = {
                      if (tree eq original) resetTree
                      else super.transform(tree)
                    }
                  }
                  context.make(substResetForOriginal.transform(context.tree))
                }
                typerWithLocalContext(resetContext) { typer1 =>
                  typer1.silent { typer1 =>
                    val tree1 = typer1.typed(resetTree, mode)
                    // Q: `typed` already calls `pluginsTyped` and `adapt`. the only difference here is that
                    // we pass `EmptyTree` as the `original`. intended? added in 2009 (53d98e7d42) by martin.
                    tree1 setType pluginsTyped(tree1.tpe, typer1, tree1, mode, pt)
                    if (tree1.isEmpty) tree1 else typer1.adapt(tree1, mode, pt, original = EmptyTree)
                  } orElse { _ =>
                    originalErrors.foreach(context.issue)
                    setError(tree)
                  }
                }
              }
            }
            else
              typer1.typed(typer1.applyImplicitArgs(tree), mode, pt)
          )
      }

      def adaptMethodTypeToExpr(mt: MethodType): Tree = {
        val meth =
          tree match {
            // a partial named application is a block (see comment in EtaExpansion)
            // How about user-written blocks? Can they ever have a MethodType?
            case Block(_, tree1) => tree1.symbol
            case _               => tree.symbol
          }


        val arity = mt.params.length

        val sourceLevel3 = currentRun.isScala3

        def warnTree = original orElse tree

        def warnEtaZero(): Boolean = {
          if (!settings.warnEtaZero) return true
          context.warning(tree.pos,
            s"""An unapplied 0-arity method was eta-expanded (due to the expected type $pt), rather than applied to `()`.
               |Write ${Apply(warnTree, Nil)} to invoke method ${meth.decodedName}, or change the expected type.""".stripMargin,
            WarningCategory.LintEtaZero)
          true
        }

        def warnEtaSam(): Boolean = {
          if (!settings.warnEtaSam) return true
          val sam = samOf(pt)
          val samClazz = sam.owner
          // TODO: we allow a Java class as a SAM type, whereas Java only allows the @FunctionalInterface on interfaces -- align?
          if (sam.exists && (!samClazz.hasFlag(JAVA) || samClazz.hasFlag(INTERFACE)) && !samClazz.hasAnnotation(definitions.FunctionalInterfaceClass))
            context.warning(tree.pos,
              s"""Eta-expansion performed to meet expected type $pt, which is SAM-equivalent to ${samToFunctionType(pt)},
                 |even though $samClazz is not annotated with `@FunctionalInterface`;
                 |to suppress warning, add the annotation or write out the equivalent function literal.""".stripMargin,
              WarningCategory.LintEtaSam)
          true
        }

        // note that isFunctionProto(pt) does not work properly for Function0
        lazy val ptUnderlying =
          (pt match {
            case oapt: OverloadedArgProto => oapt.underlying
            case pt                       => pt
          }).dealiasWiden

        // (4.3) condition for eta-expansion by arity & -Xsource level
        //
        // for arity == 0:
        //   - if Function0 is expected -- SAM types do not eta-expand because it could be an accidental SAM scala/bug#9489
        // for arity > 0:
        //   - 2.13: if function or sam type is expected
        //   - 3.0: unconditionally
        //
        // warnings:
        //   - for arity == 0: eta-expansion of zero-arg methods was deprecated (scala/bug#7187)
        //   - for arity > 0: expected type is a SAM that is not annotated with `@FunctionalInterface`
        def checkCanEtaExpand(): Boolean = {
          def expectingSamOfArity = {
            val sam = samOf(ptUnderlying)
            sam.exists && sam.info.params.lengthIs == arity
          }

          val expectingFunctionOfArity = {
            val ptSym = ptUnderlying.typeSymbolDirect
            (ptSym eq FunctionClass(arity)) || (arity > 0 && (ptSym eq FunctionClass(1))) // allowing for tupling conversion
          }

          if (arity == 0)
            expectingFunctionOfArity && warnEtaZero()
          else
            expectingFunctionOfArity || expectingSamOfArity && warnEtaSam() || sourceLevel3
        }

        def matchNullaryLoosely: Boolean = {
          def test(sym: Symbol) = sym.isJavaDefined || sym.owner == AnyClass
          test(meth) || meth.overrides.exists(test)
        }

        // (4.2) condition for auto-application
        //
        // Currently the condition is more involved to give slack to Scala methods overriding Java-defined ones;
        // I (moors) think we should resolve that by introducing slack in overriding e.g. a Java-defined `def toString()` by a Scala-defined `def toString`.
        // This also works better for dealing with accessors overriding Java-defined methods. The current strategy in methodSig is problematic:
        // > // Add a () parameter section if this overrides some method with () parameters
        // > val vparamSymssOrEmptyParamsFromOverride =
        // This means an accessor that overrides a Java-defined method gets a MethodType instead of a NullaryMethodType, which breaks lots of assumptions about accessors)
        def checkCanAutoApply(): Boolean = {
          if (!isPastTyper && !matchNullaryLoosely) {
            context.deprecationWarning(tree.pos, NoSymbol, s"Auto-application to `()` is deprecated. Supply the empty argument list `()` explicitly to invoke method ${meth.decodedName},\n" +
                                                           s"or remove the empty argument list from its definition (Java-defined methods are exempt).\n"+
                                                           s"In Scala 3, an unapplied method like this will be eta-expanded into a function.", "2.13.3")
          }
          true
        }

        if (!meth.isConstructor && checkCanEtaExpand()) typedEtaExpansion(tree, mode, pt)
        else if (arity == 0 && checkCanAutoApply()) adapt(typed(Apply(tree, Nil) setPos tree.pos), mode, pt, original)
        else
          if (context.implicitsEnabled) MissingArgsForMethodTpeError(tree, meth) // `context.implicitsEnabled` implies we are not in a pattern
          else UnstableTreeError(tree)
      }

      def adaptType(): Tree = {
        // @M When not typing a type constructor (!context.inTypeConstructorAllowed)
        // or raw type, types must be of kind *,
        // and thus parameterized types must be applied to their type arguments
        // @M TODO: why do kind-* tree's have symbols, while higher-kinded ones don't?
        def properTypeRequired = (
             tree.hasSymbolField
          && !context.inTypeConstructorAllowed
          && !context.unit.isJava
        )
        // @M: don't check tree.tpe.symbol.typeParams. check tree.tpe.typeParams!!!
        // (e.g., m[Int] --> tree.tpe.symbol.typeParams.length == 1, tree.tpe.typeParams.length == 0!)
        // @M: removed check for tree.hasSymbolField and replace tree.symbol by tree.tpe.symbol
        // (TypeTree's must also be checked here, and they don't directly have a symbol)
        def kindArityMismatch = (
             context.inTypeConstructorAllowed
          && !sameLength(tree.tpe.typeParams, pt.typeParams)
        )
        // Note that we treat Any and Nothing as kind-polymorphic.
        // We can't perform this check when typing type arguments to an overloaded method before the overload is resolved
        // (or in the case of an error type) -- this is indicated by pt == WildcardType (see case TypeApply in typed1).
        def kindArityMismatchOk = tree.tpe.typeSymbol match {
          case NothingClass | AnyClass => true
          case _                       => pt == WildcardType
        }

        // todo. It would make sense when mode.inFunMode to instead use
        //    tree setType tree.tpe.normalize
        // when typechecking, say, TypeApply(Ident(`some abstract type symbol`), List(...))
        // because otherwise Ident will have its tpe set to a TypeRef, not to a PolyType, and `typedTypeApply` will fail
        // but this needs additional investigation, because it crashes t5228, gadts1 and maybe something else
        if (mode.inFunMode)
          tree
        else if (properTypeRequired && tree.symbol.typeParams.nonEmpty)  // (7)
          MissingTypeParametersError(tree)
        else if (kindArityMismatch && !kindArityMismatchOk)  // (7.1) @M: check kind-arity
          KindArityMismatchError(tree, pt)
        else tree match { // (6)
          case TypeTree() => tree
          case _          => TypeTree(tree.tpe) setOriginal tree
        }
      }

      def insertApply(): Tree = {
        assert(!context.inTypeConstructorAllowed, mode) //@M
        val adapted = adaptToName(unmarkDynamicRewrite(tree), nme.apply)
        val qual = gen.stabilize(adapted)
        val t = atPos(tree.pos)(Select(qual setPos tree.pos.makeTransparent, nme.apply))
        wrapErrors(t, _.typed(t, mode, pt))
      }
      def adaptConstant(value: Constant): Tree = {
        val sym = tree.symbol
        if (sym != null && sym.isDeprecated)
          context.deprecationWarning(tree.pos, sym)
        tree match {
          case Literal(`value`) => tree
          case _ =>
            // If the original tree is not a literal, make it available to plugins in an attachment
            treeCopy.Literal(tree, value).updateAttachment(OriginalTreeAttachment(tree))
        }
      }

      // Ignore type errors raised in later phases that are due to mismatching types with existential skolems
      // We have lift crashing in 2.9 with an adapt failure in the pattern matcher.
      // Here's my hypothesis why this happens. The pattern matcher defines a variable of type
      //
      //   val x: T = expr
      //
      // where T is the type of expr, but T contains existential skolems ts.
      // In that case, this value definition does not typecheck.
      // The value definition
      //
      //   val x: T forSome { ts } = expr
      //
      // would typecheck. Or one can simply leave out the type of the `val`:
      //
      //   val x = expr
      //
      // scala/bug#6029 shows another case where we also fail (in uncurry), but this time the expected
      // type is an existential type.
      //
      // The reason for both failures have to do with the way we (don't) transform
      // skolem types along with the trees that contain them. We'd need a
      // radically different approach to do it. But before investing a lot of time to
      // to do this (I have already sunk 3 full days with in the end futile attempts
      // to consistently transform skolems and fix 6029), I'd like to
      // investigate ways to avoid skolems completely.
      //
      // upd. The same problem happens when we try to typecheck the result of macro expansion against its expected type
      // (which is the return type of the macro definition instantiated in the context of expandee):
      //
      //   Test.scala:2: error: type mismatch;
      //     found   : $u.Expr[Class[_ <: Object]]
      //     required: reflect.runtime.universe.Expr[Class[?0(in value <local Test>)]] where type ?0(in value <local Test>) <: Object
      //     scala.reflect.runtime.universe.reify(new Object().getClass)
      //                                         ^
      // Therefore following Martin's advice I use this logic to recover from skolem errors after macro expansions
      // (by adding the ` || tree.attachments.get[MacroExpansionAttachment].isDefined` clause to the conditional above).
      //
      def adaptMismatchedSkolems() = {
        def canIgnoreMismatch = (
             !context.reportErrors && isPastTyper
          || tree.hasAttachment[MacroExpansionAttachment]
        )
        def bound = pt match {
          case ExistentialType(qs, _) => qs
          case _                      => Nil
        }
        def msg = sm"""
          |Recovering from existential or skolem type error in
          |  $tree
          |with type: ${tree.tpe}
          |       pt: $pt
          |  context: ${context.tree}
          |  adapted
          """.trim

        val boundOrSkolems = if (canIgnoreMismatch) bound ++ pt.skolemsExceptMethodTypeParams else Nil
        boundOrSkolems match {
          case Nil => AdaptTypeError(tree, tree.tpe, pt)
          case _   => logResult(msg)(adapt(tree, mode, deriveTypeWithWildcards(boundOrSkolems)(pt), original = EmptyTree))
        }
      }

      def adaptExprNotFunMode(): Tree = {
        def lastTry(err: AbsTypeError = null): Tree = {
          debuglog("error tree = " + tree)
          if (settings.debug && settings.explaintypes) explainTypes(tree.tpe, pt)
          if (err ne null) context.issue(err)
          if (tree.tpe.isErroneous || pt.isErroneous) setError(tree)
          else adaptMismatchedSkolems()
        }

        // TODO: should we even get to fallbackAfterVanillaAdapt for an ill-typed tree?
        if (mode.typingExprNotFun && !tree.tpe.isErroneous) {
          @inline def tpdPos(transformed: Tree) = typedPos(tree.pos, mode, pt)(transformed)
          @inline def tpd(transformed: Tree)    = typed(transformed, mode, pt)

          @inline def warnValueDiscard(): Unit = if (!isPastTyper && settings.warnValueDiscard) {
            def isThisTypeResult = (tree, tree.tpe) match {
              case (Apply(Select(receiver, _), _), SingleType(_, sym)) => sym == receiver.symbol
              case _ => false
            }
            if (!isThisTypeResult && !explicitlyUnit(tree)) context.warning(tree.pos, "discarded non-Unit value", WarningCategory.WFlagValueDiscard)
          }
          @inline def warnNumericWiden(tpSym: Symbol, ptSym: Symbol): Unit =
            if (!isPastTyper) {
              val isInharmonic = (
                (tpSym == IntClass && ptSym == FloatClass)
                  || (tpSym == LongClass && (ptSym == FloatClass || ptSym == DoubleClass))
              )
              if (isInharmonic)
                // not `context.deprecationWarning` because they are not buffered in silent mode
                context.warning(tree.pos, s"Widening conversion from ${tpSym.name} to ${ptSym.name} is deprecated because it loses precision. Write `.to${ptSym.name}` instead.", WarningCategory.Deprecation)
              else if (settings.warnNumericWiden) context.warning(tree.pos, "implicit numeric widening", WarningCategory.WFlagNumericWiden)
            }

          // The <: Any requirement inhibits attempts to adapt continuation types to non-continuation types.
          val anyTyped = tree.tpe <:< AnyTpe

          pt.dealias match {
            case TypeRef(_, UnitClass, _) if anyTyped => // (12)
              warnValueDiscard() ; tpdPos(gen.mkUnitBlock(tree))
            case TypeRef(_, numValueCls, _) if anyTyped && isNumericValueClass(numValueCls) && isNumericSubType(tree.tpe, pt) => // (10) (11)
              warnNumericWiden(tree.tpe.widen.typeSymbol, numValueCls) ; tpdPos(Select(tree, s"to${numValueCls.name}"))
            case dealiased if dealiased.annotations.nonEmpty && canAdaptAnnotations(tree, this, mode, pt) => // (13)
              tpd(adaptAnnotations(tree, this, mode, pt))
            case _ =>
              if (hasUndets) instantiate(tree, mode, pt)
              else {
                // (14) sam conversion
                // TODO: figure out how to avoid partially duplicating typedFunction (samMatchingFunction)
                // Could we infer the SAM type, assign it to the tree and add the attachment,
                // all in one fell swoop at the end of typedFunction?
                val didInferSamType = inferSamType(tree, pt, mode)

                if (didInferSamType) tree
                else {  // (15) implicit view application
                  val coercion =
                    if (context.implicitsEnabled) inferView(tree, tree.tpe, pt)
                    else EmptyTree
                  if (coercion ne EmptyTree) {
                    def msg = s"inferred view from ${tree.tpe} to $pt via $coercion: ${coercion.tpe}"
                    if (settings.logImplicitConv) context.echo(tree.pos, msg)
                    else debuglog(msg)

                    val viewApplied = new ApplyImplicitView(coercion, List(tree)) setPos tree.pos
                    val silentContext = context.makeImplicit(context.ambiguousErrors)
                    val typedView = newTyper(silentContext).typed(viewApplied, mode, pt)

                    silentContext.reporter.firstError match {
                      case None => typedView
                      case Some(err) => lastTry(err)
                    }
                  } else lastTry()
                }
              }
          }
        } else lastTry()
      }


      def vanillaAdapt(tree: Tree) = {
        def applyPossible = {
          def applyMeth = member(adaptToName(tree, nme.apply).tpe, nme.apply)
          def hasPolymorphicApply = applyMeth.alternatives exists (_.tpe.typeParams.nonEmpty)
          def hasMonomorphicApply = applyMeth.alternatives exists (_.tpe.paramSectionCount > 0)

          def badDynamicApply() = {
            tree match {
              case Apply(fun, _) => DynamicRewriteError(tree, ApplyWithoutArgsError(tree, fun))
              case _             => ()
            }
            false
          }
          if (acceptsApplyDynamic(tree.tpe))
            !isDynamicRewrite(tree) || badDynamicApply()
          else if (mode.inTappMode)
            tree.tpe.typeParams.isEmpty && hasPolymorphicApply
          else
            hasMonomorphicApply
        }
        def shouldInsertApply(tree: Tree) = mode.typingExprFun && {
          tree.tpe match {
            case _: MethodType | _: OverloadedType | _: PolyType => false
            case _                                               => applyPossible
          }
        }
        if (tree.isType)
          adaptType()
        else if (mode.typingExprNotFun &&
                 treeInfo.isMacroApplication(tree) &&
                 !isMacroExpansionSuppressed(tree))
          macroExpand(this, tree, mode, pt)
        else if (mode.typingConstructorPattern)
          typedConstructorPattern(tree, pt)
        else if (shouldInsertApply(tree))
          insertApply()
        else if (hasUndetsInMonoMode) { // (9)
          // This used to have
          //     assert(!context.inTypeConstructorAllowed, context)
          // but that's not guaranteed to be true in the face of erroneous code; errors in typedApply might mean we
          // never get around to inferring them, and they leak out and wind up here.
          instantiatePossiblyExpectingUnit(tree, mode, pt)
        }
        // TODO: we really shouldn't use T* as a first class types (e.g. for repeated case fields), but we can't allow T* to conform to other types (see isCompatible) because that breaks overload resolution
        else if (isScalaRepeatedParamType(tree.tpe) && !isScalaRepeatedParamType(pt)) adapt(tree.setType(repeatedToSeq(tree.tpe)), mode, pt, original = EmptyTree)
        else if (tree.tpe <:< pt)
          tree
        else if (mode.inPatternMode && { inferModulePattern(tree, pt); isPopulated(tree.tpe, approximateAbstracts(pt)) })
          tree
        else {
          val constFolded = constfold(tree, pt, context.owner)
          if (constFolded.tpe <:< pt) adapt(constFolded, mode, pt, original) // set stage for (0)
          else adaptExprNotFunMode() // (10) -- (15)
        }
      }

      // begin adapt
      if (isMacroImplRef(tree)) {
        if (treeInfo.isMacroApplication(tree)) adapt(unmarkMacroImplRef(tree), mode, pt, original)
        else tree
      } else tree.tpe match {
        case AnnotatedType(_, _) if canAdaptAnnotations(tree, this, mode, pt) => // (-1)
          adaptAnnotations(tree, this, mode, pt)
        case ct @ FoldableConstantType(value) if mode.inNone(TYPEmode | FUNmode) && (ct <:< pt) && canAdaptConstantTypeToLiteral => // (0)
          adaptConstant(value)
        case OverloadedType(_, _) if !mode.inFunMode => // (1)
          inferExprAlternative(tree, pt)
          adaptAfterOverloadResolution(tree, mode, pt, original)
        case NullaryMethodType(restpe) => // (2)
          val resTpDeconst =
            if (isPastTyper || (tree.symbol.isAccessor && tree.symbol.hasFlag(STABLE) && treeInfo.isExprSafeToInline(tree))) restpe
            else restpe.deconst
          adapt(tree setType resTpDeconst, mode, pt, original)
        case TypeRef(_, ByNameParamClass, arg :: Nil) if mode.inExprMode => // (2)
          adapt(tree setType arg, mode, pt, original)
        case tp if mode.typingExprNotLhs && isExistentialType(tp) && !isSyntheticAccessor(context.owner) =>
          adapt(tree setType tp.dealias.skolemizeExistential(context.owner, tree), mode, pt, original)
        case PolyType(tparams, restpe) if mode.inNone(TAPPmode | PATTERNmode) && !context.inTypeConstructorAllowed => // (3)
          // assert((mode & HKmode) == 0) //@M a PolyType in HKmode represents an anonymous type function,
          // we're in HKmode since a higher-kinded type is expected --> hence, don't implicitly apply it to type params!
          // ticket #2197 triggered turning the assert into a guard
          // I guess this assert wasn't violated before because type aliases weren't expanded as eagerly
          //  (the only way to get a PolyType for an anonymous type function is by normalisation, which applies eta-expansion)
          // -- are we sure we want to expand aliases this early?
          // -- what caused this change in behaviour??
          val tparams1 = cloneSymbols(tparams)
          val tree1 =
            if (tree.isType) tree
            else TypeApply(tree, tparams1.map(tparam => TypeTree(tparam.tpeHK).setPos(tree.pos.focus))).setPos(tree.pos)

          context.undetparams ++= tparams1
          notifyUndetparamsAdded(tparams1)
          adapt(tree1 setType restpe.substSym(tparams, tparams1), mode, pt, original)

        case mt: MethodType if mode.typingExprNotFunNotLhs && mt.isImplicit => // (4.1)
          adaptToImplicitMethod(mt)
        case mt: MethodType if mode.typingExprNotFunNotLhs && !hasUndetsInMonoMode && !treeInfo.isMacroApplicationOrBlock(tree) => // (4.2) - (4.3)
          adaptMethodTypeToExpr(mt)
        case _ =>
          vanillaAdapt(tree)
      }
    }

    // This just exists to help keep track of the spots where we have to adapt a tree after
    // overload resolution. These proved hard to find during the fix for scala/bug#8267.
    def adaptAfterOverloadResolution(tree: Tree, mode: Mode, pt: Type = WildcardType, original: Tree = EmptyTree): Tree = {
      adapt(tree, mode, pt, original)
    }

    def instantiate(tree: Tree, mode: Mode, pt: Type): Tree = {
      inferExprInstance(tree, context.extractUndetparams(), pt, useWeaklyCompatible = true)
      adapt(tree, mode, pt)
    }
    /** If the expected type is Unit: try instantiating type arguments
     *  with expected type Unit, but if that fails, try again with pt = WildcardType
     *  and discard the expression.
     */
    def instantiateExpectingUnit(tree: Tree, mode: Mode): Tree = {
      val savedUndetparams = context.undetparams
      silent(_.instantiate(tree, mode, UnitTpe)) orElse { _ =>
        context.undetparams = savedUndetparams
        val valueDiscard = atPos(tree.pos)(gen.mkUnitBlock(instantiate(tree, mode, WildcardType)))
        typed(valueDiscard, mode, UnitTpe)
      }
    }

    def instantiatePossiblyExpectingUnit(tree: Tree, mode: Mode, pt: Type): Tree = {
      if (mode.typingExprNotFun && pt.typeSymbol == UnitClass && !tree.tpe.isInstanceOf[MethodType])
        instantiateExpectingUnit(tree, mode)
      else
        instantiate(tree, mode, pt)
    }

    private def isAdaptableWithView(qual: Tree) = {
      val qtpe = qual.tpe.widen
      (    !isPastTyper
        && qual.isTerm
        && !qual.isInstanceOf[Super]
        && ((qual.symbol eq null) || !qual.symbol.isTerm || qual.symbol.isValue)
        && !qtpe.isError
        && !qtpe.typeSymbol.isBottomClass
        && !qtpe.isWildcard
        && !qual.isInstanceOf[ApplyImplicitView] // don't chain views
        && (context.implicitsEnabled || context.enrichmentEnabled)
        // Elaborating `context.implicitsEnabled`:
        // don't try to adapt a top-level type that's the subject of an implicit search
        // this happens because, if isView, typedImplicit tries to apply the "current" implicit value to
        // a value that needs to be coerced, so we check whether the implicit value has an `apply` method.
        // (If we allow this, we get divergence, e.g., starting at `conforms` during ant quick.bin)
        // Note: implicit arguments are still inferred (this kind of "chaining" is allowed)
      )
    }

    def adaptToMember(qual: Tree, searchTemplate: Type, reportAmbiguous: Boolean = true, saveErrors: Boolean = true): Tree = {
      if (isAdaptableWithView(qual)) {
        qual.tpe.dealiasWiden match {
          case et: ExistentialType =>
            qual setType et.skolemizeExistential(context.owner, qual) // open the existential
          case _ =>
        }
        inferView(qual, qual.tpe, searchTemplate, reportAmbiguous, saveErrors) match {
          case EmptyTree  => qual
          case coercion   =>
            if (settings.logImplicitConv)
              context.echo(qual.pos,
                "applied implicit conversion from %s to %s = %s".format(
                  qual.tpe, searchTemplate, coercion.symbol.defString))

            typedQualifier(atPos(qual.pos)(new ApplyImplicitView(coercion, List(qual))))
        }
      }
      else qual
    }

    /** Try to apply an implicit conversion to `qual` to that it contains
     *  a method `name` which can be applied to arguments `args` with expected type `pt`.
     *  If `pt` is defined, there is a fallback to try again with pt = ?.
     *  This helps avoiding propagating result information too far and solves
     *  #1756.
     *  If no conversion is found, return `qual` unchanged.
     *
     */
    def adaptToArguments(qual: Tree, name: Name, args: List[Tree], pt: Type, reportAmbiguous: Boolean = true, saveErrors: Boolean = true): Tree = {
      def doAdapt(restpe: Type) =
        //util.trace("adaptToArgs "+qual+", name = "+name+", argtpes = "+(args map (_.tpe))+", pt = "+pt+" = ")
        adaptToMember(qual, HasMethodMatching(name, args map (_.tpe), normalizeProtoForView(restpe)), reportAmbiguous, saveErrors)

      if (pt.isWildcard)
        doAdapt(pt)
      else silent(_ => doAdapt(pt)) filter (_ != qual) orElse (_ =>
        logResult(s"fallback on implicits in adaptToArguments: $qual.$name")(doAdapt(WildcardType))
      )
    }

    /** Try to apply an implicit conversion to `qual` so that it contains
     *  a method `name`. If that's ambiguous try taking arguments into
     *  account using `adaptToArguments`.
     */
    def adaptToMemberWithArgs(tree: Tree, qual: Tree, name: Name, mode: Mode, reportAmbiguous: Boolean = true, saveErrors: Boolean = true): Tree = {
      def onError(reportError: => Tree): Tree = context.tree match {
        case Apply(tree1, args) if (tree1 eq tree) && args.nonEmpty =>
          silent(_.typedArgs(args.map(_.duplicate), mode))
            .filter(!_.exists(_.isErrorTyped))
            .fold(reportError)(adaptToArguments(qual, name, _, WildcardType, reportAmbiguous, saveErrors))
        case _ =>
          reportError
      }

      silent(_.adaptToMember(qual, HasMember(name), reportAmbiguous = false)) orElse (errs =>
        onError {
          if (reportAmbiguous) errs foreach (context issue _)
          setError(tree)
        }
      )
    }

    /** Try to apply an implicit conversion to `qual` to that it contains a
     *  member `name` of arbitrary type.
     *  If no conversion is found, return `qual` unchanged.
     */
    def adaptToName(qual: Tree, name: Name) =
      if (member(qual.tpe, name) != NoSymbol) qual
      else adaptToMember(qual, HasMember(name))

    private def validateNoCaseAncestor(clazz: Symbol) = {
      if (!phase.erasedTypes) {
        for (ancestor <- clazz.ancestors find (_.isCase)) {
          context.error(clazz.pos, (
            "case %s has case ancestor %s, but case-to-case inheritance is prohibited."+
            " To overcome this limitation, use extractors to pattern match on non-leaf nodes."
          ).format(clazz, ancestor.fullName))
        }
      }
    }

    private def checkEphemeral(clazz: Symbol, body: List[Tree]) = {
      // NOTE: Code appears to be messy in this method for good reason: it clearly
      // communicates the fact that it implements rather ad-hoc, arbitrary and
      // non-regular set of rules that identify features that interact badly with
      // value classes. This code can be cleaned up a lot once implementation
      // restrictions are addressed.
      val isValueClass = !clazz.isTrait
      def where = if (isValueClass) "value class" else "universal trait extending from class Any"
      def implRestriction(tree: Tree, what: String) =
        context.error(tree.pos, s"implementation restriction: $what is not allowed in $where" +
           "\nThis restriction is planned to be removed in subsequent releases.")
      /**
       * Deeply traverses the tree in search of constructs that are not allowed
       * in value classes (at any nesting level).
       *
       * All restrictions this object imposes are probably not fundamental but require
       * fair amount of work and testing. We are conservative for now when it comes
       * to allowing language features to interact with value classes.
       *  */
      object checkEphemeralDeep extends Traverser {
        override def traverse(tree: Tree): Unit = if (isValueClass) {
          tree match {
            case _: ModuleDef =>
              //see https://github.com/scala/bug/issues/6359
              implRestriction(tree, "nested object")
            //see https://github.com/scala/bug/issues/6444
            //see https://github.com/scala/bug/issues/6463
            case cd: ClassDef if !cd.symbol.isAnonymousClass => // Don't warn about partial functions, etc. scala/bug#7571
              implRestriction(tree, "nested class") // avoiding Type Tests that might check the $outer pointer.
            case Select(sup @ Super(qual, mix), selector) if selector != nme.CONSTRUCTOR && qual.symbol == clazz && mix != tpnme.EMPTY =>
              //see https://github.com/scala/bug/issues/6483
              implRestriction(sup, "qualified super reference")
            case _ =>
          }
          super.traverse(tree)
        }
      }
      for (stat <- body) {
        def notAllowed(what: String) = context.error(stat.pos, s"$what is not allowed in $where")
        stat match {
          // see https://github.com/scala/bug/issues/6444
          // see https://github.com/scala/bug/issues/6463
          case ClassDef(mods, _, _, _) if isValueClass =>
            implRestriction(stat, s"nested ${ if (mods.isTrait) "trait" else "class" }")
          case _: Import | _: ClassDef | _: TypeDef | EmptyTree => // OK
          case DefDef(_, name, _, _, _, rhs) =>
            if (stat.symbol.isAuxiliaryConstructor)
              notAllowed("secondary constructor")
            else if (isValueClass && (name == nme.equals_ || name == nme.hashCode_) && !stat.symbol.isSynthetic)
              notAllowed(s"redefinition of $name method. See SIP-15, criterion 4.")
            else if (stat.symbol != null && stat.symbol.isParamAccessor)
              notAllowed("additional parameter")
            checkEphemeralDeep.traverse(rhs)
          case _: ValDef =>
            notAllowed("field definition")
          case _: ModuleDef =>
            //see https://github.com/scala/bug/issues/6359
            implRestriction(stat, "nested object")
          case _ =>
            notAllowed("this statement")
        }
      }
    }

    private def validateDerivedValueClass(clazz: Symbol, body: List[Tree]) = {
      if (clazz.isTrait)
        context.error(clazz.pos, "only classes (not traits) are allowed to extend AnyVal")
      if (!clazz.isStatic)
        context.error(clazz.pos, "value class may not be a "+
          (if (clazz.owner.isTerm) "local class" else "member of another class"))
      if (!clazz.isPrimitiveValueClass) {
        clazz.primaryConstructor.paramss match {
          case List(List(_)) =>
            val decls = clazz.info.decls
            val paramAccessor = clazz.constrParamAccessors.head
            if (paramAccessor.isMutable)
              context.error(paramAccessor.pos, "value class parameter must not be a var")
            val accessor = decls.toList.find(x => x.isMethod && x.accessedOrSelf == paramAccessor)
            accessor match {
              case None =>
                context.error(paramAccessor.pos, "value class parameter must be a val and not be private[this]")
              case Some(acc) if acc.isProtectedLocal =>
                context.error(paramAccessor.pos, "value class parameter must not be protected[this]")
              case Some(acc) =>
                /* check all base classes, since derived value classes might lurk in refinement parents */
                if (acc.tpe.typeSymbol.baseClasses exists (_.isDerivedValueClass))
                  context.error(acc.pos, "value class may not wrap another user-defined value class")
                def referencesUnderlying(sym: Symbol) = sym != null && sym.accessedOrSelf == paramAccessor
                checkEphemeral(clazz, body.filterNot(stat => referencesUnderlying(stat.symbol)))
            }
          case _ =>
            context.error(clazz.pos, "value class needs to have exactly one val parameter")
        }
      }

      for (tparam <- clazz.typeParams)
        if (tparam hasAnnotation definitions.SpecializedClass)
          context.error(tparam.pos, "type parameter of value class may not be specialized")
    }

    /** Typechecks a parent type reference.
     *
     *  This typecheck is harder than it might look, because it should honor early
     *  definitions and also perform type argument inference with the help of super call
     *  arguments provided in `encodedtpt`.
     *
     *  The method is called in batches (batch = 1 time per each parent type referenced),
     *  two batches per definition: once from namer, when entering a ClassDef or a ModuleDef
     *  and once from typer, when typechecking the definition.
     *
     *  ***Arguments***
     *
     *  `encodedtpt` represents the parent type reference wrapped in an `Apply` node
     *  which indicates value arguments (i.e. type macro arguments or super constructor call arguments)
     *  If no value arguments are provided by the user, the `Apply` node is still
     *  there, but its `args` will be set to `Nil`.
     *  This argument is synthesized by `tools.nsc.ast.Parsers.templateParents`.
     *
     *  `templ` is an enclosing template, which contains a primary constructor synthesized by the parser.
     *  Such a constructor is a DefDef which contains early initializers and maybe a super constructor call
     *  (I wrote "maybe" because trait constructors don't call super constructors).
     *  This argument is synthesized by `tools.nsc.ast.Trees.Template`.
     *
     *  `inMixinPosition` indicates whether the reference is not the first in the
     *  list of parents (and therefore cannot be a class) or the opposite.
     *
     *  ***Return value and side effects***
     *
     *  Returns a `TypeTree` representing a resolved parent type.
     *  If the typechecked parent reference implies non-nullary and non-empty argument list,
     *  this argument list is attached to the returned value in SuperArgsAttachment.
     *  The attachment is necessary for the subsequent typecheck to fixup a super constructor call
     *  in the body of the primary constructor (see `typedTemplate` for details).
     *
     *  This method might invoke `typedPrimaryConstrBody`, hence it might cause the side effects
     *  described in the docs of that method. It might also attribute the Super(_, _) reference
     *  (if present) inside the primary constructor of `templ`.
     *
     *  ***Example***
     *
     *  For the following definition:
     *
     *    class D extends {
     *      val x = 2
     *      val y = 4
     *    } with B(x)(3) with C(y) with T
     *
     *  this method will be called six times:
     *
     *    (3 times from the namer)
     *    typedParentType(Apply(Apply(Ident(B), List(Ident(x))), List(3)), templ, inMixinPosition = false)
     *    typedParentType(Apply(Ident(C), List(Ident(y))), templ, inMixinPosition = true)
     *    typedParentType(Apply(Ident(T), List()), templ, inMixinPosition = true)
     *
     *    (3 times from the typer)
     *    <the same three calls>
     */
    private def typedParentType(encodedtpt: Tree, templ: Template, inMixinPosition: Boolean): Tree = {
      val app @ treeInfo.Applied(core, _, argss) = treeInfo.dissectApplied(encodedtpt)
      val decodedtpt = app.callee
      val argssAreTrivial = argss == Nil || argss == ListOfNil

      // we cannot avoid cyclic references with `initialize` here, because when type macros arrive,
      // we'll have to check the probe for isTypeMacro anyways.
      // therefore I think it's reasonable to trade a more specific "inherits itself" error
      // for a generic, yet understandable "cyclic reference" error
      var probe = typedTypeConstructor(core.duplicate).tpe.typeSymbol
      if (probe == null) probe = NoSymbol
      probe.initialize

      def cookIfNeeded(tpt: Tree) = if (context.unit.isJava) tpt modifyType rawToExistential else tpt
      cookIfNeeded(if (probe.isTrait || inMixinPosition) {
        if (!argssAreTrivial) {
          if (probe.isTrait) ConstrArgsInParentWhichIsTraitError(encodedtpt, probe)
          else () // a class in a mixin position - this warrants an error in `validateParentClasses`
                  // therefore here we do nothing, e.g. don't check that the # of ctor arguments
                  // matches the # of ctor parameters or stuff like that
        }
        typedType(decodedtpt)
      } else {
        val supertpt = typedTypeConstructor(decodedtpt)
        val supertparams = if (supertpt.hasSymbolField) supertpt.symbol.typeParams else Nil
        def inferParentTypeArgs: Tree = {
          typedPrimaryConstrBody(templ) {
            val supertpe = PolyType(supertparams, appliedType(supertpt.tpe, supertparams map (_.tpeHK)))
            val supercall = New(supertpe, mmap(argss)(_.duplicate))
            val treeInfo.Applied(Select(ctor, nme.CONSTRUCTOR), _, _) = supercall
            ctor setType supertpe // this is an essential hack, otherwise it will occasionally fail to typecheck
            atPos(supertpt.pos.focus)(supercall)
          } match {
            case EmptyTree => MissingTypeArgumentsParentTpeError(supertpt); supertpt
            case tpt       => TypeTree(tpt.tpe) setPos supertpt.pos  // scala/bug#7224: don't .focus positions of the TypeTree of a parent that exists in source
          }
        }

        val supertptWithTargs = if (supertparams.isEmpty || context.unit.isJava) supertpt else inferParentTypeArgs

        // this is the place where we tell the typer what argss should be used for the super call
        // if argss are nullary or empty, then (see the docs for `typedPrimaryConstrBody`)
        // the super call dummy is already good enough, so we don't need to do anything
        if (argssAreTrivial) supertptWithTargs else supertptWithTargs updateAttachment SuperArgsAttachment(argss)
      })
    }

    /** Typechecks the mishmash of trees that happen to be stuffed into the primary constructor of a given template.
     *  Before commencing the typecheck, replaces the `pendingSuperCall` dummy with the result of `actualSuperCall`.
     *  `actualSuperCall` can return `EmptyTree`, in which case the dummy is replaced with a literal unit.
     *
     *  ***Return value and side effects***
     *
     *  If a super call is present in the primary constructor and is not erased by the transform, returns it typechecked.
     *  Otherwise (e.g. if the primary constructor is missing or the super call isn't there) returns `EmptyTree`.
     *
     *  As a side effect, this method attributes the underlying fields of early vals.
     *  Early vals aren't typechecked anywhere else, so it's essential to call `typedPrimaryConstrBody`
     *  at least once per definition. It'd be great to disentangle this logic at some point.
     *
     *  ***Example***
     *
     *  For the following definition:
     *
     *    class D extends {
     *      val x = 2
     *      val y = 4
     *    } with B(x)(3) with C(y) with T
     *
     *  the primary constructor of `templ` will be:
     *
     *    Block(List(
     *      ValDef(NoMods, x, TypeTree(), 2)
     *      ValDef(NoMods, y, TypeTree(), 4)
     *      global.pendingSuperCall,
     *      Literal(Constant(())))
     *
     *  Note the `pendingSuperCall` part. This is the representation of a fill-me-in-later supercall dummy,
     *  which encodes the fact that supercall argss are unknown during parsing and need to be transplanted
     *  from one of the parent types. Read more about why the argss are unknown in `tools.nsc.ast.Trees.Template`.
     */
    private def typedPrimaryConstrBody(templ: Template)(actualSuperCall: => Tree): Tree =
        treeInfo.firstConstructor(templ.body) match {
        case ctor @ DefDef(_, _, _, vparamss, _, cbody @ Block(cstats, cunit)) =>
            val (preSuperStats, superCall) = {
              val (stats, rest) = cstats span (x => !treeInfo.isSuperConstrCall(x))
              (stats map (_.duplicate), if (rest.isEmpty) EmptyTree else rest.head.duplicate)
            }
          val superCall1 = (superCall match {
            case global.pendingSuperCall => actualSuperCall
            case EmptyTree => EmptyTree
          }) orElse cunit
          val cbody1 = treeCopy.Block(cbody, preSuperStats, superCall1)
          val clazz = context.owner
            assert(clazz != NoSymbol, templ)
          // scala/bug#9086 The position of this symbol is material: implicit search will avoid triggering
          //         cyclic errors in an implicit search in argument to the super constructor call on
          //         account of the "ignore symbols without complete info that succeed the implicit search"
          //         in this source file. See `ImplicitSearch#isValid` and `ImplicitInfo#isCyclicOrErroneous`.
          val dummy = context.outer.owner.newLocalDummy(context.owner.pos)
          val cscope = context.outer.makeNewScope(ctor, dummy)
          if (dummy.isTopLevel) currentRun.symSource(dummy) = currentUnit.source.file
          val cbody2 = { // called both during completion AND typing.
            val typer1 = newTyper(cscope)
            // XXX: see about using the class's symbol....
            clazz.unsafeTypeParams foreach (sym => typer1.context.scope.enter(sym))
            typer1.namer.enterValueParams(vparamss map (_.map(_.duplicate)))
            typer1.typed(cbody1)
            }

            val preSuperVals = treeInfo.preSuperFields(templ.body)
            if (preSuperVals.isEmpty && preSuperStats.nonEmpty)
            devWarning("Wanted to zip empty presuper val list with " + preSuperStats)
            else
            foreach2(preSuperStats, preSuperVals)((ldef, gdef) => gdef.tpt setType ldef.symbol.tpe)

          if (superCall1 == cunit) EmptyTree
          else cbody2 match { // ???
            case Block(_, expr) => expr
            case tree => tree
          }
          case _ =>
          EmptyTree
        }

    /** Makes sure that the first type tree in the list of parent types is always a class.
     *  If the first parent is a trait, prepend its supertype to the list until it's a class.
     */
    private def normalizeFirstParent(parents: List[Tree]): List[Tree] = {
      @annotation.tailrec
      def explode0(parents: List[Tree]): List[Tree] = {
        val supertpt :: rest = parents // parents is always non-empty here - it only grows
        if (supertpt.tpe.typeSymbol == AnyClass) {
          supertpt setType AnyRefTpe
          parents
        } else if (treeInfo isTraitRef supertpt) {
          val supertpt1  = typedType(supertpt)
          def supersuper = TypeTree(supertpt1.tpe.firstParent) setPos supertpt.pos.focus
          if (supertpt1.isErrorTyped) rest
          else explode0(supersuper :: supertpt1 :: rest)
        } else parents
      }

      def explode(parents: List[Tree]) =
        if (treeInfo isTraitRef parents.head) explode0(parents)
        else parents

      if (parents.isEmpty) Nil else explode(parents)
    }

    /** Certain parents are added in the parser before it is known whether
     *  that class also declared them as parents. For instance, this is an
     *  error unless we take corrective action here:
     *
     *    case class Foo() extends Serializable
     *
     *  So we strip the duplicates before typer.
     */
    private def fixDuplicateSyntheticParents(parents: List[Tree]): List[Tree] = parents match {
      case Nil      => Nil
      case x :: xs  =>
        val sym = x.symbol
        x :: fixDuplicateSyntheticParents(
          if (isPossibleSyntheticParent(sym)) xs.filter(_.symbol != sym)
          else xs
        )
    }

    def typedParentTypes(templ: Template): List[Tree] = templ.parents match {
      case Nil => List(atPos(templ.pos)(TypeTree(AnyRefTpe)))
      case first :: rest =>
        try {
          val supertpts = fixDuplicateSyntheticParents(normalizeFirstParent(
            typedParentType(first, templ, inMixinPosition = false) +:
            (rest map (typedParentType(_, templ, inMixinPosition = true)))))

          // if that is required to infer the targs of a super call
          // typedParentType calls typedPrimaryConstrBody to do the inferring typecheck
          // as a side effect, that typecheck also assigns types to the fields underlying early vals
          // however if inference is not required, the typecheck doesn't happen
          // and therefore early fields have their type trees not assigned
          // here we detect this situation and take preventive measures
          if (treeInfo.hasUntypedPreSuperFields(templ.body))
            typedPrimaryConstrBody(templ)(EmptyTree)

          supertpts mapConserve (tpt => checkNoEscaping.privates(this, context.owner, tpt))
        }
        catch {
          case ex: TypeError if !global.propagateCyclicReferences =>
            // fallback in case of cyclic errors
            // @H none of the tests enter here but I couldn't rule it out
            // upd. @E when a definition inherits itself, we end up here
            // because `typedParentType` triggers `initialize` for parent types symbols
            log("Type error calculating parents in template " + templ)
            log("Error: " + ex)
            ParentTypesError(templ, ex)
            List(TypeTree(AnyRefTpe))
        }
    }

    /** <p>Check that</p>
     *  <ul>
     *    <li>all parents are class types,</li>
     *    <li>first parent class is not a mixin; following classes are mixins,</li>
     *    <li>final classes are not inherited,</li>
     *    <li>
     *      sealed classes are only inherited by classes which are
     *      nested within definition of base class, or that occur within same
     *      statement sequence,
     *    </li>
     *    <li>self-type of current class is a subtype of self-type of each parent class.</li>
     *    <li>no two parents define same symbol.</li>
     *  </ul>
     */
    def validateParentClasses(parents: List[Tree], selfType: Type): Unit = {
      val pending = ListBuffer[AbsTypeError]()
      def validateDynamicParent(parent: Symbol, parentPos: Position) =
        if (parent == DynamicClass) checkFeature(parentPos, currentRun.runDefinitions.DynamicsFeature)

      def validateParentClass(parent: Tree, superclazz: Symbol) =
        if (!parent.isErrorTyped) {
          val psym = parent.tpe.typeSymbol.initialize

          if (!context.unit.isJava)
            checkStablePrefixClassType(parent)

          if (psym != superclazz) {
            if (context.unit.isJava && psym.isJavaAnnotation) {
              // allowed
            } else if (psym.isTrait) {
              val ps = psym.info.parents
              if (!ps.isEmpty && !superclazz.isSubClass(ps.head.typeSymbol))
                pending += ParentSuperSubclassError(parent, superclazz, ps.head.typeSymbol, psym)
            } else {
              pending += ParentNotATraitMixinError(parent, psym)
            }
          }

          if (psym.isFinal)
            pending += ParentFinalInheritanceError(parent, psym)

          val sameSourceFile = context.unit.source.file == psym.sourceFile

          if (!isPastTyper && psym.hasDeprecatedInheritanceAnnotation &&
            !sameSourceFile && !context.owner.ownerChain.exists(_.isDeprecated)) {
            val version = psym.deprecatedInheritanceVersion.getOrElse("")
            val since   = if (version.isEmpty) version else s" (since $version)"
            val message = psym.deprecatedInheritanceMessage.map(msg => s": $msg").getOrElse("")
            val report  = s"inheritance from ${psym.fullLocationString} is deprecated$since$message"
            context.deprecationWarning(parent.pos, psym, report, version)
          }

          val parentTypeOfThis = parent.tpe.dealias.typeOfThis

          if (!phase.erasedTypes &&
              !context.owner.isSynthetic &&   // don't check synthetic concrete classes for virtuals (part of DEVIRTUALIZE)
              !context.unit.isJava &&         // don't check self types for Java (scala/bug#11917)
              !selfType.isErroneous &&
              !parent.tpe.isErroneous &&
              !(selfType <:< parentTypeOfThis)
          ) {
            pending += ParentSelfTypeConformanceError(parent, selfType)
            if (settings.explaintypes) explainTypes(selfType, parentTypeOfThis)
          }

          if (parents exists (p => p != parent && p.tpe.typeSymbol == psym && !psym.isError))
            pending += ParentInheritedTwiceError(parent, psym)

          validateDynamicParent(psym, parent.pos)
        }

      if (!parents.isEmpty && parents.forall(!_.isErrorTyped)) {
        val superclazz = parents.head.tpe.typeSymbol
        for (p <- parents) validateParentClass(p, superclazz)
      }

      pending.foreach(ErrorUtils.issueTypeError)
    }

    def checkFinitary(classinfo: ClassInfoType): Unit = {
      val clazz = classinfo.typeSymbol

      for (tparam <- clazz.typeParams) {
        if (classinfo.expansiveRefs(tparam) contains tparam) {
          val newinfo = ClassInfoType(
            classinfo.parents map (_.instantiateTypeParams(List(tparam), List(AnyRefTpe))),
            classinfo.decls,
            clazz)
          updatePolyClassInfo(clazz, newinfo)
          FinitaryError(tparam)
        }
      }
    }

    private def updatePolyClassInfo(clazz: Symbol, newinfo: ClassInfoType): clazz.type = {
      clazz.setInfo {
        clazz.info match {
          case PolyType(tparams, _) => PolyType(tparams, newinfo)
          case _ => newinfo
        }
      }
    }

    def typedClassDef(cdef: ClassDef): Tree = {
      val clazz = cdef.symbol
      currentRun.profiler.beforeTypedImplDef(clazz)
      try {
        val typedMods = typedModifiers(cdef.mods)
        assert(clazz != NoSymbol, cdef)
        reenterTypeParams(cdef.tparams)
        val tparams1 = cdef.tparams.mapConserve(typedTypeDef)
        val impl1 = newTyper(context.make(cdef.impl, clazz, newScope)).typedTemplate(cdef.impl, typedParentTypes(cdef.impl))
        val impl2 = finishMethodSynthesis(impl1, clazz, context)
        if (clazz.isTrait && clazz.info.parents.nonEmpty && clazz.info.firstParent.typeSymbol == AnyClass)
          checkEphemeral(clazz, impl2.body)

        warnTypeParameterShadow(tparams1, clazz)

        if (!isPastTyper) {
          for (ann <- clazz.getAnnotation(DeprecatedAttr)) {
            val m = companionSymbolOf(clazz, context)
            if (m != NoSymbol)
              m.moduleClass.addAnnotation(AnnotationInfo(ann.atp, ann.args, Nil))
          }
        }
        treeCopy.ClassDef(cdef, typedMods, cdef.name, tparams1, impl2)
          .setType(NoType)
      } finally {
        currentRun.profiler.afterTypedImplDef(clazz)
      }
    }

    def typedModuleDef(mdef: ModuleDef): Tree = {
      // initialize all constructors of the linked class: the type completer (Namer.methodSig)
      // might add default getters to this object. example: "object T; class T(x: Int = 1)"
      val linkedClass = companionSymbolOf(mdef.symbol, context)
      if (linkedClass != NoSymbol)
        linkedClass.info.decl(nme.CONSTRUCTOR).alternatives foreach (_.initialize)

      val clazz = mdef.symbol.moduleClass
      currentRun.profiler.beforeTypedImplDef(clazz)
      try {

        val typedMods = typedModifiers(mdef.mods)
        assert(clazz != NoSymbol, mdef)
        val noSerializable = (
          (linkedClass eq NoSymbol)
            || linkedClass.isErroneous
            || !linkedClass.isSerializable
            || clazz.isSerializable
          )
        val impl1 = newTyper(context.make(mdef.impl, clazz, newScope)).typedTemplate(mdef.impl, {
          typedParentTypes(mdef.impl) ++ (
            if (noSerializable) Nil
            else {
              clazz.makeSerializable()
              TypeTree(SerializableTpe).setPos(clazz.pos.focus) :: Nil
            }
            )
        })

        val impl2 = finishMethodSynthesis(impl1, clazz, context)

        if (mdef.symbol == PredefModule)
          ensurePredefParentsAreInSameSourceFile(impl2)

        treeCopy.ModuleDef(mdef, typedMods, mdef.name, impl2) setType NoType
      } finally {
        currentRun.profiler.afterTypedImplDef(clazz)
      }
    }

    private def ensurePredefParentsAreInSameSourceFile(template: Template) = {
      val PredefModuleFile = PredefModule.associatedFile
      if (template.parents.exists(p => p.symbol != AnyRefClass && p.symbol.associatedFile != PredefModuleFile))
        context.error(template.pos, s"All parents of Predef must be defined in $PredefModuleFile.")
    }
    /** In order to override this in the TreeCheckers Typer so synthetics aren't re-added
     *  all the time, it is exposed here the module/class typing methods go through it.
     *  ...but it turns out it's also the ideal spot for namer/typer coordination for
     *  the tricky method synthesis scenarios, so we'll make it that.
     */
    protected def finishMethodSynthesis(templ: Template, clazz: Symbol, context: Context): Template = {
      addSyntheticMethods(templ, clazz, context)
    }
    /** For flatMapping a list of trees when you want the DocDefs and Annotated
     *  to be transparent.
     */
    def rewrappingWrapperTrees(f: Tree => List[Tree]): Tree => List[Tree] = {
      case dd @ DocDef(comment, defn) => f(defn) map (stat => DocDef(comment, stat) setPos dd.pos)
      case Annotated(annot, defn)     => f(defn) map (stat => Annotated(annot, stat))
      case tree                       => f(tree)
    }

    protected def enterSyms(txt: Context, trees: List[Tree]) = {
      var txt0 = txt
      for (tree <- trees) txt0 = enterSym(txt0, tree)
    }

    protected def enterSym(txt: Context, tree: Tree): Context =
      if (txt eq context) namer enterSym tree
      else newNamer(txt) enterSym tree

    def typedTemplate(templ0: Template, parents1: List[Tree]): Template = {
      val templ = templ0
      // please FIXME: uncommenting this line breaks everything
      // val templ = treeCopy.Template(templ0, templ0.body, templ0.self, templ0.parents)
      val clazz = context.owner

      val parentTypes = parents1.map(_.tpe)

      // The parents may have been normalized by typedParentTypes.
      // We must update the info as well, or we won't find the super constructor for our now-first parent class
      // Consider `class C ; trait T extends C ; trait U extends T`
      // `U`'s info will start with parent `T`, but `typedParentTypes` will return `List(C, T)` (`== parents1`)
      // now, the super call in the primary ctor will fail to find `C`'s ctor, since it bases its search on
      // `U`'s info, not the trees.
      //
      // For correctness and performance, we restrict this rewrite to anonymous classes,
      // as others have their parents in order already (it seems!), and we certainly
      // don't want to accidentally rewire superclasses for e.g. the primitive value classes.
      //
      // TODO: Find an example of a named class needing this rewrite, I tried but couldn't find one.
      if (clazz.isAnonymousClass && clazz.info.parents != parentTypes) {
//        println(s"updating parents of $clazz from ${clazz.info.parents} to $parentTypes")
        updatePolyClassInfo(clazz, ClassInfoType(parentTypes, clazz.info.decls, clazz))
      }

      clazz.annotations.foreach(_.completeInfo())
      if (templ.symbol == NoSymbol)
        templ setSymbol clazz.newLocalDummy(templ.pos)
      val self1 = (templ.self: @unchecked) match {
        case vd @ ValDef(_, _, tpt, EmptyTree) =>
          val tpt1 = checkNoEscaping.privates(
            this,
            clazz.thisSym,
            treeCopy.TypeTree(tpt).setOriginal(tpt) setType vd.symbol.tpe
          )
          copyValDef(vd)(tpt = tpt1, rhs = EmptyTree) setType NoType
      }
      // was:
      //          val tpt1 = checkNoEscaping.privates(clazz.thisSym, typedType(tpt))
      //          treeCopy.ValDef(vd, mods, name, tpt1, EmptyTree) setType NoType
      // but this leads to cycles for existential self types ==> #2545
      if (self1.name != nme.WILDCARD)
        context.scope enter self1.symbol

      val selfType =
        if (clazz.isAnonymousClass && !phase.erasedTypes)
          intersectionType(clazz.info.parents, clazz.owner)
        else
          clazz.typeOfThis

      // the following is necessary for templates generated later
      assert(clazz.info.decls != EmptyScope, clazz)
      val body1 = pluginsEnterStats(this, namer.expandMacroAnnotations(templ.body))
      enterSyms(context.outer.make(templ, clazz, clazz.info.decls), body1)
      if (!templ.isErrorTyped) // if `parentTypes` has invalidated the template, don't validate it anymore
      validateParentClasses(parents1, selfType)
      if (clazz.isCase)
        validateNoCaseAncestor(clazz)
      if (clazz.isTrait && hasSuperArgs(parents1.head))
        ConstrArgsInParentOfTraitError(parents1.head, clazz)

      if (!phase.erasedTypes && !clazz.info.resultType.isError) // @S: prevent crash for duplicated type members
        checkFinitary(clazz.info.resultType.asInstanceOf[ClassInfoType])

      val bodyWithPrimaryCtor = {
        val primaryCtor = treeInfo.firstConstructor(body1)
        val primaryCtor1 = primaryCtor match {
          case DefDef(_, _, _, _, _, Block(earlyVals :+ global.pendingSuperCall, unit)) =>
            val argss = superArgs(parents1.head) getOrElse Nil
            val pos = wrappingPos(parents1.head.pos, primaryCtor :: argss.flatten).makeTransparent
            val superCall = atPos(pos)(PrimarySuperCall(argss))
            deriveDefDef(primaryCtor)(_ => Block(earlyVals :+ superCall, unit) setPos pos) setPos pos
          case _ => primaryCtor
        }
        body1 mapConserve { case `primaryCtor` => primaryCtor1; case stat => stat }
      }

      val body3 = typedStats(bodyWithPrimaryCtor, templ.symbol)

      if (clazz.info.firstParent.typeSymbol == AnyValClass)
        validateDerivedValueClass(clazz, body3)

      if (!clazz.isTrait && clazz.isNonBottomSubClass(ConstantAnnotationClass)) {
        val ctors = body3.iterator.collect { case method: DefDef if method.symbol.isConstructor => method }
        val primary = ctors.next() // there is always a primary constructor
        if (primary.symbol.paramss.lengthIs != 1) ConstantAnnotationNeedsSingleArgumentList(primary, clazz)
        ctors.foreach(AuxConstrInConstantAnnotation(_, clazz))
      }


      if (clazz.isTrait) {
        for (decl <- clazz.info.decls if decl.isTerm && decl.isEarlyInitialized) {
          context.warning(decl.pos, "Implementation restriction: early definitions in traits are not initialized before the super class is initialized.", WarningCategory.Other)
        }
      }

      treeCopy.Template(templ, parents1, self1, body3) setType clazz.tpe_*
    }

    /** Remove definition annotations from modifiers (they have been saved
     *  into the symbol's `annotations` in the type completer / namer)
     *
     *  However reification does need annotation definitions to proceed.
     *  Unfortunately, AnnotationInfo doesn't provide enough info to reify it in general case.
     *  The biggest problem is with the "atp: Type" field, which cannot be reified in some situations
     *  that involve locally defined annotations. See more about that in Reifiers.scala.
     *
     *  That's why the original tree gets saved into `original` field of AnnotationInfo (happens elsewhere).
     *  The field doesn't get pickled/unpickled and exists only during a single compilation run.
     *  This simultaneously allows us to reify annotations and to preserve backward compatibility.
     */
    def typedModifiers(mods: Modifiers): Modifiers =
      mods.copy(annotations = Nil) setPositions mods.positions

    def typedValDef(vdef: ValDef): ValDef = {
      val sym = vdef.symbol
      currentRun.profiler.beforeTypedImplDef(sym)
      try {
        val valDefTyper = {
          val maybeConstrCtx =
            if ((sym.isParameter || sym.isEarlyInitialized) && sym.owner.isConstructor) context.makeConstructorContext
            else context
          newTyper(maybeConstrCtx.makeNewScope(vdef, sym))
        }
        valDefTyper.typedValDefImpl(vdef)
      } finally {
        currentRun.profiler.afterTypedImplDef(sym)
      }
    }

    // use typedValDef instead. this version is called after creating a new context for the ValDef
    private def typedValDefImpl(vdef: ValDef): ValDef = {
      val sym = vdef.symbol.initialize
      val typedMods = if (nme.isLocalName(sym.name) && sym.isPrivateThis && !vdef.mods.isPrivateLocal) {
        // scala/bug#10009 This tree has been given a field symbol by `enterGetterSetter`, patch up the
        // modifiers accordingly so that we can survive resetAttrs and retypechecking.
        // Similarly, we use `sym.name` rather than `vdef.name` below to use the local name.
        typedModifiers(vdef.mods.copy(flags = sym.flags, privateWithin = tpnme.EMPTY))
      } else typedModifiers(vdef.mods)

      sym.annotations.foreach(_.completeInfo())
      sym.filterAnnotations(_ != UnmappableAnnotation)

      val tpt1 = checkNoEscaping.privates(this, sym, transformedOr(vdef.tpt, typedType(vdef.tpt)))
      checkNonCyclic(vdef, tpt1)

      // allow trait accessors: it's the only vehicle we have to hang on to annotations that must be passed down to
      // the field that's mixed into a subclass
      if (sym.hasAnnotation(definitions.VolatileAttr) && !((sym hasFlag MUTABLE | LAZY) || (sym hasFlag ACCESSOR) && sym.owner.isTrait))
        VolatileValueError(vdef)

      val rhs1 =
        if (vdef.rhs.isEmpty) {
          if (sym.isVariable && sym.owner.isTerm && !sym.isLazy && !isPastTyper)
            LocalVarUninitializedError(vdef)
          vdef.rhs
        } else {
          val tpt2 = if (sym.hasDefault) {
            // When typechecking default parameter, replace all type parameters in the expected type by Wildcard.
            // This allows defining "def foo[T](a: T = 1)"
            val tparams = sym.owner.skipConstructor.info.typeParams
            val subst = new SubstTypeMap(tparams, WildcardType.fillList(tparams.length)) {
              @tailrec
              override def matches(sym: Symbol, sym1: Symbol) =
                if (sym.isSkolem) matches(sym.deSkolemize, sym1)
                else if (sym1.isSkolem) matches(sym, sym1.deSkolemize)
                else super.matches(sym, sym1)
            }
            // allow defaults on by-name parameters
            if (sym hasFlag BYNAMEPARAM)
              if (tpt1.tpe.typeArgs.isEmpty) WildcardType // during erasure tpt1 is Function0
              else subst(tpt1.tpe.typeArgs.head)
            else subst(tpt1.tpe)
          } else tpt1.tpe
          transformedOrTyped(vdef.rhs, EXPRmode | BYVALmode, tpt2)
        }
      val vdef1 = treeCopy.ValDef(vdef, typedMods, sym.name, tpt1, checkDead(context, rhs1)) setType NoType
      if (sym.isSynthetic && sym.name.startsWith(nme.RIGHT_ASSOC_OP_PREFIX))
        rightAssocValDefs += ((sym, vdef1.rhs))
      if (sym.isSynthetic && sym.owner.isClass && (tpt1.tpe eq UnitTpe) && vdef.hasAttachment[PatVarDefAttachment.type] && sym.isPrivateThis && vdef.mods.isPrivateLocal && !sym.enclClassChain.exists(_.isInterpreterWrapper)) {
        context.warning(vdef.pos, s"Pattern definition introduces Unit-valued member of ${sym.owner.name}; consider wrapping it in `locally { ... }`.", WarningCategory.OtherMatchAnalysis)
        vdef.removeAttachment[PatVarDefAttachment.type]
      }
      vdef1
    }

    /** Analyze the super constructor call to record information used later to compute parameter aliases */
    def analyzeSuperConsructor(meth: Symbol, vparamss: List[List[ValDef]], rhs: Tree): Unit = {
      val clazz = meth.owner
      debuglog(s"computing param aliases for $clazz:${clazz.primaryConstructor.tpe}:$rhs")
      val pending = ListBuffer[AbsTypeError]()

      // !!! This method is redundant with other, less buggy ones.
      def decompose(call: Tree): (Tree, List[Tree]) = call match {
        case _ if call.isErrorTyped => // e.g. scala/bug#7636
          (call, Nil)
        case Apply(fn, args) =>
          // an object cannot be allowed to pass a reference to itself to a superconstructor
          // because of initialization issues; scala/bug#473, scala/bug#3913, scala/bug#6928.
          foreachSubTreeBoundTo(args, clazz) { tree =>
            if (tree.symbol.isModule)
              pending += SuperConstrReferenceError(tree)
            tree match {
              case This(_) =>
                pending += SuperConstrArgsThisReferenceError(tree)
              case _ => ()
            }
          }
          val (superConstr, preArgs) = decompose(fn)
          val params = fn.tpe.params
          // appending a dummy tree to represent Nil for an empty varargs (is this really necessary?)
          val applyArgs = if (args.sizeCompare(params) < 0) args :+ EmptyTree else args take params.length

          assert(sameLength(applyArgs, params) || call.isErrorTyped,
            s"arity mismatch but call is not error typed: $clazz (params=$params, args=$applyArgs)")

          (superConstr, preArgs ::: applyArgs)
        case Block(_ :+ superCall, _) =>
          decompose(superCall)
        case _ =>
          (call, Nil)
      }

      // associate superclass paramaccessors with their aliases
      val (superConstr, superArgs) = decompose(rhs)
      if (superConstr.symbol.isPrimaryConstructor) {
        val superClazz = superConstr.symbol.owner
        if (!superClazz.isJavaDefined) {
          val superParamAccessors = superClazz.constrParamAccessors
          if (sameLength(superParamAccessors, superArgs)) {
            val accToSuperAcc = mutable.AnyRefMap[Symbol, Symbol]()
            for ((superAcc, superArg@Ident(name)) <- superParamAccessors zip superArgs) {
              if (mexists(vparamss)(_.symbol == superArg.symbol)) {
                val ownAcc = clazz.info decl name suchThat (_.isParamAccessor) match {
                  case acc if !acc.isDeferred && acc.hasAccessorFlag => acc.accessed
                  case acc => acc
                }
                ownAcc match {
                  case acc: TermSymbol if !acc.isVariable && !isByNameParamType(acc.info) =>
                    accToSuperAcc(acc) = superAcc
                  case _ =>
                }
              }
            }
            if (!accToSuperAcc.isEmpty) {
              superConstructorCalls(clazz) = accToSuperAcc
            }
          }
        }
      }

      pending.foreach(ErrorUtils.issueTypeError)
    }

    // Check for scala/bug#4842.
    private def checkSelfConstructorArgs(ddef: DefDef, clazz: Symbol): Unit = {
      val pending = ListBuffer[AbsTypeError]()
      ddef.rhs match {
        case Block(stats, expr) =>
          val selfConstructorCall = stats.headOption.getOrElse(expr)
          foreachSubTreeBoundTo(List(selfConstructorCall), clazz) {
            case tree @ This(_) =>
              pending += SelfConstrArgsThisReferenceError(tree)
            case _ => ()
          }
        case _ =>
      }
      pending.foreach(ErrorUtils.issueTypeError)
    }

    /**
     * Run the provided function for each sub tree of `trees` that
     * are bound to a symbol with `clazz` as a base class.
     *
     * @param f This function can assume that `tree.symbol` is non null
     */
    private def foreachSubTreeBoundTo[A](trees: List[Tree], clazz: Symbol)(f: Tree => Unit): Unit =
      for {
        tree <- trees
        subTree <- tree
      } {
        val sym = subTree.symbol
        if (sym != null && sym.info.baseClasses.contains(clazz))
          f(subTree)
      }

      /** Check if a structurally defined method violates implementation restrictions.
     *  A method cannot be called if it is a non-private member of a refinement type
     *  and if its parameter's types are any of:
     *    - the self-type of the refinement
     *    - a type member of the refinement
     *    - an abstract type declared outside of the refinement.
     *    - an instance of a value class
     *  Furthermore, the result type may not be a value class either
     */
    def checkMethodStructuralCompatible(ddef: DefDef): Unit = {
      val meth = ddef.symbol
      def parentString = meth.owner.parentSymbols.filter(_ != ObjectClass) match {
        case Nil => ""
        case xs  => xs.map(_.nameString).mkString(" (of ", " with ", ")")
      }
      def fail(pos: Position, msg: String): Boolean = {
        context.error(pos, msg)
        false
      }
      /* Have to examine all parameters in all lists.
       */
      def paramssTypes(tp: Type): List[List[Type]] = tp match {
        case mt @ MethodType(_, restpe) => mt.paramTypes :: paramssTypes(restpe)
        case PolyType(_, restpe)        => paramssTypes(restpe)
        case _                          => Nil
      }
      def resultType = meth.tpe_*.finalResultType
      def nthParamPos(n1: Int, n2: Int) =
        try ddef.vparamss(n1)(n2).pos catch { case _: IndexOutOfBoundsException => meth.pos }

      def failStruct(pos: Position, what: String, where: String = "Parameter type") =
        fail(pos, s"$where in structural refinement may not refer to $what")

      foreachWithIndex(paramssTypes(meth.tpe)) { (paramList, listIdx) =>
        foreachWithIndex(paramList) { (paramType, paramIdx) =>
          val sym = paramType.typeSymbol
          def paramPos = nthParamPos(listIdx, paramIdx)

          /* Not enough to look for abstract types; have to recursively check the bounds
           * of each abstract type for more abstract types. Almost certainly there are other
           * exploitable type soundness bugs which can be seen by bounding a type parameter
           * by an abstract type which itself is bounded by an abstract type.
           */
          def checkAbstract(tp0: Type, what: String): Boolean = {
            def check(sym: Symbol): Boolean = !sym.isAbstractType || {
              log(s"""checking $tp0 in refinement$parentString at ${meth.owner.owner.fullLocationString}""")
              (    (!sym.hasTransOwner(meth.owner) && failStruct(paramPos, "an abstract type defined outside that refinement", what))
                || (!sym.hasTransOwner(meth) && failStruct(paramPos, "a type member of that refinement", what))
                || checkAbstract(sym.info.upperBound, "Type bound")
              )
            }
            tp0.dealiasWidenChain forall (t => check(t.typeSymbol))
          }
          checkAbstract(paramType, "Parameter type")

          if (sym.isDerivedValueClass)
            failStruct(paramPos, "a user-defined value class")
          if (paramType.isInstanceOf[ThisType] && sym == meth.owner)
            failStruct(paramPos, "the type of that refinement (self type)")
        }
      }
      if (resultType.typeSymbol.isDerivedValueClass)
        failStruct(ddef.tpt.pos, "a user-defined value class", where = "Result type")
    }

    def typedDefDef(ddef: DefDef): DefDef = {
      val meth = ddef.symbol.initialize
      currentRun.profiler.beforeTypedImplDef(meth)
      try {

        reenterTypeParams(ddef.tparams)
        reenterValueParams(ddef.vparamss)

        // for `val` and `var` parameter, look at `target` meta-annotation
        if (!isPastTyper && meth.isPrimaryConstructor) {
          for (vparams <- ddef.vparamss; vd <- vparams) {
            if (vd.mods.isParamAccessor) {
              val sym = vd.symbol
              sym.setAnnotations(sym.annotations.filter(AnnotationInfo.mkFilter(ParamTargetClass, defaultRetention = true)))
            }
          }
        }

        val tparams1 = ddef.tparams mapConserve typedTypeDef
        val vparamss1 = ddef.vparamss.mapConserve(_.mapConserve(typedValDef))

        warnTypeParameterShadow(tparams1, meth)

        meth.annotations.foreach(_.completeInfo())
        // we only have to move annotations around for accessors -- see annotSig as used by AccessorTypeCompleter and ValTypeCompleter
        if (meth.isAccessor) meth.filterAnnotations(_ != UnmappableAnnotation)

        for (vparams1 <- vparamss1; vparam1 <- vparams1 dropRight 1)
          if (isRepeatedParamType(vparam1.symbol.tpe))
            StarParamNotLastError(vparam1)

        val tpt1 = checkNoEscaping.privates(this, meth, transformedOr(ddef.tpt, typedType(ddef.tpt)))
        checkNonCyclic(ddef, tpt1)
        ddef.tpt.setType(tpt1.tpe)
        val typedMods = typedModifiers(ddef.mods)
        val rhsAtOwner = // introduced for async, but could be universally handy
          ddef.getAndRemoveAttachment[ChangeOwnerAttachment] match {
            case None => ddef.rhs
            case Some(ChangeOwnerAttachment(originalOwner)) => ddef.rhs.changeOwner(originalOwner, ddef.symbol)
          }
        var rhs1 =
          if (ddef.name == nme.CONSTRUCTOR && !ddef.symbol.hasStaticFlag) { // need this to make it possible to generate static ctors
            if (!meth.isPrimaryConstructor &&
              (!meth.owner.isClass ||
                meth.owner.isModuleClass ||
                meth.owner.isAnonOrRefinementClass))
              InvalidConstructorDefError(ddef)
            typed(rhsAtOwner)
          } else if (meth.isMacro) {
            // typechecking macro bodies is sort of unconventional
            // that's why we employ our custom typing scheme orchestrated outside of the typer
            transformedOr(rhsAtOwner, typedMacroBody(this, ddef))
          } else {
            transformedOrTyped(rhsAtOwner, EXPRmode, tpt1.tpe)
          }

        if (meth.isClassConstructor && !isPastTyper && !meth.owner.isSubClass(AnyValClass) && !meth.isJava) {
          // There are no supercalls for AnyVal or constructors from Java sources, which
          // would blow up in analyzeSuperConsructor; there's nothing to be computed for them anyway.
          if (meth.isPrimaryConstructor)
            analyzeSuperConsructor(meth, vparamss1, rhs1)
          else
            checkSelfConstructorArgs(ddef, meth.owner)
        }

        if (tpt1.tpe.typeSymbol != NothingClass && !context.returnsSeen && rhs1.tpe.typeSymbol != NothingClass)
          rhs1 = checkDead(context, rhs1)

        if (!isPastTyper) {
          if (meth.owner.isClass && meth.paramss.exists(ps => ps.exists(_.hasDefault) && isRepeatedParamType(ps.last.tpe)))
            StarWithDefaultError(meth)

          for (pp <- meth.paramss ; p <- pp)
            for (n <- p.deprecatedParamName)
              if (mexists(meth.paramss)(p1 => p != p1 && (p1.name == n || p1.deprecatedParamName.contains(n))))
                DeprecatedParamNameError(p, n)

          if (settings.multiargInfix && !meth.isConstructor && meth.owner.isClass && !meth.isDeprecated && !meth.hasAnnotation(UnusedClass) && !meth.ownerChain.exists(_.isDeprecated) && !meth.isSynthetic)
            meth.paramss match {
              case (h :: _ :: _) :: Nil if !h.isImplicit && Chars.isOperatorPart(meth.name.decoded.head) =>
                context.warning(meth.pos, "multiarg infix syntax looks like a tuple and will be deprecated", WarningCategory.LintMultiargInfix)
              case _ =>
            }

          if (meth.isStructuralRefinementMember)
            checkMethodStructuralCompatible(ddef)

          if (meth.isImplicit && !meth.isSynthetic) meth.paramss match {
            case List(param) :: _ if !param.isImplicit =>
              checkFeature(ddef.pos, currentRun.runDefinitions.ImplicitConversionsFeature, meth.toString)
            case _ =>
          }
        }

        treeCopy.DefDef(ddef, typedMods, ddef.name, tparams1, vparamss1, tpt1, rhs1) setType NoType
      } finally {
        currentRun.profiler.afterTypedImplDef(meth)
      }
    }

    def typedTypeDef(tdef: TypeDef): TypeDef =
      typerWithCondLocalContext(context.makeNewScope(tdef, tdef.symbol))(tdef.tparams.nonEmpty) {
        _.typedTypeDefImpl(tdef)
      }

    // use typedTypeDef instead. this version is called after creating a new context for the TypeDef
    private def typedTypeDefImpl(tdef: TypeDef): TypeDef = {
      tdef.symbol.initialize
      reenterTypeParams(tdef.tparams)
      val tparams1 = tdef.tparams mapConserve typedTypeDef
      val typedMods = typedModifiers(tdef.mods)
      tdef.symbol.annotations.foreach(_.completeInfo())

      warnTypeParameterShadow(tparams1, tdef.symbol)

      // @specialized should not be pickled when compiling with -no-specialize
      if (settings.nospecialization && currentRun.compiles(tdef.symbol)) {
        tdef.symbol.removeAnnotation(definitions.SpecializedClass)
        tdef.symbol.deSkolemize.removeAnnotation(definitions.SpecializedClass)
      }

      val rhs1 = checkNoEscaping.privates(this, tdef.symbol, typedType(tdef.rhs))
      checkNonCyclic(tdef.symbol)
      if (tdef.symbol.owner.isType)
        rhs1.tpe match {
          case TypeBounds(lo1, hi1) if !(lo1 <:< hi1) => LowerBoundError(tdef, lo1, hi1)
          case _                                      => ()
        }

      treeCopy.TypeDef(tdef, typedMods, tdef.name, tparams1, rhs1) setType NoType
    }

    private def enterLabelDef(stat: Tree): Unit = {
      stat match {
        case ldef @ LabelDef(_, _, _) =>
          if (ldef.symbol == NoSymbol)
            ldef.symbol = namer.enterInScope(
              context.owner.newLabel(ldef.name, ldef.pos) setInfo MethodType(Nil, UnitTpe))
        case _ =>
      }
    }

    def typedLabelDef(ldef: LabelDef): LabelDef = {
      if (!nme.isLoopHeaderLabel(ldef.symbol.name) || isPastTyper) {
        val restpe = ldef.symbol.tpe.resultType
        val rhs1 = typed(ldef.rhs, restpe)
        ldef.params foreach (param => param setType param.symbol.tpe)
        deriveLabelDef(ldef)(_ => rhs1) setType restpe
      }
      else {
        val initpe = ldef.symbol.tpe.resultType
        val rhs1 = typed(ldef.rhs)
        val restpe = rhs1.tpe
        if (restpe == initpe) { // stable result, no need to check again
          ldef.params foreach (param => param setType param.symbol.tpe)
          treeCopy.LabelDef(ldef, ldef.name, ldef.params, rhs1) setType restpe
        } else {
          context.scope.unlink(ldef.symbol)
          val sym2 = namer.enterInScope(
            context.owner.newLabel(ldef.name, ldef.pos) setInfo MethodType(Nil, restpe))
          val LabelDef(_, _, rhs1) = resetAttrs(ldef)
          val rhs2 = typed(brutallyResetAttrs(rhs1), restpe)
          ldef.params foreach (param => param setType param.symbol.tpe)
          deriveLabelDef(ldef)(_ => rhs2) setSymbol sym2 setType restpe
        }
      }
    }

    def typedBlock(block0: Block, mode: Mode, pt: Type): Block = {
      val syntheticPrivates = new ListBuffer[Symbol]
      try {
        namer.enterSyms(block0.stats)
        val block = treeCopy.Block(block0, pluginsEnterStats(this, namer.expandMacroAnnotations(block0.stats)), block0.expr)
        for (stat <- block.stats) enterLabelDef(stat)

        if (phaseId(currentPeriod) <= currentRun.typerPhase.id) {
          // This is very tricky stuff, because we are navigating the Scylla and Charybdis of
          // anonymous classes and what to return from them here. On the one hand, we cannot admit
          // every non-private member of an anonymous class as a part of the structural type of the
          // enclosing block. This runs afoul of the restriction that a structural type may not
          // refer to an enclosing type parameter or abstract types (which in turn is necessitated
          // by what can be done in Java reflection). On the other hand, making every term member
          // private conflicts with private escape checking - see ticket #3174 for an example.
          //
          // The cleanest way forward is if we would find a way to suppress structural type checking
          // for these members and maybe defer type errors to the places where members are called.
          // But that would be a big refactoring and also a big departure from existing code. The
          // probably safest fix for 2.8 is to keep members of an anonymous class that are not
          // mentioned in a parent type private (as before) but to disable escape checking for code
          // that's in the same anonymous class. That's what's done here.
          //
          // We really should go back and think hard whether we find a better way to address the
          // problem of escaping idents on the one hand and well-formed structural types on the
          // other.
          block match {
            case Block(List(classDef @ ClassDef(_, _, _, _)), Apply(Select(New(_), _), _)) =>
              val classDecls = classDef.symbol.info.decls
              lazy val visibleMembers =
                pt.members match {
                  case _: ErrorScope => classDecls.toList
                  case ms => ms
                }

              def matchesVisibleMember(member: Symbol) = visibleMembers exists { vis =>
                (member.name == vis.name) &&
                (member.tpe <:< vis.tpe.substThis(vis.owner, classDef.symbol))
              }
              // The block is an anonymous class definitions/instantiation pair
              //   -> members that are hidden by the type of the block are made private
              classDecls foreach { toHide =>
                if (toHide.isTerm
                    && toHide.isPossibleInRefinement
                    && toHide.isPublic
                    && !matchesVisibleMember(toHide)) {
                  (toHide
                   resetFlag (PROTECTED | LOCAL)
                   setFlag (PRIVATE | SYNTHETIC_PRIVATE)
                   setPrivateWithin NoSymbol)

                  syntheticPrivates += toHide
                }
              }

            case _ =>
          }
        }
        val statsTyped = typedStats(block.stats, context.owner)
        val expr1 = typed(block.expr, mode &~ (FUNmode | QUALmode | APPSELmode), pt)

        // Remove ValDef for right-associative by-value operator desugaring which has been inlined into expr1
        val statsTyped2 = statsTyped match {
          case (vd: ValDef) :: Nil if inlinedRightAssocValDefs.remove(vd.symbol) => Nil
          case _ => statsTyped
        }

        treeCopy.Block(block, statsTyped2, expr1)
          .setType(if (treeInfo.isExprSafeToInline(block)) expr1.tpe else expr1.tpe.deconst)
      } finally {
        // enable escaping privates checking from the outside and recycle
        // transient flag
        syntheticPrivates foreach (_ resetFlag SYNTHETIC_PRIVATE)
      }
    }

    def typedCase(cdef: CaseDef, pattpe: Type, pt: Type): CaseDef = {
      // verify no _* except in last position
      for (Apply(_, xs) <- cdef.pat ; x <- xs dropRight 1 ; if treeInfo isStar x)
        StarPositionInPatternError(x)

      // withoutAnnotations - see continuations-run/z1673.scala
      // This adjustment is awfully specific to continuations, but AFAICS the
      // whole AnnotationChecker framework is.
      val pat1 = typedPattern(cdef.pat, pattpe.withoutAnnotations)

      for (bind @ Bind(name, _) <- cdef.pat) {
        val sym = bind.symbol
        if (name.toTermName != nme.WILDCARD && sym != null) {
          if (sym == NoSymbol) {
            if (context.scope.lookup(name) == NoSymbol)
              namer.enterInScope(context.owner.newErrorSymbol(name))
          } else
            namer.enterIfNotThere(sym)
        }
      }

      val guard1: Tree = if (cdef.guard == EmptyTree) EmptyTree
                         else typed(cdef.guard, BooleanTpe)
      var body1: Tree = typed(cdef.body, pt)

      if (context.enclosingCaseDef.savedTypeBounds.nonEmpty) {
        body1 modifyType context.enclosingCaseDef.restoreTypeBounds
        // insert a cast if something typechecked under the GADT constraints,
        // but not in real life (i.e., now that's we've reset the method's type skolems'
        //   infos back to their pre-GADT-constraint state)
        if (isFullyDefined(pt) && !(body1.tpe <:< pt)) {
          log(s"Adding cast to pattern because ${body1.tpe} does not conform to expected type $pt")
          body1 = typedPos(body1.pos)(gen.mkCast(body1, pt.dealiasWiden))
        }
      }

//    body1 = checkNoEscaping.locals(context.scope, pt, body1)
      treeCopy.CaseDef(cdef, pat1, guard1, body1) setType body1.tpe
    }

    def typedCases(cases: List[CaseDef], pattp: Type, pt: Type): List[CaseDef] =
      cases mapConserve { cdef =>
        newTyper(context.makeNewScope(cdef, context.owner)).typedCase(cdef, pattp, pt)
      }

    def adaptCase(cdef: CaseDef, mode: Mode, tpe: Type): CaseDef = deriveCaseDef(cdef)(adapt(_, mode, tpe))

    def packedTypes(trees: List[Tree]): List[Type] = trees map (c => packedType(c, context.owner).deconst)

    // takes untyped sub-trees of a match and type checks them
    def typedMatch(selector: Tree, cases: List[CaseDef], mode: Mode, pt: Type, tree: Tree = EmptyTree): Match = {
      val selector1  = checkDead(context, typedByValueExpr(selector))
      val selectorTp = packCaptured(selector1.tpe.widen).skolemizeExistential(context.owner, selector)
      val casesTyped = typedCases(cases, selectorTp, pt)

      def finish(cases: List[CaseDef], matchType: Type) =
        treeCopy.Match(tree, selector1, cases) setType matchType

      if (isFullyDefined(pt))
        finish(casesTyped, pt)
      else packedTypes(casesTyped) match {
        case packed if sameWeakLubAsLub(packed) => finish(casesTyped, lub(packed))
        case packed                             =>
          val lub = weakLub(packed)
          finish(casesTyped map (adaptCase(_, mode, lub)), lub)
      }
    }

    /** synthesize and type check a PartialFunction implementation based on the match in `tree`
     *
     *  `param => sel match { cases }` becomes:
     *
     *  new AbstractPartialFunction[\$argTp, \$matchResTp] {
     *    def applyOrElse[A1 <: \$argTp, B1 >: \$matchResTp](\$param: A1, default: A1 => B1): B1 =
     *       \$selector match { \$cases }
     *    def isDefinedAt(x: \$argTp): Boolean =
     *       \$selector match { \$casesTrue }
     *  }
     *
     * TODO: it would be nicer to generate the tree specified above at once and type it as a whole,
     * there are two gotchas:
     *    - matchResTp may not be known until we've typed the match (can only use resTp when it's fully defined),
     *       - if we typed the match in isolation first, you'd know its result type, but would have to re-jig the owner structure
     *       - could we use a type variable for matchResTp and backpatch it?
     *    - occurrences of `this` in `cases` or `sel` must resolve to the this of the class originally enclosing the match,
     *      not of the anonymous partial function subclass
     *
     * an alternative TODO: add partial function AST node or equivalent and get rid of this synthesis --> do everything in uncurry (or later)
     * however, note that pattern matching codegen is designed to run *before* uncurry
     */
    def synthesizePartialFunction(paramName: TermName, paramPos: Position, paramSynthetic: Boolean,
                                  tree: Tree, mode: Mode, pt: Type): Tree = {
      assert(pt.typeSymbol == PartialFunctionClass, s"PartialFunction synthesis for match in $tree requires PartialFunction expected type, but got $pt.")
      val (argTp, resTp) = partialFunctionArgResTypeFromProto(pt)

      // if argTp isn't fully defined, we can't translate --> error
      // NOTE: resTp still might not be fully defined
      if (!isFullyDefined(argTp)) {
        MissingParameterTypeAnonMatchError(tree, pt)
        return setError(tree)
      }

      // targs must conform to Any for us to synthesize an applyOrElse (fallback to apply otherwise -- typically for @cps annotated targs)
      val targsValidParams = (argTp <:< AnyTpe) && (resTp <:< AnyTpe)

      val anonClass = context.owner newAnonymousFunctionClass tree.pos addAnnotation SerialVersionUIDAnnotation

      import CODE._

      val Match(sel, cases) = tree

      // need to duplicate the cases before typing them to generate the apply method, or the symbols will be all messed up
      val casesTrue = cases.map(deriveCaseDef(_)(x => atPos(x.pos.focus)(TRUE)).duplicate)

      // must generate a new tree every time
      def selector(paramSym: Symbol): Tree = gen.mkUnchecked(
        if (sel != EmptyTree) sel.duplicate
        else atPos(tree.pos.focusStart)(
          // scala/bug#6925: subsume type of the selector to `argTp`
          // we don't want/need the match to see the `A1` type that we must use for variance reasons in the method signature
          //
          // this failed: replace `selector` by `Typed(selector, TypeTree(argTp))` -- as it's an upcast, this should never fail,
          //   `(x: A1): A` doesn't always type check, even though `A1 <: A`, due to singleton types (test/files/pos/t4269.scala)
          // hence the cast, which will be erased in posterasure
          // (the cast originally caused  extremely weird types to show up
          //  in test/scaladoc/run/scala/bug#5933.scala because `variantToSkolem` was missing `tpSym.initialize`)
          gen.mkCastPreservingAnnotations(Ident(paramSym), argTp)
        ))

      def mkParam(methodSym: Symbol, tp: Type = argTp) =
        methodSym.newValueParameter(paramName, paramPos.focus, SYNTHETIC) setInfo tp

      def mkDefaultCase(body: Tree) =
        atPos(tree.pos.makeTransparent) {
          CaseDef(Bind(nme.DEFAULT_CASE, Ident(nme.WILDCARD)), body)
        }

      def synthMethodTyper(methodSym: MethodSymbol) = {
        val ctx = context.makeNewScope(context.tree, methodSym)
        // scala/bug#10291 make sure `Return`s are linked to the original enclosing method, not the one we're synthesizing
        ctx.enclMethod = context.enclMethod
        newTyper(ctx)
      }

      // `def applyOrElse[A1 <: $argTp, B1 >: $matchResTp](x: A1, default: A1 => B1): B1 =
      //  ${`$selector match { $cases; case default$ => default(x) }`
      def applyOrElseMethodDef = {
        val methodSym = anonClass.newMethod(nme.applyOrElse, tree.pos, FINAL | OVERRIDE)

        // create the parameter that corresponds to the function's parameter
        val A1 = methodSym.newTypeParameter(newTypeName("A1")).setInfo(TypeBounds.upper(argTp))
        val x = mkParam(methodSym, A1.tpe)

        // applyOrElse's default parameter:
        val B1 = methodSym.newTypeParameter(newTypeName("B1")).setInfo(TypeBounds.empty)
        val default = methodSym.newValueParameter(newTermName("default"), tree.pos.focus, SYNTHETIC) setInfo functionType(List(A1.tpe), B1.tpe)

        val paramSyms = List(x, default)
        methodSym setInfo genPolyType(List(A1, B1), MethodType(paramSyms, B1.tpe))

        val methodBodyTyper = synthMethodTyper(methodSym)
        if (!paramSynthetic) methodBodyTyper.context.scope enter x

        // First, type without the default case; only the cases provided
        // by the user are typed. The LUB of these becomes `B`, the lower
        // bound of `B1`, which in turn is the result type of the default
        // case
        val match0 = methodBodyTyper.typedMatch(selector(x), cases, mode, resTp)
        val matchResTp = match0.tpe

        B1 setInfo TypeBounds.lower(matchResTp) // patch info

        // the default uses applyOrElse's first parameter since the scrut's type has been widened
        val match_ = {
          val cdef = mkDefaultCase(methodBodyTyper.typed1(REF(default).APPLY(REF(x)), mode, B1.tpe).setType(B1.tpe))
          val List(defaultCase) = methodBodyTyper.typedCases(List(cdef), argTp, B1.tpe)
          treeCopy.Match(match0, match0.selector, match0.cases :+ defaultCase)
        }
        match_ setType B1.tpe

        // scala/bug#6187 Do you really want to know? Okay, here's what's going on here.
        //
        //         Well behaved trees satisfy the property:
        //
        //         typed(tree) == typed(resetAttrs(typed(tree))
        //
        //         Trees constructed without low-level symbol manipulation get this for free;
        //         references to local symbols are cleared by `ResetAttrs`, but bind to the
        //         corresponding symbol in the re-typechecked tree. But PartialFunction synthesis
        //         doesn't play by these rules.
        //
        //         During typechecking of method bodies, references to method type parameter from
        //         the declared types of the value parameters should bind to a fresh set of skolems,
        //         which have been entered into scope by `Namer#methodSig`. A comment therein:
        //
        //         "since the skolemized tparams are in scope, the TypeRefs in vparamSymss refer to skolemized tparams"
        //
        //         But, if we retypecheck the reset `applyOrElse`, the TypeTree of the `default`
        //         parameter contains no type. Somehow (where?!) it recovers a type that is _almost_ okay:
        //         `A1 => B1`. But it should really be `A1&0 => B1&0`. In the test, run/t6187.scala, this
        //         difference results in a type error, as `default.apply(x)` types as `B1`, which doesn't
        //         conform to the required `B1&0`
        //
        //         I see three courses of action.
        //
        //         1) synthesize a `asInstanceOf[B1]` below (I tried this first. But... ewwww.)
        //         2) install an 'original' TypeTree that will used after ResetAttrs (the solution below)
        //         3) Figure out how the almost-correct type is recovered on re-typechecking, and
        //            substitute in the skolems.
        //
        //         For 2.11, we'll probably shift this transformation back a phase or two, so macros
        //         won't be affected. But in any case, we should satisfy retypecheckability.
        //
        val originals: Map[Symbol, Tree] = {
          def typedIdent(sym: Symbol) = methodBodyTyper.typedType(Ident(sym), mode)
          val A1Tpt = typedIdent(A1)
          val B1Tpt = typedIdent(B1)
          Map(
            x -> A1Tpt,
            default -> gen.scalaFunctionConstr(List(A1Tpt), B1Tpt)
          )
        }
        def newParam(param: Symbol): ValDef = {
          val vd              = ValDef(param, EmptyTree)
          val tt @ TypeTree() = vd.tpt
          tt setOriginal (originals(param) setPos param.pos.focus)
          vd
        }

        val defdef = newDefDef(methodSym, match_)(vparamss = mapParamss(methodSym)(newParam), tpt = TypeTree(B1.tpe))

        (defdef, matchResTp)
      }

      // `def isDefinedAt(x: $argTp): Boolean = ${`$selector match { $casesTrue; case default$ => false } }`
      def isDefinedAtMethod = {
        val methodSym = anonClass.newMethod(nme.isDefinedAt, tree.pos.makeTransparent, FINAL)
        val paramSym = mkParam(methodSym)

        val methodBodyTyper = synthMethodTyper(methodSym) // should use the DefDef for the context's tree, but it doesn't exist yet (we need the typer we're creating to create it)
        if (!paramSynthetic) methodBodyTyper.context.scope enter paramSym
        methodSym setInfo MethodType(List(paramSym), BooleanTpe)

        val defaultCase = mkDefaultCase(FALSE)
        val match_ = methodBodyTyper.typedMatch(selector(paramSym), casesTrue :+ defaultCase, mode, BooleanTpe)

        DefDef(methodSym, match_)
      }

      // only used for @cps annotated partial functions
      // `def apply(x: $argTp): $matchResTp = $selector match { $cases }`
      def applyMethod = {
        val methodSym = anonClass.newMethod(nme.apply, tree.pos, FINAL | OVERRIDE)
        val paramSym = mkParam(methodSym)

        methodSym setInfo MethodType(List(paramSym), AnyTpe)

        val methodBodyTyper = synthMethodTyper(methodSym)
        if (!paramSynthetic) methodBodyTyper.context.scope enter paramSym

        val match_ = methodBodyTyper.typedMatch(selector(paramSym), cases, mode, resTp)

        val matchResTp = match_.tpe
        methodSym setInfo MethodType(List(paramSym), matchResTp) // patch info

        (DefDef(methodSym, match_), matchResTp)
      }

      def parents(resTp: Type) = addSerializable(appliedType(AbstractPartialFunctionClass.typeConstructor, List(argTp, resTp)))

      val members = {
        val (applyMeth, matchResTp) = {
          // rig the show so we can get started typing the method body -- later we'll correct the infos...
          // targs were type arguments for PartialFunction, so we know they will work for AbstractPartialFunction as well
          anonClass setInfo ClassInfoType(parents(resTp), newScope, anonClass)

          // somehow @cps annotations upset the typer when looking at applyOrElse's signature, but not apply's
          // TODO: figure out the details (T @cps[U] is not a subtype of Any, but then why does it work for the apply method?)
          if (targsValidParams) applyOrElseMethodDef
          else applyMethod
        }

        // patch info to the class's definitive info
        anonClass setInfo ClassInfoType(parents(matchResTp), newScope, anonClass)
        List(applyMeth, isDefinedAtMethod)
      }

      members foreach (m => anonClass.info.decls enter m.symbol)

      val typedBlock = typedPos(tree.pos, mode, pt) {
        Block(ClassDef(anonClass, NoMods, ListOfNil, members, tree.pos.focus), atPos(tree.pos.focus)(
          Apply(Select(New(Ident(anonClass.name).setSymbol(anonClass)), nme.CONSTRUCTOR), Nil)
        ))
      }

      if (typedBlock.isErrorTyped) typedBlock
      else // Don't leak implementation details into the type, see scala/bug#6575
        typedPos(tree.pos, mode, pt) {
          Typed(typedBlock, TypeTree(typedBlock.tpe baseType PartialFunctionClass))
        }
    }

    /** Synthesize and type check the implementation of a type with a Single Abstract Method.
      *
      * Based on a type checked Function node `{ (p1: T1, ..., pN: TN) => body } : S`
      * where `S` is the expected type that defines a single abstract method (call it `apply` for the example),
      * that has signature `(p1: T1', ..., pN: TN'): T'`, synthesize the instantiation of the following anonymous class
      *
      * {{{
      *   new S {
      *    def apply\$body(p1: T1, ..., pN: TN): T = body
      *    def apply(p1: T1', ..., pN: TN'): T' = apply\$body(p1,..., pN)
      *   }
      * }}}
      *
      * The `apply` method is identified by the argument `sam`; `S` corresponds to the argument `pt`,
      * If `pt` is not fully defined, we derive `samClassTpFullyDefined` by inferring any unknown type parameters.
      *
      * The types T1' ... TN' and T' are derived from the method signature of the sam method,
      * as seen from the fully defined `samClassTpFullyDefined`.
      *
      * The function's body is put in a (static) method in the class definition to enforce scoping.
      * S's members should not be in scope in `body`. (Putting it in the block outside the class runs into implementation problems described below)
      *
      * The restriction on implicit arguments (neither S's constructor, nor sam may take an implicit argument list),
      * is to keep the implementation of type inference (the computation of `samClassTpFullyDefined`) simple.
      *
      * Impl notes:
      *   - `fun` has a FunctionType, but the expected type `pt` is some SAM type -- let's remedy that
      *   - `fun` is fully attributed, so we'll have to wrangle some symbols into shape (owner change, vparam syms)
      *   - after experimentation, it works best to type check function literals fully first and then adapt to a sam type,
      *     as opposed to a sam-specific code paths earlier on in type checking (in typedFunction).
      *     For one, we want to emit the same bytecode regardless of whether the expected
      *     function type is a built-in FunctionN or some SAM type
      *
      */
    def inferSamType(fun: Tree, pt: Type, mode: Mode): Boolean = fun match {
      case fun@Function(vparams, _) if !isFunctionType(pt) =>
        // TODO: can we ensure there's always a SAMFunction attachment, instead of looking up the sam again???
        // seems like overloading complicates things?
        val sam = samOfProto(pt)

        if (!samMatchesFunctionBasedOnArity(sam, vparams)) false
        else {
          def fullyDefinedMeetsExpectedFunTp(pt: Type): Boolean = isFullyDefined(pt) && {
            val samMethType = pt memberInfo sam
            fun.tpe <:< functionType(samMethType.paramTypes, samMethType.resultType)
          }

          val samTp =
            if (!sam.exists) NoType
            else if (fullyDefinedMeetsExpectedFunTp(pt)) pt
            else try {
              val ptFullyDefined = instantiateSamFromFunction(fun.tpe, pt, sam)
              if (ptFullyDefined <:< pt && fullyDefinedMeetsExpectedFunTp(ptFullyDefined)) {
                debuglog(s"sam fully defined expected type: $ptFullyDefined from $pt for ${fun.tpe}")
                ptFullyDefined
              } else {
                debuglog(s"Could not define type $pt using ${fun.tpe} <:< ${pt memberInfo sam} (for $sam)")
                NoType
              }
            } catch {
              case e@(_: NoInstance | _: TypeError) =>
                debuglog(s"Error during SAM synthesis: could not define type $pt using ${fun.tpe} <:< ${pt memberInfo sam} (for $sam)\n$e")
                NoType
            }

          if (samTp eq NoType) false
          else {
            /* Make a synthetic class symbol to represent the synthetic class that
             * will be spun up by LMF for this function. This is necessary because
             * it's possible that the SAM method might need bridges, and they have
             * to go somewhere. Erasure knows to compute bridges for these classes
             * just as if they were real templates extending the SAM type. */
            val synthCls = fun.symbol.owner.newClassWithInfo(
              name = tpnme.ANON_CLASS_NAME,
              parents = ObjectTpe :: samTp :: Nil,
              scope = newScope,
              pos = sam.pos,
              newFlags = SYNTHETIC | ARTIFACT
            )

            synthCls.info.decls.enter {
              val newFlags = (sam.flags & ~DEFERRED) | SYNTHETIC
              sam.cloneSymbol(synthCls, newFlags).setInfo(samTp memberInfo sam)
            }

            fun.setType(samTp)

            /* Arguably I should do `fun.setSymbol(samCls)` rather than leaning
             * on an attachment, but doing that confounds lambdalift's free var
             * analysis in a way which does not seem to be trivially reparable. */
            fun.updateAttachment(SAMFunction(samTp, sam, synthCls))

            true
          }
        }
      case _ => false
    }

    /**
      * Deconstruct an expected function-ish type `pt` into `numVparams` argument prototypes and a result prototype.
      *
      * If the expected type `pt` does not denote a function-ish type with arity `numVparams`,
      * still return the expected number of ErrorType/NoType argument protos, and WildcardType for the result.
      *
      * @return (argProtos, resProto) where argProtos.lengthCompare(numVparams) == 0
      */
    private def argsResProtosFromFun(pt: Type, numVparams: Int): (List[Type], Type) =
      pt match {
        case pt: OverloadedArgProto if pt.hofParamTypes.lengthCompare(numVparams) == 0 => (pt.hofParamTypes, WildcardType)
        case _                                                                         =>
          val FunctionSymbol = FunctionClass(numVparams)

          // In case of any non-trivial type slack between `pt` and the built-in function types, we go the SAM route,
          // as a subclass could have (crazily) implemented the apply method and introduced another abstract method
          // to serve as the vehicle.
          val ptNorm = pt.typeSymbol match {
            case NoSymbol                              => NoType
            case FunctionSymbol | PartialFunctionClass => pt
            case _                                     =>
              val sam = samOf(pt)
              if (sam.exists && sam.info.params.lengthCompare(numVparams) == 0)
                wildcardExtrapolation(methodToExpressionTp(pt memberInfo sam))
              else pt // allow type slack (pos/6221)
          }

          unwrapWrapperTypes(ptNorm baseType FunctionSymbol) match {
            case TypeRef(_, _, args :+ res) => (args, res) // if it's a TypeRef, we know its symbol will be FunctionSymbol
            case _ =>
              val dummyPt = if (pt == ErrorType) ErrorType else NoType
              (List.fill(numVparams)(dummyPt), WildcardType) // dummyPt is in CBN position
          }
      }


    /** Type check a function literal.
     *
     * Based on the expected type pt, potentially synthesize an instance of
     *   - PartialFunction,
     *   - a type with a Single Abstract Method.
     */
    private def typedFunction(fun: Function, mode: Mode, pt: Type): Tree = {
      val vparams = fun.vparams
      val numVparams = vparams.length
      if (numVparams > definitions.MaxFunctionArity) MaxFunctionArityError(fun, s", but $numVparams given")
      else {
        val (argProtos, resProto) = argsResProtosFromFun(pt, numVparams)

        // After typer, no need for further checks, parameter type inference or PartialFunction synthesis.
        if (isPastTyper) doTypedFunction(fun, resProto)
        else {
          val paramsMissingType = mutable.ArrayBuffer.empty[ValDef] //.sizeHint(numVparams) probably useless, since initial size is 16 and max fun arity is 22

          // first, try to define param types from expected function's arg types if needed
          foreach2(vparams, argProtos) { (vparam, argpt) =>
            // TODO: do we need to exclude vparam.symbol.isError? (I don't think so,
            // because I don't see how we could recurse after the `setError(vparam)` call below
            if (vparam.tpt.isEmpty) {
              if (isFullyDefined(argpt)) vparam.tpt setType argpt
              else paramsMissingType += vparam

              if (!vparam.tpt.pos.isDefined) vparam.tpt setPos vparam.pos.focus
            }
          }

          if (paramsMissingType.nonEmpty && pt != ErrorType) {
            // If we can resolve the missing parameter type by undoing eta-expansion and recursing, do that -- otherwise, report error and bail
            typedFunctionUndoingEtaExpansion(fun, mode, resProto) orElse {
              // we ran out of things to try, missing parameter types are an irrevocable error
              var issuedMissingParameterTypeError = false
              paramsMissingType.foreach { vparam =>
                setError(vparam) //  see neg/t8675b.scala (we used to set vparam.tpt to ErrorType, but that isn't as effective)
                MissingParameterTypeError(fun, vparam, pt, withTupleAddendum = !issuedMissingParameterTypeError)
                issuedMissingParameterTypeError = true
              }

              setError(fun)
            }
          } else if (numVparams == 1 && pt.typeSymbol == PartialFunctionClass) { // dodge auto-tupling with the == 1
            // translate `x => x match { <cases> }` : PartialFunction to
            // `new PartialFunction { def applyOrElse(x, default) = x match { <cases> } def isDefinedAt(x) = ... }`
            val funBody = fun.body match {
              case Match(sel, _) if sel ne EmptyTree => fun.body
              case funBody                           =>
                atPos(funBody.pos.makeTransparent) {
                  Match(EmptyTree, List(CaseDef(Bind(nme.DEFAULT_CASE, Ident(nme.WILDCARD)), funBody)))
                }
            }
            // go to outer context -- must discard the context that was created for the Function since we're discarding the function
            // thus, its symbol, which serves as the current context.owner, is not the right owner
            // you won't know you're using the wrong owner until lambda lift crashes (unless you know better than to use the wrong owner)
            val outerTyper = newTyper(context.outer)
            val p = vparams.head
            if (p.tpt.tpe == null) p.tpt setType outerTyper.typedType(p.tpt).tpe

            outerTyper.synthesizePartialFunction(p.name, p.pos, paramSynthetic = false, funBody, mode, pt)
          } else doTypedFunction(fun, resProto)
        }
      }
    }

    /** Retry typedFunction when parameter types are missing, and they might be recovered from
      * the method selection that was eta-expanded into `fun`.
      *
      * When typing `(a1: T1, ..., aN: TN) => m(a1,..., aN)`, where some Ti are not fully defined,
      * type `m` directly (undoing eta-expansion of method m) to determine the argument types.
      * We have to be careful to use the result of typing the method selection, as its tree
      * may be rewritten.
      *
      * This tree is the result from one of:
      *   - manual eta-expansion with named arguments (x => f(x));
      *   - wildcard-style eta expansion (`m(_, _,)`);
      *   - (I don't think it can result from etaExpand, because we know the argument types there.)
      *
      * Note that method values are a separate thing (`m _`): they have the idiosyncratic shape
      * of `Typed(expr, Function(Nil, EmptyTree))`
      *
      * @return EmptyTree on failure, or a typed version of `fun` if we are successful
      */
    private def typedFunctionUndoingEtaExpansion(fun: Function, mode: Mode, resProto: Type) = {
      val vparams = fun.vparams

      fun.body match {
        // we can compare arguments and parameters by name because there cannot be a binder between
        // the function's valdefs and the Apply's arguments
        // If all vparams are constrained by the method application, see if we can derive expected types for them.
        // Note that not all method arguments need be references to a function param.
        case Apply(meth, args) =>
          // Map param with missing param type to the argument it's passed as in the eta-expanded method application
          // This list specifies a way to compute the expected parameter type for each of our function's arguments in order.
          // Either we already know it, and then we have a Type, or we don't, and then it's an index `idx` into
          // the arguments passed to `meth`, so we can derive it from its MethodType
          // (based on where the function's parameter is applied to `meth`)
          val formalsFromApply =
            vparams.map { vd =>
              if (!vd.tpt.isEmpty) Right(vd.tpt.tpe)
              else Left(args.indexWhere {
                case Ident(name) => name == vd.name
                case _           => false // TODO: this does not catch eta-expansion of an overloaded method that involves numeric widening scala/bug#9738 (and maybe similar patterns?)
              })
            }

          // If some of the vparams without type annotation was not applied to `meth`,
          // we're not going to learn enough from typing `meth` to determine them.
          if (formalsFromApply.contains(Left(-1))) EmptyTree
          else {
            // We're looking for a method (as indicated by FUNmode in the silent typed below),
            // so let's make sure our expected type is a MethodType (of the right arity, but we can't easily say more about the argument types)
            val methArgs = NoSymbol.newSyntheticValueParams(WildcardType.fillList(args.length))

            silent(_.typed(meth, mode.forFunMode, MethodType(methArgs, resProto))).fold(EmptyTree: Tree) { methTyped =>
              // if context.undetparams is not empty, the method was polymorphic,
              // so we need the missing arguments to infer its type. See #871
              if (context.undetparams.isEmpty) {
                // If we are sure this function type provides all the necessary info, so that we won't have
                // any undetermined argument types, recurse below (`typedFunction(fun, mode, ptUnrollingEtaExpansion)`)
                // and rest assured we won't end up right back here (and keep recursing).
                //
                // Be careful to reuse methTyped -- it may have changed from meth (scala/bug#9745)!
                //
                // TODO: CBN / varargs / implicits? should we use formalTypes?
                methodToExpressionTp(methTyped.tpe) match { // we don't know how many of the vparams of our function were actually applied to the method
                  case TypeRef(_, _, argProtos :+ _) =>
                    val argProtosRecovered =
                      formalsFromApply.map {
                        case Left(idx) =>
                          val argPt = if (argProtos.isDefinedAt(idx)) argProtos(idx) else NoType // bounds check should not be needed due to expected type `MethodType(methArgs, resProto)` above
                          if (isFullyDefined(argPt)) argPt else NoType
                        case Right(tp) => tp
                      }

                    if (argProtosRecovered contains NoType) EmptyTree // cannot safely recurse
                    else {
                      val funPt = functionType(argProtosRecovered, resProto)
                      // recursion is safe because now all parameter types can be derived from `argProtosRecovered` in the prototype `funPt` passed to typedFunction
                      typedFunction(treeCopy.Function(fun, vparams, treeCopy.Apply(fun.body, methTyped, args)), mode, funPt)
                    }
                  case _ => EmptyTree
                }
              } else EmptyTree
            }
          }
        case _ => EmptyTree
      }
    }

    // Assuming the expected number of parameters, which all have type annotations, do the happy path.
    private def doTypedFunction(fun: Function, bodyPt: Type) = {
      val vparams = fun.vparams
      val vparamSyms = vparams map { vparam =>
        enterSym(context, vparam)
        if (context.retyping) context.scope enter vparam.symbol
        vparam.symbol
      }
      val vparamsTyped = vparams mapConserve typedValDef
      val bodyTyped = typed(fun.body, bodyPt)

      val funSym = FunctionClass(vparams.length)
      val funTp =
        if (phase.erasedTypes) funSym.tpe
        else {
          val resTp =
            packedType(bodyTyped, fun.symbol).resultType.deconst match {
              case ct: ConstantType if (bodyPt eq WildcardType) || (ct.widen <:< bodyPt) => ct.widen
              case tp                                                                    => tp
            }

          appliedType(funSym, vparamSyms.map(_.tpe) :+ resTp)
        }

      treeCopy.Function(fun, vparamsTyped, bodyTyped) setType funTp
    }

    // #2624: need to infer type arguments for eta expansion of a polymorphic method
    // context.undetparams contains clones of meth.typeParams (fresh ones were generated in etaExpand)
    // need to run typer on tree0, since etaExpansion sets the tpe's of its subtrees to null
    // can't type with the expected type, as we can't recreate the setup in (3) without calling typed
    // (note that (3) does not call typed to do the polymorphic type instantiation --
    //  it is called after the tree has been typed with a polymorphic expected result type)
    def typedEtaExpansion(tree: Tree, mode: Mode, pt: Type): Tree = {
      debuglog(s"eta-expanding $tree: ${tree.tpe} to $pt")

      if (tree.tpe.isDependentMethodType) DependentMethodTpeConversionToFunctionError(tree, tree.tpe) // TODO: support this
      else {
        val expansion = etaExpand(tree, context.owner)
        if (context.undetparams.isEmpty) typed(expansion, mode, pt)
        else instantiate(typed(expansion, mode), mode, pt)
      }
    }

    def typedRefinement(templ: Template): Unit = {
      val stats = templ.body
      namer.enterSyms(stats)

      // need to delay rest of typedRefinement to avoid cyclic reference errors
      unit.toCheck += { () =>
        val stats1 = typedStats(stats, NoSymbol)
        // this code kicks in only after typer, so `stats` will never be filled in time
        // as a result, most of compound type trees with non-empty stats will fail to reify
        // todo. investigate whether something can be done about this
        val att = templ.attachments.get[CompoundTypeTreeOriginalAttachment].getOrElse(CompoundTypeTreeOriginalAttachment(Nil, Nil))
        templ.removeAttachment[CompoundTypeTreeOriginalAttachment]
        templ updateAttachment att.copy(stats = stats1)
        for (stat <- stats1 if stat.isDef && stat.symbol.isOverridingSymbol)
          stat.symbol setFlag OVERRIDE
      }
    }

    def typedImport(imp : Import): Import = transformed.remove(imp) match {
      case Some(imp1: Import) => imp1
      case _                  => log(s"unhandled import: $imp in $unit"); imp
    }

    def typedStats(stats: List[Tree], exprOwner: Symbol): List[Tree] = {
      val inBlock = exprOwner == context.owner
      def includesTargetPos(tree: Tree) =
        tree.pos.isRange && context.unit.exists && (tree.pos includes context.unit.targetPos)
      val localTarget = stats exists includesTargetPos
      def typedStat(stat: Tree): Tree = stat match {
        case s if context.owner.isRefinementClass && !treeInfo.isDeclarationOrTypeDef(s) => OnlyDeclarationsError(s)
        case imp @ Import(_, _) =>
          imp.symbol.initialize
          if (!imp.symbol.isError) {
            context = context.make(imp)
            typedImport(imp)
          } else EmptyTree
        // skip typechecking of statements in a sequence where some other statement includes the targetposition
        case s if localTarget && !includesTargetPos(s) => s
        case _ =>
          val localTyper = if (inBlock || (stat.isDef && !stat.isInstanceOf[LabelDef])) this
                           else newTyper(context.make(stat, exprOwner))
          // XXX this creates a spurious dead code warning if an exception is thrown
          // in a constructor, even if it is the only thing in the constructor.
          val result = checkDead(context, localTyper.typedByValueExpr(stat))

          if (treeInfo.isSelfOrSuperConstrCall(result)) {
            context.inConstructorSuffix = true
            if (treeInfo.isSelfConstrCall(result)) {
              val called = result.symbol
              val defined = exprOwner.enclMethod
              if (called == defined) ConstructorRecursesError(stat)
              else {
                val calledPos = called.pos.pointOrElse(0)
                val definedPos = defined.pos.pointOrElse(0)
                if (calledPos > definedPos) ConstructorsOrderError(stat)
                else if (calledPos == definedPos) {
                  // Trees generated by a macro have the same position
                  // Trees typechecked by a ToolBox have no position
                  val constructors = defined.owner.info.decl(nme.CONSTRUCTOR).alternatives
                  if (constructors.indexOf(called) > constructors.indexOf(defined)) ConstructorsOrderError(stat)
                }
              }
            }
          }
          result
      }

      // TODO: adapt to new trait field encoding, figure out why this exemption is made
      // 'accessor' and 'accessed' are so similar it becomes very difficult to
      //follow the logic, so I renamed one to something distinct.
      def accesses(looker: Symbol, accessed: Symbol) = (
        accessed.isLocalToThis
          && (accessed.isParamAccessor || looker.hasAccessorFlag && !accessed.hasAccessorFlag && accessed.isPrivate)
      )

      def checkNoDoubleDefs(scope: Scope): Unit = {
        var e = scope.elems
        while ((e ne null) && e.owner == scope) {
          var e1 = scope.lookupNextEntry(e)
          while ((e1 ne null) && e1.owner == scope) {
            val sym = e.sym
            val sym1 = e1.sym

            /** From the spec (refchecks checks other conditions regarding erasing to the same type and default arguments):
              *
              * A block expression [... its] statement sequence may not contain two definitions or
              * declarations that bind the same name --> `inBlock`
              *
              * It is an error if a template directly defines two matching members.
              *
              * A member definition $M$ _matches_ a member definition $M'$, if $M$ and $M'$ bind the same name,
              * and one of following holds:
              *   1. Neither $M$ nor $M'$ is a method definition.
              *   2. $M$ and $M'$ define both monomorphic methods with equivalent argument types.
              *   3. $M$ defines a parameterless method and $M'$ defines a method with an empty parameter list `()` or _vice versa_.
              *   4. $M$ and $M'$ define both polymorphic methods with equal number of argument types $\overline T$, $\overline T'$
              *      and equal numbers of type parameters $\overline t$, $\overline t'$, say,
              *      and  $\overline T' = [\overline t'/\overline t]\overline T$.
              */
            if (!(accesses(sym, sym1) || accesses(sym1, sym))  // TODO: does this purely defer errors until later?
                && (inBlock || !(sym.isMethod || sym1.isMethod) || (sym.tpe matches sym1.tpe))
                // default getters are defined twice when multiple overloads have defaults.
                // The error for this is deferred until RefChecks.checkDefaultsInOverloaded
                && !sym.isErroneous && !sym1.isErroneous && !sym.hasDefault) {
              log("Double definition detected:\n  " +
                  ((sym.getClass, sym.info, sym.ownerChain)) + "\n  " +
                  ((sym1.getClass, sym1.info, sym1.ownerChain)))

              DefDefinedTwiceError(sym, sym1)
              scope.unlink(e1) // need to unlink to avoid later problems with lub; see #2779
            }
            e1 = scope.lookupNextEntry(e1)
          }
          e = e.next
        }
      }

      def addSynthetics(stats: List[Tree], scope: Scope): List[Tree] = {
        var newStats = new ListBuffer[Tree]
        var moreToAdd = true
        while (moreToAdd) {
          val initElems = scope.elems
          // scala/bug#5877 The decls of a package include decls of the package object. But we don't want to add
          //         the corresponding synthetics to the package class, only to the package object class.
          // scala/bug#6734 Locality test below is meaningless if we're not even in the correct tree.
          //         For modules that are synthetic case companions, check that case class is defined here.
          // scala/bug#10783 ditto for synthetic companions of derived value classes.
          def shouldAdd(sym: Symbol): Boolean = {
            def classDefinedHere(s: Symbol): Boolean = stats exists {
              case t: ClassDef => t.symbol eq s
              case _           => false
            }
            def shouldAddAsModule: Boolean =
              classDefinedHere(companionSymbolOf(sym, context))

            (!sym.isModule || shouldAddAsModule) && (inBlock || !context.isInPackageObject(sym, context.owner))
          }
          for (sym <- scope)  context.unit.synthetics.get(sym) match {
            // OPT: shouldAdd is usually true. Call it here, rather than in the outer loop
            case Some(tree) if shouldAdd(sym) =>
              // if the completer set the IS_ERROR flag, retract the stat (currently only used by applyUnapplyMethodCompleter)
              if (!sym.initialize.hasFlag(IS_ERROR))
                newStats += typedStat(tree) // might add even more synthetics to the scope
              context.unit.synthetics -= sym
            case _ => ()
          }
          // the type completer of a synthetic might add more synthetics. example: if the
          // factory method of a case class (i.e. the constructor) has a default.
          moreToAdd = scope.elems ne initElems
        }
        if (newStats.isEmpty) stats
        else {
          // put default getters next to the method they belong to,
          // same for companion objects. fixes #2489 and #4036.
          // [Martin] This is pretty ugly. I think we could avoid
          // this code by associating defaults and companion objects
          // with the original tree instead of the new symbol.
          def matches(stat: Tree, synt: Tree) = (stat, synt) match {
            // synt is default arg for stat
            case (DefDef(_, statName, _, _, _, _), DefDef(mods, syntName, _, _, _, _)) =>
              mods.hasDefault && syntName.decodedName.startsWith(statName)

            // synt is companion module
            case (ClassDef(_, className, _, _), ModuleDef(_, moduleName, _)) =>
              className.toTermName == moduleName

            // synt is implicit def for implicit class (#6278)
            case (ClassDef(cmods, cname, _, _), DefDef(dmods, dname, _, _, _, _)) =>
              cmods.isImplicit && dmods.isImplicit && cname.toTermName == dname

            // ValDef and Accessor
            case (ValDef(_, cname, _, _), DefDef(_, dname, _, _, _, _)) =>
              cname.getterName == dname.getterName

            case _ => false
          }

          def matching(stat: Tree): List[Tree] = {
            val (pos, neg) = newStats.partition(synt => matches(stat, synt))
            newStats = neg
            pos.toList
          }

          // sorting residual stats for stability (scala/bug#10343, synthetics generated by other synthetics)
          (stats foldRight List[Tree]())((stat, res) => {
            stat :: matching(stat) ::: res
          }) ::: newStats.sortBy(_.symbol.name).toList
        }
      }

      val stats1 = stats mapConserve typedStat
      if (phase.erasedTypes) stats1
      else {
        val scope = if (inBlock) context.scope else context.owner.info.decls

        // As packages are open, it doesn't make sense to check double definitions here. Furthermore,
        // it is expensive if the package is large. Instead, such double definitions are checked in `Namers.enterInScope`
        if (!context.owner.isPackageClass)
          checkNoDoubleDefs(scope)

        // Note that Java units don't have synthetics, but there's no point in making a special case (for performance or correctness),
        // as we only type check Java units when running Scaladoc on Java sources.
        addSynthetics(stats1, scope)
      }
    }

    def typedArg(arg: Tree, mode: Mode, newmode: Mode, pt: Type): Tree = {
      val typedMode = mode.onlySticky | newmode
      val t = withCondConstrTyper(mode.inSccMode)(_.typed(arg, typedMode, pt))
      checkDead.inMode(context, typedMode, t)
    }

    def typedArgs(args: List[Tree], mode: Mode) =
      args mapConserve (arg => typedArg(arg, mode, NOmode, WildcardType))

    /** Does function need to be instantiated, because a missing parameter
     *  in an argument closure overlaps with an uninstantiated formal?
     */
    def needsInstantiation(tparams: List[Symbol], formals: List[Type], args: List[Tree]) = {
      def isLowerBounded(tparam: Symbol) = !tparam.info.lowerBound.typeSymbol.isBottomClass

      tparams.forall(isLowerBounded) && exists2(formals, args) {
        case (formal, Function(vparams, _)) if vparams.exists(_.tpt.isEmpty) =>
          val arity = vparams.length
          arity <= MaxFunctionArity && (formal.baseType(FunctionClass(arity)) match {
            case TypeRef(_, _, formalargs) =>
              exists2(formalargs, vparams) { (formal, vparam) =>
                vparam.tpt.isEmpty && tparams.exists(formal.contains)
              }
            case _ =>
              false
          })
        case _ =>
          false
      }
    }

    def callToCompanionConstr(context: Context, calledFun: Symbol) = {
      calledFun.isConstructor && {
        val methCtx = context.enclMethod
        (methCtx != NoContext) && {
          val contextFun = methCtx.tree.symbol
          contextFun.isPrimaryConstructor && contextFun.owner.isModuleClass &&
          companionSymbolOf(calledFun.owner, context).moduleClass == contextFun.owner
        }
      }
    }

    def doTypedApply(tree: Tree, fun0: Tree, args: List[Tree], mode: Mode, pt: Type): Tree = {
      // TODO_NMT: check the assumption that args nonEmpty
      def duplErrTree = setError(treeCopy.Apply(tree, fun0, args))
      def duplErrorTree(err: AbsTypeError) = { context.issue(err); duplErrTree }

      def preSelectOverloaded(fun: Tree): Tree = {
        if (fun.hasSymbolField && fun.symbol.isOverloaded) {
          // remove alternatives with wrong number of parameters without looking at types.
          // less expensive than including them in inferMethodAlternative (see below).
          def shapeType(arg: Tree): Type = arg match {
            case Function(vparams, body) =>
              // No need for phasedAppliedType, as we don't get here during erasure --
              // overloading resolution happens during type checking.
              // During erasure, the condition above (fun.symbol.isOverloaded) is false.
              functionType(vparams map (_ => AnyTpe), shapeType(body))
            case Match(EmptyTree, _) => // A partial function literal
              appliedType(PartialFunctionClass, AnyTpe :: NothingTpe :: Nil)
            case NamedArg(Ident(name), rhs) =>
              NamedType(name, shapeType(rhs))
            case _ =>
              NothingTpe
          }
          val argtypes = args map shapeType
          val pre = fun.symbol.tpe.prefix
          var sym = fun.symbol filter { alt =>
            // must use pt as expected type, not WildcardType (a tempting quick fix to #2665)
            // now fixed by using isWeaklyCompatible in exprTypeArgs
            // TODO: understand why exactly -- some types were not inferred anymore (`ant clean quick.bin` failed)
            // (I had expected inferMethodAlternative to pick up the slack introduced by using WildcardType here)
            //
            // @PP responds: I changed it to pass WildcardType instead of pt and only one line in
            // trunk (excluding scalacheck, which had another) failed to compile. It was this line in
            // Types: "refs = Array(Map(), Map())".  I determined that inference fails if there are at
            // least two invariant type parameters. See the test case I checked in to help backstop:
            // pos/isApplicableSafe.scala.
            isApplicableSafe(context.undetparams, followApply(pre memberType alt), argtypes, pt)
          }
          if (sym.isOverloaded) {
            // retracted synthetic apply in favor of user-defined apply
            def isRetracted(alt: Symbol) = alt.isError && alt.isSynthetic
            // loose arity check: based on args, prefer no tupling, assume no args: _*,
            // but keep alt with repeated params or default args, this is a loose fitting
            def isLooseFit(alt: Symbol)  =
              isApplicableBasedOnArity(pre memberType alt, argtypes.length, varargsStar = false, tuplingAllowed = false) || alt.tpe.params.exists(_.hasDefault)
            sym.filter(alt => !isRetracted(alt) && isLooseFit(alt)) match {
              case _: NoSymbol =>
              case sym1        => sym = sym1
            }
          }
          if (sym == NoSymbol) fun
          else adaptAfterOverloadResolution(fun setSymbol sym setType pre.memberType(sym), mode.forFunMode)
        } else fun
      }

      val fun = preSelectOverloaded(fun0)
      val argslen = args.length

      fun.tpe match {
        case OverloadedType(pre, alts) =>
          def handleOverloaded = {
            val undetparams = context.undetparams

            val argTpes: ListBuffer[Type] = ListBuffer.empty[Type]
            val args1: List[Tree] = context.savingUndeterminedTypeParams() {
              val amode = forArgMode(fun, mode)

              mapWithIndex(args) { (arg, argIdx) =>
                def typedArg0(tree: Tree, argIdxOrName: Either[Int, Name] = Left(argIdx)) = {
                  typedArg(tree, amode, BYVALmode, OverloadedArgProto(argIdxOrName, pre, alts)(undetparams))
                }

                arg match {
                  // scala/bug#8197/scala/bug#4592 call for checking whether this named argument could be interpreted as an assign
                  // infer.checkNames must not use UnitType: it may not be a valid assignment, or the setter may return another type from Unit
                  // TODO: just make it an error to refer to a non-existent named arg, as it's far more likely to be
                  //       a typo than an assignment passed as an argument
                  case NamedArg(lhs@Ident(name), rhs) =>
                    // named args: only type the righthand sides ("unknown identifier" errors otherwise)
                    // the assign is untyped; that's ok because we call doTypedApply
                    val rhsTyped = typedArg0(rhs, Right(name))
                    argTpes += NamedType(name, rhsTyped.tpe.deconst)
                    treeCopy.NamedArg(arg, lhs, rhsTyped)
                  case treeInfo.WildcardStarArg(_) =>
                    val argTyped = typedArg0(arg)
                    argTpes += RepeatedType(argTyped.tpe.deconst)
                    argTyped
                  case _ =>
                    val argTyped = typedArg0(arg)
                    argTpes += argTyped.tpe.deconst
                    argTyped
                }
              }
            }
            if (context.reporter.hasErrors)
              setError(tree)
            else {
              // warn about conversions applied to blocks (#9386) in lieu of fixing
              def checkConversionsToBlockArgs(appl: Tree): Unit =
                if (settings.warnByNameImplicit) {
                  val treeInfo.Applied(_, _, argss) = appl
                  val needsAdjust =
                    argss.find {
                      case (aiv: ApplyImplicitView) :: Nil =>
                        aiv.args match {
                          case Block(_, _) :: Nil => true
                          case _ => false
                        }
                      case _ => false
                    }
                  needsAdjust.foreach(ts => context.warning(ts.head.pos, "Implicits applied to block expressions after overload resolution may have unexpected semantics", WarningCategory.LintBynameImplicit))
                }
              inferMethodAlternative(fun, undetparams, argTpes.toList, pt)
              doTypedApply(tree, adaptAfterOverloadResolution(fun, mode.forFunMode, WildcardType), args1, mode, pt).tap(checkConversionsToBlockArgs)
            }
          }
          handleOverloaded

        case _ if currentRun.runDefinitions.isPolymorphicSignature(fun.symbol) =>
          // Mimic's Java's treatment of polymorphic signatures as described in
          // https://docs.oracle.com/javase/specs/jls/se8/html/jls-15.html#jls-15.12.3
          //
          // One can think of these methods as being infinitely overloaded. We create
          // a fictitious new cloned method symbol for each call site that takes on a signature
          // governed by a) the argument types and b) the expected type
          val args1 = typedArgs(args, forArgMode(fun, mode))
          val clone = fun.symbol.cloneSymbol.withoutAnnotations
          val cloneParams = args1.map(arg => clone.newValueParameter(freshTermName()).setInfo(arg.tpe.deconst))
          val resultType = if (isFullyDefined(pt)) pt else ObjectTpe
          clone.modifyInfo(mt => copyMethodType(mt, cloneParams, resultType))
          val fun1 = fun.setSymbol(clone).setType(clone.info)
          doTypedApply(tree, fun1, args1, mode, resultType).setType(resultType)

        case mt @ MethodType(params, _) =>
          val paramTypes = mt.paramTypes
          // repeat vararg as often as needed, remove by-name
          val formals = formalTypes(paramTypes, argslen)

          /* Try packing all arguments into a Tuple and apply `fun` to that.
           * This is the last thing which is tried (after default arguments).
           */
          def tryTupleApply: Tree =
            if (phase.erasedTypes || !eligibleForTupleConversion(paramTypes, argslen)) EmptyTree
            else {
              val tupleArgs = List(atPos(tree.pos.makeTransparent)(gen.mkTuple(args)))
              // expected one argument, but got 0 or >1 ==>  try applying to tuple
              // the inner "doTypedApply" does "extractUndetparams" => restore when it fails
              val savedUndetparams = context.undetparams
              // May warn or error if a Unit or tuple was inserted.
              def validate(t: Tree): Tree = {
                // regardless of typer's mode
                val invalidAdaptation = t.symbol != null && !checkValidAdaptation(t, args)
                // only bail if we're typing an expression (and not inside another application)
                if (invalidAdaptation && mode.typingExprNotFun) EmptyTree else t
              }
              def reset(): Tree = {
                context.undetparams = savedUndetparams
                EmptyTree
              }
              silent(_.doTypedApply(tree, fun, tupleArgs, mode, pt)).fold(reset())(validate)
            }

          /* Treats an application which uses named or default arguments.
           * Also works if names + a vararg used: when names are used, the vararg
           * parameter has to be specified exactly once. Note that combining varargs
           * and defaults is ruled out by typedDefDef.
           */
          def tryNamesDefaults: Tree = {
            val lencmp = compareLengths(args, formals)

            def checkNotMacro() = {
              if (treeInfo.isMacroApplication(fun))
                tryTupleApply orElse duplErrorTree(NamedAndDefaultArgumentsNotSupportedForMacros(tree, fun))
            }

            if (mt.isErroneous) duplErrTree
            else if (mode.inPatternMode) {
              // #2064
              duplErrorTree(WrongNumberOfArgsError(tree, fun))
            } else if (lencmp > 0) {
              tryTupleApply orElse duplErrorTree {
                val (_, argPos) = removeNames(Typer.this)(args, params)
                TooManyArgsNamesDefaultsError(tree, fun, formals, args, argPos)
              }
            } else if (lencmp == 0) {
              // we don't need defaults. names were used, so this application is transformed
              // into a block (@see transformNamedApplication in NamesDefaults)
              val (namelessArgs, argPos) = removeNames(Typer.this)(args, params)
              if (namelessArgs exists (_.isErroneous)) {
                duplErrTree
              } else if (!allArgsArePositional(argPos) && !sameLength(formals, params))
                // !allArgsArePositional indicates that named arguments are used to re-order arguments
                duplErrorTree(MultipleVarargError(tree))
              else if (allArgsArePositional(argPos) && NamedApplyBlock.unapply(fun).isEmpty) {
                // if there's no re-ordering, and fun is not transformed, no need to transform
                // more than an optimization, e.g. important in "synchronized { x = update-x }"
                checkNotMacro()
                doTypedApply(tree, fun, namelessArgs, mode, pt)
              } else {
                checkNotMacro()
                transformNamedApplication(Typer.this, mode, pt)(
                                          treeCopy.Apply(tree, fun, namelessArgs), argPos)
              }
            } else {
              // defaults are needed. they are added to the argument list in named style as
              // calls to the default getters. Example:
              //  foo[Int](a)()  ==>  foo[Int](a)(b = foo$qual.foo$default$2[Int](a))

              // scala/bug#8111 transformNamedApplication eagerly shuffles around the application to preserve
              //         evaluation order. During this process, it calls `changeOwner` on symbols that
              //         are transplanted underneath synthetic temporary vals.
              //
              //         Here, we keep track of the symbols owned by `context.owner` to enable us to
              //         rollback, so that we don't end up with "orphaned" symbols.
              //
              //         TODO: Find a better way!
              //
              //         Note that duplicating trees would not be enough to fix this problem, we would also need to
              //         clone local symbols in the duplicated tree to truly isolate things (in the spirit of BodyDuplicator),
              //         or, better yet, disentangle the logic in `transformNamedApplication` so that we could
              //         determine whether names/defaults is viable *before* transforming trees.
              def ownerOf(sym: Symbol) = if (sym == null || sym == NoSymbol) NoSymbol else sym.owner
              val symsOwnedByContextOwner = tree.collect {
                case t @ (_: DefTree | _: Function) if ownerOf(t.symbol) == context.owner => t.symbol
              }
              def rollbackNamesDefaultsOwnerChanges(): Unit = {
                symsOwnedByContextOwner foreach (_.owner = context.owner)
              }

              val fun1 = transformNamedApplication(Typer.this, mode, pt)(fun, x => x)
              if (fun1.isErroneous) duplErrTree
              else {
                val NamedApplyBlock(NamedApplyInfo(qual, targs, previousArgss, _)) = fun1
                val blockIsEmpty = fun1 match {
                  case Block(Nil, _) =>
                    // if the block does not have any ValDef we can remove it. Note that the call to
                    // "transformNamedApplication" is always needed in order to obtain targs/previousArgss
                    fun1.attachments.remove[NamedApplyInfo]
                    true
                  case _ => false
                }
                val (allArgs, missing) = addDefaults(args, qual, targs, previousArgss, params, fun.pos.focus, context)
                val funSym = fun1 match { case Block(_, expr) => expr.symbol }
                val lencmp2 = compareLengths(allArgs, formals)

                if (!sameLength(allArgs, args) && callToCompanionConstr(context, funSym)) {
                  duplErrorTree(ModuleUsingCompanionClassDefaultArgsError(tree))
                } else if (lencmp2 > 0) {
                  removeNames(Typer.this)(allArgs, params) // #3818
                  duplErrTree
                } else if (lencmp2 == 0) {
                  // useful when a default doesn't match parameter type, e.g. def f[T](x:T="a"); f[Int]()
                  checkNotMacro()
                  context.set(ContextMode.DiagUsedDefaults)
                  def checkRecursive(res: Tree): Unit =
                    if (settings.warnRecurseWithDefault && !res.isErroneous && context.owner.hasTransOwner(funSym))
                      context.warning(res.pos, "Recursive call used default arguments instead of passing current argument values.", WarningCategory.LintRecurseWithDefault)

                  doTypedApply(tree, if (blockIsEmpty) fun else fun1, allArgs, mode, pt).tap(checkRecursive)
                } else {
                  rollbackNamesDefaultsOwnerChanges()
                  tryTupleApply orElse duplErrorTree(NotEnoughArgsError(tree, fun, missing))
                }
              }
            }
          }

          if (!sameLength(formals, args) ||   // wrong nb of arguments
              (args exists isNamedArg) ||     // uses a named argument
              NamedApplyBlock.unapply(fun).isDefined) {       // fun was transformed to a named apply block =>
                                              // integrate this application into the block
            if (isApplyDynamicNamed(fun) && isDynamicRewrite(fun)) typedNamedApply(tree, fun, args, mode, pt)
            else tryNamesDefaults
          } else {
            val tparams = context.extractUndetparams()
            if (tparams.isEmpty) { // all type params are defined
              def handleMonomorphicCall: Tree = {
                // no expected type when jumping to a match label -- anything goes (this is ok since we're typing the translation of well-typed code)
                // ... except during erasure: we must take the expected type into account as it drives the insertion of casts!
                // I've exhausted all other semi-clean approaches I could think of in balancing GADT magic, scala/bug#6145, CPS type-driven transforms and other existential trickiness
                // (the right thing to do -- packing existential types -- runs into limitations in subtyping existential types,
                //  casting breaks scala/bug#6145,
                //  not casting breaks GADT typing as it requires sneaking ill-typed trees past typer)
                def noExpectedType = !phase.erasedTypes && fun.symbol.isLabel && treeInfo.isSynthCaseSymbol(fun.symbol)

                val args1 =
                  if (noExpectedType)
                    typedArgs(args, forArgMode(fun, mode))
                  else
                    typedArgsForFormals(args, paramTypes, forArgMode(fun, mode))

                // instantiate dependent method types, must preserve singleton types where possible (stableTypeFor) -- example use case:
                // val foo = "foo"; def precise(x: String)(y: x.type): x.type = {...}; val bar : foo.type = precise(foo)(foo)
                // precise(foo) : foo.type => foo.type
                val restpe = mt.resultType(mapList(args1)(arg => gen stableTypeFor arg orElse arg.tpe))
                def ifPatternSkipFormals(tp: Type) = tp match {
                  case MethodType(_, rtp) if mode.inPatternMode => rtp
                  case _ => tp
                }

                // Inline RHS of ValDef for right-associative by-value operator desugaring.
                // Remove the ValDef also if the argument is a constant-folded reference to it.
                var (args2, pos2) = (args1, tree.pos)
                args1 match {
                  case List(lit: Literal) =>
                    lit.attachments.get[OriginalTreeAttachment] match {
                      case Some(OriginalTreeAttachment(id: Ident)) if rightAssocValDefs.contains(id.symbol) =>
                        inlinedRightAssocValDefs += id.symbol
                        rightAssocValDefs.remove(id.symbol)
                      case _ =>
                    }

                  case List(id: Ident) if rightAssocValDefs.contains(id.symbol) =>
                    mt.params match {
                      case List(p) if p.isByNameParam =>
                        inlinedRightAssocValDefs += id.symbol
                        val rhs = rightAssocValDefs.remove(id.symbol).get
                        args2 = rhs.changeOwner(id.symbol -> context.owner) :: Nil
                        pos2 = wrappingPos(tree :: rhs :: Nil)
                      case _ =>
                    }
                  case _ =>
                }

                if (args.isEmpty && canTranslateEmptyListToNil && fun.symbol.isInitialized && currentRun.runDefinitions.isListApply(fun))
                  atPos(tree.pos)(gen.mkNil setType restpe)
                else {
                  val resTp = ifPatternSkipFormals(if (isPastTyper) restpe else restpe.deconst) // annoying issue with classOf that shouldn't be deconsted after typers (during fields phase)
                  constfold(treeCopy.Apply(tree, fun, args2) setType resTp setPos pos2, context.owner)
                }
              }
              if (settings.warnDeadCode) {
                val sym = fun.symbol
                if (sym != null && sym.isMethod && !sym.isConstructor) {
                  val suppress = sym == Object_synchronized || (sym.isLabel && treeInfo.isSynthCaseSymbol(sym))
                  context.withSuppressDeadArgWarning(suppress) {
                    handleMonomorphicCall
                  }
                } else handleMonomorphicCall
              } else handleMonomorphicCall
            } else if (needsInstantiation(tparams, formals, args)) {
              //println("needs inst "+fun+" "+tparams+"/"+(tparams map (_.info)))
              inferExprInstance(fun, tparams)
              doTypedApply(tree, fun, args, mode, pt)
            } else {
              def handlePolymorphicCall = {
                assert(!mode.inPatternMode, mode) // this case cannot arise for patterns
                val lenientTargs = protoTypeArgs(tparams, formals, mt.resultApprox, pt)
                val strictTargs = map2(lenientTargs, tparams)((targ, tparam) =>
                  if (targ == WildcardType) tparam.tpeHK else targ)
                var remainingParams = paramTypes
                def typedArgToPoly(arg: Tree, formal: Type): Tree = { //TR TODO: cleanup
                  val lenientPt = formal.instantiateTypeParams(tparams, lenientTargs)
                  val newmode =
                    if (isByNameParamType(remainingParams.head)) POLYmode
                    else POLYmode | BYVALmode
                  if (remainingParams.tail.nonEmpty) remainingParams = remainingParams.tail
                  val arg1 = typedArg(arg, forArgMode(fun, mode), newmode, lenientPt)
                  val argtparams = context.extractUndetparams()
                  if (!argtparams.isEmpty) {
                    val strictPt = formal.instantiateTypeParams(tparams, strictTargs)
                    inferArgumentInstance(arg1, argtparams, strictPt, lenientPt)
                    arg1
                  } else arg1
                }
                val args1 = map2(args, formals)(typedArgToPoly)
                if (args1 exists { _.isErrorTyped }) duplErrTree
                else {
                  debuglog("infer method inst " + fun + ", tparams = " + tparams + ", args = " + args1.map(_.tpe) + ", pt = " + pt + ", lobounds = " + tparams.map(_.tpe.lowerBound) + ", parambounds = " + tparams.map(_.info)) //debug
                  // define the undetparams which have been fixed by this param list, replace the corresponding symbols in "fun"
                  // returns those undetparams which have not been instantiated.
                  val undetparams = inferMethodInstance(fun, tparams, args1, pt)
                  try doTypedApply(tree, fun, args1, mode, pt)
                  finally context.undetparams = undetparams
                }
              }
              handlePolymorphicCall
            }
          }

        case SingleType(_, _) =>
          doTypedApply(tree, fun setType fun.tpe.widen, args, mode, pt)

        case ErrorType =>
          if (!tree.isErrorTyped) setError(tree) else tree
          // @H change to setError(treeCopy.Apply(tree, fun, args))

        // scala/bug#7877 `isTerm` needed to exclude `class T[A] { def unapply(..) }; ... case T[X] =>`
        case HasUnapply(_) if mode.inPatternMode && fun.isTerm =>
          doTypedUnapply(tree, fun0, fun, args, mode, pt)

        case _ =>
          if (treeInfo.isMacroApplication(tree)) duplErrorTree(MacroTooManyArgumentListsError(tree, fun.symbol))
          else duplErrorTree(ApplyWithoutArgsError(tree, fun))
      }
    }

    /**
     * Convert an annotation constructor call into an AnnotationInfo.
     */
    def typedAnnotation(ann: Tree, annotee: Option[Tree], mode: Mode = EXPRmode): AnnotationInfo = context.withinAnnotation {
      var hasError: Boolean = false
      var unmappable: Boolean = false
      val pending = ListBuffer[AbsTypeError]()
      def ErroneousAnnotation = new ErroneousAnnotation().setOriginal(ann)

      def registerNowarn(info: AnnotationInfo): Unit = {
        if (annotee.isDefined && NowarnClass.exists && info.matches(NowarnClass) && !runReporting.suppressionExists(info.pos)) {
          val filters = (info.assocs: @unchecked) match {
            case Nil => List(MessageFilter.Any)
            case (_, LiteralAnnotArg(s)) :: Nil =>
              if (s.stringValue.isEmpty) Nil
              else {
                val (ms, fs) = s.stringValue.split('&').map(WConf.parseFilter(_, runReporting.rootDirPrefix)).toList.partitionMap(identity)
                if (ms.nonEmpty)
                  reporter.error(info.pos, s"Invalid message filter:\n${ms.mkString("\n")}")
                fs
              }
          }
          val (start, end) =
            if (settings.Yrangepos) {
              val p = annotee.get.pos
              (p.start, p.end)
            } else {
              // compute approximate range
              var s = unit.source.length
              var e = 0
              object setRange extends ForeachTreeTraverser({ child =>
                val pos = child.pos
                if (pos.isDefined) {
                  s = s min pos.start
                  e = e max pos.end
                }
              }) {
                // in `@nowarn @ann(deprecatedMethod) def foo`, the deprecation warning should show
                override def traverseModifiers(mods: Modifiers): Unit = ()
              }
              setRange(annotee.get)
              (s, e max s)
            }
          runReporting.addSuppression(Suppression(info.pos, filters, start, end))
        }
      }

      def finish(res: AnnotationInfo): AnnotationInfo = {
        if (hasError) {
          pending.foreach(ErrorUtils.issueTypeError)
          ErroneousAnnotation
        } else {
          registerNowarn(res)
          res
        }
      }

      def reportAnnotationError(err: AbsTypeError) = {
        pending += err
        hasError = true
        ErroneousAnnotation
      }

      /* Calling constfold right here is necessary because some trees (negated
       * floats and literals in particular) are not yet folded.
       */
      def tryConst(tr: Tree, pt: Type): Option[LiteralAnnotArg] = {
        // The typed tree may be relevantly different than the tree `tr`,
        // e.g. it may have encountered an implicit conversion.
        val ttree = typed(constfold(tr, context.owner), pt)
        val const: Constant = ttree match {
          case l @ Literal(c) if !l.isErroneous => c
          case tree => tree.tpe match {
            case ConstantType(c) => c
            case _               => null
          }
        }

        if (const == null) {
          if (unit.isJava) unmappable = true
          else reportAnnotationError(AnnotationNotAConstantError(ttree))
          None
        } else if (const.value == null) {
          reportAnnotationError(AnnotationArgNullError(tr)); None
        } else
          Some(LiteralAnnotArg(const))
      }

      /* Converts an untyped tree to a ClassfileAnnotArg. If the conversion fails,
       * an error message is reported and None is returned.
       */
      @tailrec
      def tree2ConstArg(tree: Tree, pt: Type): Option[ClassfileAnnotArg] = tree match {
        case Apply(Select(New(_), nme.CONSTRUCTOR), _) if pt.typeSymbol == ArrayClass =>
          reportAnnotationError(ArrayConstantsError(tree)); None

        case ann @ Apply(Select(New(tpt), nme.CONSTRUCTOR), _) =>
          val annInfo = typedAnnotation(ann, None, mode)
          val annType = annInfo.atp

          if (!annType.typeSymbol.isSubClass(pt.typeSymbol))
            reportAnnotationError(AnnotationTypeMismatchError(tpt, annType, annType))
          else if (!annType.typeSymbol.isJavaDefined)
            reportAnnotationError(NestedAnnotationError(ann, annType))

          if (annInfo.atp.isErroneous) { hasError = true; None }
          else Some(NestedAnnotArg(annInfo))

        // use of Array.apply[T: ClassTag](xs: T*): Array[T]
        // and    Array.apply(x: Int, xs: Int*): Array[Int]       (and similar)
        case Apply(fun, args) =>
          val typedFun = typed(fun, mode.forFunMode)
          if (typedFun.symbol.owner == ArrayModule.moduleClass && typedFun.symbol.name == nme.apply)
            pt match {
              case TypeRef(_, ArrayClass, targ :: _) =>
                trees2ConstArg(args, targ)
              case _ =>
                // For classfile annotations, pt can only be T:
                //   BT = Int, .., String, Class[_], JavaAnnotClass
                //   T = BT | Array[BT]
                // So an array literal as argument can only be valid if pt is Array[_]
                reportAnnotationError(ArrayConstantsTypeMismatchError(tree, pt))
                None
            }
          else tryConst(tree, pt)

        case Typed(t, _) =>
          tree2ConstArg(t, pt)

        case tree if unit.isJava && pt.typeSymbol == ArrayClass =>
          /* If we get here, we have a Java array annotation argument which was passed
           * as a single value, and needs to be wrapped. */
          trees2ConstArg(tree :: Nil, pt.typeArgs.head)

        case tree =>
          tryConst(tree, pt)
      }
      def trees2ConstArg(trees: List[Tree], pt: Type): Option[ArrayAnnotArg] = {
        traverseOpt(trees)(tree2ConstArg(_, pt))
          .map(args => ArrayAnnotArg(args.toArray))
      }

      // begin typedAnnotation
      val treeInfo.Applied(fun0, targs, argss) = ann
      if (fun0.isErroneous) return finish(ErroneousAnnotation)
      val typedFun0 = typed(fun0, mode.forFunMode)
      val typedFunPart =
        // If there are dummy type arguments in typeFun part, it suggests we
        // must type the actual constructor call, not only the select. The value
        // arguments are how the type arguments will be inferred.
        if (targs.isEmpty && typedFun0.exists(t => t.tpe != null && isDummyAppliedType(t.tpe)))
          logResult(s"Retyped $typedFun0 to find type args")(typed(argss.foldLeft(fun0)(Apply(_, _))))
        else
          typedFun0

      if (typedFunPart.isErroneous) return finish(ErroneousAnnotation)

      val treeInfo.Applied(typedFun @ Select(New(annTpt), _), _, _) = typedFunPart
      val annType = annTpt.tpe // for a polymorphic annotation class, this type will have unbound type params (see context.undetparams)
      val annTypeSym = annType.typeSymbol
      val isJava = annType != null && annTypeSym.isJavaDefined

      typedFun0 match {
        case Select(New(a), _) =>

          val typedFun0ExtendsAnn = a.tpe.dealiasWiden.typeSymbol.isJavaAnnotation || a.tpe <:< AnnotationClass.tpe

          if (!typedFun0ExtendsAnn){
            reportAnnotationError(DoesNotExtendAnnotation(typedFun0, a.tpe.typeSymbol.initialize))
            return finish(ErroneousAnnotation)
          }
        case _ =>
      }

      @inline def constantly = {
        // Arguments of Java annotations and ConstantAnnotations are checked to be constants and
        // stored in the `assocs` field of the resulting AnnotationInfo
        if (argss.lengthIs > 1) {
          reportAnnotationError(MultipleArgumentListForAnnotationError(ann))
        } else {
          // TODO: annType may have undetermined type params -- can we infer them?
          val annScopeJava =
            if (isJava) annType.decls.filter(sym => sym.isMethod && !sym.isConstructor && sym.isJavaDefined)
            else EmptyScope // annScopeJava is only used if isJava

          val names = mutable.Set[Symbol]()
          names ++= (if (isJava) annScopeJava.iterator
                     else typedFun.tpe.params.iterator)

          def hasValue = names exists (_.name == nme.value)
          val namedArgs = argss match {
            case List(List(arg)) if !isNamedArg(arg) && hasValue => gen.mkNamedArg(nme.value, arg) :: Nil
            case List(args) => args
          }

          val nvPairs = namedArgs map {
            case arg @ NamedArg(Ident(name), rhs) =>
              val sym = if (isJava) annScopeJava.lookup(name)
                        else findSymbol(typedFun.tpe.params)(_.name == name)
              if (sym == NoSymbol) {
                reportAnnotationError(UnknownAnnotationNameError(arg, name))
                (nme.ERROR, None)
              } else if (!names.contains(sym)) {
                reportAnnotationError(DuplicateValueAnnotationError(arg, name))
                (nme.ERROR, None)
              } else {
                names -= sym
                if (isJava) sym.cookJavaRawInfo() // #3429
                val annArg = tree2ConstArg(rhs, sym.tpe.resultType)
                (sym.name, annArg)
              }
            case arg =>
              reportAnnotationError(ClassfileAnnotationsAsNamedArgsError(arg))
              (nme.ERROR, None)
          }
          for (sym <- names) {
            // make sure the flags are up to date before erroring (jvm/t3415 fails otherwise)
            sym.initialize
            if (!sym.hasAnnotation(AnnotationDefaultAttr) && !sym.hasDefault)
              reportAnnotationError(AnnotationMissingArgError(ann, annType, sym))
          }

          if (hasError) ErroneousAnnotation
          else if (unmappable) UnmappableAnnotation
          else AnnotationInfo(annType, Nil, nvPairs.map(p => (p._1, p._2.get))).setOriginal(Apply(typedFun, namedArgs).setPos(ann.pos))
        }
      }
      @inline def statically = {
        val typedAnn: Tree = {
          // local dummy fixes scala/bug#5544
          val localTyper = newTyper(context.make(ann, context.owner.newLocalDummy(ann.pos)))
          localTyper.typed(ann, mode, deriveTypeWithWildcards(context.undetparams)(annType))
        }
        @tailrec
        def annInfo(t: Tree): AnnotationInfo = t match {
          case Apply(Select(New(tpt), nme.CONSTRUCTOR), args) =>
            // `tpt.tpe` is more precise than `annType`, since it incorporates the types of `args`
            AnnotationInfo(tpt.tpe, args, Nil).setOriginal(typedAnn).setPos(t.pos)

          case Block(_, expr) =>
            context.warning(t.pos, "Usage of named or default arguments transformed this annotation\n"+
                              "constructor call into a block. The corresponding AnnotationInfo\n"+
                              "will contain references to local values and default getters instead\n"+
                              "of the actual argument trees", WarningCategory.Other)
            annInfo(expr)

          case Apply(fun, args) =>
            context.warning(t.pos, "Implementation limitation: multiple argument lists on annotations are\n"+
                                   "currently not supported; ignoring arguments "+ args, WarningCategory.Other)
            annInfo(fun)

          case _ =>
            reportAnnotationError(UnexpectedTreeAnnotationError(t, typedAnn))
        }

        if ((typedAnn.tpe == null) || typedAnn.tpe.isErroneous) ErroneousAnnotation
        else {
          val info = annInfo(typedAnn)
          // check message and since args to deprecated
          // when deprecated gets more params, those other args may also be defaults.
          def usesDefault = typedAnn match {
            case Block(vals, _) => info.args.exists {
              case Ident(n) => vals.exists {
                case ValDef(_, `n`, _, rhs) => treeInfo.isDefaultGetter(rhs)
                case _                      => false
              }
              case _ =>
                false
            }
            case _ =>
              info.args.exists(treeInfo.isDefaultGetter)
          }
          if (annTypeSym == DeprecatedAttr && settings.lintDeprecation && argss.head.lengthIs < 2 && usesDefault)
            context.warning(ann.pos, """Specify both message and version: @deprecated("message", since = "1.0")""", WarningCategory.LintDeprecation)
          info
        }
      }

      finish(
        if (typedFun.isErroneous || annType == null)
          ErroneousAnnotation
        else if (isJava || annTypeSym.isNonBottomSubClass(ConstantAnnotationClass))
          constantly
        else
          statically
      )
    }

    def typedMacroAnnotation(cdef: ClassDef) = {
      val clazz = cdef.symbol
      if (!isPastTyper) {
        if (clazz != null && (clazz isNonBottomSubClass AnnotationClass)) {
          val macroTransform = clazz.info.member(nme.macroTransform)
          if (macroTransform != NoSymbol) {
            clazz.setFlag(MACRO)
            if (clazz.getAnnotation(CompileTimeOnlyAttr).isEmpty) clazz.addAnnotation(AnnotationInfo(CompileTimeOnlyAttr.tpe, List(Literal(Constant(MacroAnnotationNotExpandedMessage)) setType StringClass.tpe), Nil))
            def flavorOk = macroTransform.isMacro
            def paramssOk = mmap(macroTransform.paramss)(p => (p.name, p.info)) == List(List((nme.annottees, scalaRepeatedType(AnyTpe))))
            def tparamsOk = macroTransform.typeParams.isEmpty
            def everythingOk = flavorOk && paramssOk && tparamsOk
            if (!everythingOk) MacroAnnotationShapeError(clazz)
            if (!(clazz isNonBottomSubClass StaticAnnotationClass)) MacroAnnotationMustBeStaticError(clazz)
            // TODO: revisit the decision about @Inherited
            if (clazz.hasAnnotation(InheritedAttr)) MacroAnnotationCannotBeInheritedError(clazz)
            if (!clazz.isStatic) MacroAnnotationCannotBeMemberError(clazz)
          }
        }
      }
      cdef
    }

    /** Compute an existential type from raw hidden symbols `syms` and type `tp`
     */
    def packSymbols(hidden: List[Symbol], tp: Type): Type = global.packSymbols(hidden, tp, context.owner)

    def isReferencedFrom(ctx: Context, sym: Symbol): Boolean =
       ctx.owner.isTerm && ctx.scope.exists(dcl => dcl.isInitialized && dcl.info.contains(sym)) || {
          var ctx1 = ctx.outer
          while ((ctx1 != NoContext) && (ctx1.scope eq ctx.scope))
            ctx1 = ctx1.outer

          (ctx1 != NoContext) && isReferencedFrom(ctx1, sym)
       }

    def isCapturedExistential(sym: Symbol) =
      (sym hasAllFlags EXISTENTIAL | CAPTURED) && {
        val start = if (StatisticsStatics.areSomeColdStatsEnabled) statistics.startTimer(isReferencedNanos) else null
        try !isReferencedFrom(context, sym)
        finally if (StatisticsStatics.areSomeColdStatsEnabled) statistics.stopTimer(isReferencedNanos, start)
      }

    def packCaptured(tpe: Type): Type = {
      val captured = mutable.Set[Symbol]()
      for (tp <- tpe)
        if (isCapturedExistential(tp.typeSymbol))
          captured += tp.typeSymbol
      existentialAbstraction(captured.toList, tpe)
    }

    /** convert local symbols and skolems to existentials */
    def packedType(tree: Tree, owner: Symbol): Type = {
      def defines(tree: Tree, sym: Symbol) = (
           sym.isExistentialSkolem && sym.unpackLocation == tree
        || tree.isDef && tree.symbol == sym
      )
      def isVisibleParameter(sym: Symbol) = (
           sym.isParameter
        && (sym.owner == owner)
        && (sym.isType || !owner.isAnonymousFunction)
      )
      def containsDef(owner: Symbol, sym: Symbol): Boolean =
        (!sym.hasPackageFlag) && {
          var o = sym.owner
          while (o != owner && o != NoSymbol && !o.hasPackageFlag) o = o.owner
          o == owner && !isVisibleParameter(sym)
        }
      val localSyms = mutable.LinkedHashSet[Symbol]()
      val boundSyms = mutable.LinkedHashSet[Symbol]()
      def isLocal(sym: Symbol): Boolean =
        if (sym == NoSymbol || sym.isRefinementClass || sym.isLocalDummy) false
        else if (owner == NoSymbol) tree exists (defines(_, sym))
        else containsDef(owner, sym) || isRawParameter(sym) || isCapturedExistential(sym)
      def containsLocal(tp: Type): Boolean =
        tp exists (t => isLocal(t.typeSymbol) || isLocal(t.termSymbol))

      val dealiasLocals = new TypeMap {
        @tailrec
        def apply(tp: Type): Type = tp match {
          case TypeRef(pre, sym, _) =>
            if (sym.isAliasType && containsLocal(tp) && (tp.dealias ne tp)) apply(tp.dealias)
            else {
              if (pre.isVolatile) pre match {
                case SingleType(_, sym) if sym.isSynthetic && isPastTyper =>
                  debuglog(s"ignoring volatility of prefix in pattern matcher generated inferred type: $tp") // See pos/t7459c.scala
                case _ =>
                  InferTypeWithVolatileTypeSelectionError(tree, pre)
              }
              mapOver(tp)
            }
          case _ =>
            mapOver(tp)
        }
      }
      // add all local symbols of `tp` to `localSyms`
      // TODO: expand higher-kinded types into individual copies for each instance.
      def addLocals(tp: Type): Unit = {
        val remainingSyms = new ListBuffer[Symbol]
        def addIfLocal(sym: Symbol, tp: Type): Unit = {
          if (isLocal(sym) && !localSyms(sym) && !boundSyms(sym)) {
            if (sym.typeParams.isEmpty) {
              localSyms += sym
              remainingSyms += sym
            } else {
              AbstractExistentiallyOverParamerizedTpeError(tree, tp)
            }
          }
        }

        for (t <- tp) {
          t match {
            case ExistentialType(tparams, _) =>
              boundSyms ++= tparams
            case AnnotatedType(annots, _) =>
              for (annot <- annots; arg <- annot.args) {
                arg match {
                  case Ident(_) =>
                    // Check the symbol of an Ident, unless the
                    // Ident's type is already over an existential.
                    // (If the type is already over an existential,
                    // then remap the type, not the core symbol.)
                    if (!arg.tpe.typeSymbol.hasFlag(EXISTENTIAL))
                      addIfLocal(arg.symbol, arg.tpe)
                  case _ => ()
                }
              }
            case _ =>
          }
          addIfLocal(t.termSymbol, t)
          addIfLocal(t.typeSymbol, t)
        }
        for (sym <- remainingSyms) addLocals(sym.existentialBound)
      }

      val dealiasedType = dealiasLocals(tree.tpe)
      addLocals(dealiasedType)
      packSymbols(localSyms.toList, dealiasedType)
    }

    def typedClassOf(tree: Tree, tpt: Tree, noGen: Boolean = false) =
      if (!checkClassType(tpt) && noGen) tpt
      else atPos(tree.pos)(gen.mkClassOf(tpt.tpe))

    protected def typedExistentialTypeTree(tree: ExistentialTypeTree, mode: Mode): Tree = {
      for (wc <- tree.whereClauses)
        if (wc.symbol == NoSymbol) { namer enterSym wc; wc.symbol setFlag EXISTENTIAL }
        else context.scope enter wc.symbol
      val whereClauses1 = typedStats(tree.whereClauses, context.owner)
      for (vd @ ValDef(_, _, _, _) <- whereClauses1)
        if (vd.symbol.tpe.isVolatile)
          AbstractionFromVolatileTypeError(vd)
      val tpt1 = typedType(tree.tpt, mode)
      existentialTransform(whereClauses1 map (_.symbol), tpt1.tpe)((tparams, tp) => {
        val original = tpt1 match {
          case tpt : TypeTree => atPos(tree.pos)(ExistentialTypeTree(tpt.original, tree.whereClauses))
          case _ =>
            debuglog(s"cannot reconstruct the original for $tree, because $tpt1 is not a TypeTree")
            tree
        }
        TypeTree(newExistentialType(tparams, tp)) setOriginal original
      }
      )
    }

    // lifted out of typed1 because it's needed in typedImplicit0
    protected def typedTypeApply(tree: Tree, mode: Mode, fun: Tree, args: List[Tree]): Tree = fun.tpe match {
      case OverloadedType(_, _) =>
        inferPolyAlternatives(fun, mapList(args)(_.tpe))

        // scala/bug#8267 `memberType` can introduce existentials *around* a PolyType/MethodType, see AsSeenFromMap#captureThis.
        //         If we had selected a non-overloaded symbol, `memberType` would have been called in `makeAccessible`
        //         and the resulting existential type would have been skolemized in `adapt` *before* we typechecked
        //         the enclosing type-/ value- application.
        //
        //         However, if the selection is overloaded, we defer calling `memberType` until we can select a single
        //         alternative here. It is therefore necessary to skolemize the existential here.
        //
        val fun1 = adaptAfterOverloadResolution(fun, mode.forFunMode | TAPPmode)

        val tparams = fun1.symbol.typeParams //@M TODO: fun.symbol.info.typeParams ? (as in typedAppliedTypeTree)
        val args1 = if (sameLength(args, tparams)) {
          //@M: in case TypeApply we can't check the kind-arities of the type arguments,
          // as we don't know which alternative to choose... here we do
          map2Conserve(args, tparams) {
            //@M! the polytype denotes the expected kind
            (arg, tparam) => typedHigherKindedType(arg, mode, Kind.FromParams(tparam.typeParams))
          }
        } else // @M: there's probably something wrong when args.length != tparams.length... (triggered by bug #320)
         // Martin, I'm using fake trees, because, if you use args or arg.map(typedType),
         // inferPolyAlternatives loops...  -- I have no idea why :-(
         // ...actually this was looping anyway, see bug #278.
          return TypedApplyWrongNumberOfTpeParametersError(fun, fun)

        typedTypeApply(tree, mode, fun1, args1)
      case SingleType(_, _) =>
        typedTypeApply(tree, mode, fun setType fun.tpe.widen, args)
      case PolyType(tparams, restpe) if tparams.nonEmpty =>
        if (sameLength(tparams, args)) {
          val isJava = context.unit.isJava
          val isClassOf = fun.symbol.rawname == nme.classOf && currentRun.runDefinitions.isPredefClassOf(fun.symbol)
          if (isJava && fun.symbol.isTerm) args.foreach(_.modifyType(rawToExistential)) // e.g. List.class, parsed as classOf[List]
          val targs = mapList(args)(_.tpe)
          checkBounds(tree, NoPrefix, NoSymbol, tparams, targs, "")
          if (isClassOf)
            typedClassOf(tree, args.head, noGen = true)
          else {
            if (!isPastTyper && fun.symbol == Any_isInstanceOf && targs.nonEmpty) {
              val scrutineeType = fun match {
                case Select(qual, _) => qual.tpe
                case _               => AnyTpe
              }
              checkCheckable(tree, targs.head, scrutineeType, inPattern = false)
            }
            val resultpe = restpe.instantiateTypeParams(tparams, targs)
            //@M substitution in instantiateParams needs to be careful!
            //@M example: class Foo[a] { def foo[m[x]]: m[a] = error("") } (new Foo[Int]).foo[List] : List[Int]
            //@M    --> first, m[a] gets changed to m[Int], then m gets substituted for List,
            //          this must preserve m's type argument, so that we end up with List[Int], and not List[a]
            //@M related bug: #1438
            //println("instantiating type params "+restpe+" "+tparams+" "+targs+" = "+resultpe)
            treeCopy.TypeApply(tree, fun, args) setType resultpe
          }
        }
        else {
          TypedApplyWrongNumberOfTpeParametersError(tree, fun)
        }
      case ErrorType =>
        setError(treeCopy.TypeApply(tree, fun, args))
      case _ =>
        fun match {
          // drop the application for an applyDynamic or selectDynamic call since it has been pushed down
          case treeInfo.DynamicApplication(_, _) => fun
          case _ => TypedApplyDoesNotTakeTpeParametersError(tree, fun)
        }
    }

    //
    // START: applyDynamic support
    //
    import treeInfo.{isApplyDynamicName, DynamicUpdate, DynamicApplicationNamed}

    private def acceptsApplyDynamic(tp: Type) = tp.typeSymbol isNonBottomSubClass DynamicClass

    /** Returns `true` if `name` can be selected dynamically on `qual`, `false` if not. */
    private def acceptsApplyDynamicWithType(qual: Tree, name: Name): Boolean =
      // don't selectDynamic selectDynamic, do select dynamic at unknown type
      !isApplyDynamicName(name) && acceptsApplyDynamic(qual.tpe.widen)

    // if the qualifier is a Dynamic, that's all we need to know
    private def isDynamicallyUpdatable(tree: Tree) = tree match {
      case DynamicUpdate(qual, _) => acceptsApplyDynamic(qual.tpe)
      case _                      => false
    }

    private def isApplyDynamicNamed(fun: Tree): Boolean = fun match {
      case DynamicApplicationNamed(qual, _) => acceptsApplyDynamic(qual.tpe.widen)
      case _ => false
        // look deeper?
        // val treeInfo.Applied(methPart, _, _) = fun
        // println("methPart of "+ fun +" is "+ methPart)
        // if (methPart ne fun) isApplyDynamicNamed(methPart)
        // else false
    }

    private def typedNamedApply(orig: Tree, fun: Tree, args: List[Tree], mode: Mode, pt: Type): Tree = {
      def argToBinding(arg: Tree): Tree = arg match {
        case NamedArg(i @ Ident(name), rhs) =>
          atPos(i.pos.withEnd(rhs.pos.end)) {
            gen.mkTuple(List(atPos(i.pos)(CODE.LIT(name.toString)), rhs))
          }
        case _ =>
          gen.mkTuple(List(CODE.LIT(""), arg))
      }

      val t = treeCopy.Apply(orig, unmarkDynamicRewrite(fun), args map argToBinding)
      wrapErrors(t, _.typed(t, mode, pt))
    }

    /** Translate selection that does not typecheck according to the normal rules into a selectDynamic/applyDynamic.
     *
     * foo.method("blah")  ~~> foo.applyDynamic("method")("blah")
     * foo.method(x = "blah")  ~~> foo.applyDynamicNamed("method")(("x", "blah"))
     * foo.varia = 10      ~~> foo.updateDynamic("varia")(10)
     * foo.field           ~~> foo.selectDynamic("field")
     * foo.arr(10) = 13    ~~> foo.selectDynamic("arr").update(10, 13)
     *
     * what if we want foo.field == foo.selectDynamic("field") == 1, but `foo.field = 10` == `foo.selectDynamic("field").update(10)` == ()
     * what would the signature for selectDynamic be? (hint: it needs to depend on whether an update call is coming or not)
     *
     * need to distinguish selectDynamic and applyDynamic somehow: the former must return the selected value, the latter must accept an apply or an update
     *  - could have only selectDynamic and pass it a boolean whether more is to come,
     *    so that it can either return the bare value or something that can handle the apply/update
     *      HOWEVER that makes it hard to return unrelated values for the two cases
     *      --> selectDynamic's return type is now dependent on the boolean flag whether more is to come
     *  - simplest solution: have two method calls
     *
     */
    private def mkInvoke(context: Context, tree: Tree, qual: Tree, name: Name): Option[Tree] = {
      val cxTree = context.enclosingNonImportContext.tree // scala/bug#8364
      debuglog(s"dyna.mkInvoke($cxTree, $tree, $qual, $name)")
      val treeInfo.Applied(treeSelection, _, _) = tree
      def isDesugaredApply = {
        val protoQual = macroExpandee(qual) orElse qual
        treeSelection match {
          case Select(`protoQual`, nme.apply) => true
          case _                              => false
        }
      }

      Option.when(acceptsApplyDynamicWithType(qual, name)) {
        def matches(t: Tree) = isDesugaredApply || treeInfo.dissectCore(t) == treeSelection

        /* Note that the trees which arrive here are potentially some distance from
         * the trees of direct interest. `cxTree` is some enclosing expression which
         * may apparently be arbitrarily larger than `tree`; and `tree` itself is
         * too small, having at least in some cases lost its explicit type parameters.
         * This logic is designed to use `tree` to pinpoint the immediately surrounding
         * Apply/TypeApply/Select node, and only then creates the dynamic call.
         * See scala/bug#6731 among others.
         */
        def findSelection(t: Tree): Option[(TermName, Tree)] = t match {
          case Apply(fn, args) if matches(fn) =>
            val op = if(args.exists(_.isInstanceOf[NamedArg])) nme.applyDynamicNamed else nme.applyDynamic
            // not supported: foo.bar(a1,..., an: _*)
            val fn1 = if(treeInfo.isWildcardStarArgList(args)) DynamicVarArgUnsupported(fn, op) else fn
            Some((op, fn1))
          case Assign(lhs, _) if matches(lhs) => Some((nme.updateDynamic, lhs))
          case _ if matches(t)                => Some((nme.selectDynamic, t))
          case _                              => t.children.flatMap(findSelection).headOption
        }
        findSelection(cxTree) map { case (opName, treeInfo.Applied(_, targs, _)) =>
          val fun = atPos(wrappingPos(qual :: targs)) {
            gen.mkTypeApply(Select(qual, opName) setPos qual.pos, targs)
          }
          if (opName == nme.updateDynamic) suppressMacroExpansion(fun) // scala/bug#7617
          val nameStringLit = atPos(treeSelection.pos.withStart(treeSelection.pos.point).makeTransparent) {
           Literal(Constant(name.decode))
          }
          markDynamicRewrite {
            atPos(wrappingPos(qual :: fun :: nameStringLit :: Nil)) {
              Apply(fun, List(nameStringLit))
            }
          }
        } getOrElse {
          // While there may be an error in the found tree itself, it should not be possible to *not find* it at all.
          devWarning(s"Tree $tree not found in the context $cxTree while trying to do a dynamic application")
          setError(tree)
        }
      }
    }
    private def wrapErrors(tree: Tree, typeTree: Typer => Tree): Tree = silent(typeTree) orElse (err => DynamicRewriteError(tree, err.head))
    //
    // END: applyDynamic support
    //

    def typed1(tree: Tree, mode: Mode, pt: Type): Tree = {
      // Lookup in the given class using the root mirror.
      def lookupInOwner(owner: Symbol, name: Name): Symbol =
        if (mode.inQualMode) rootMirror.missingHook(owner, name) else NoSymbol

      // Lookup in the given qualifier.  Used in last-ditch efforts by typedIdent and typedSelect.
      def lookupInRoot(name: Name): Symbol  = lookupInOwner(rootMirror.RootClass, name)
      def lookupInEmpty(name: Name): Symbol = rootMirror.EmptyPackageClass.info member name

      def lookupInQualifier(qual: Tree, name: Name): Symbol =
        if (name == nme.ERROR || qual.tpe.widen.isErroneous)
          NoSymbol
        else lookupInOwner(qual.tpe.typeSymbol, name) orElse {
          NotAMemberError(tree, qual, name, startingIdentContext)
          NoSymbol
        }

      def startingIdentContext =
        // ignore current variable scope in patterns to enforce linearity
        if (mode.inNone(PATTERNmode | TYPEPATmode)) context
        else context.outer

      def typedAnnotated(atd: Annotated): Tree = {
        val ann = atd.annot
        val arg1 = typed(atd.arg, mode, pt)
        /* mode for typing the annotation itself */
        val annotMode = (mode &~ TYPEmode) | EXPRmode

        def resultingTypeTree(tpe: Type) = {
          // we need symbol-ful originals for reification
          // hence we go the extra mile to hand-craft this guy
          val original = arg1 match {
            case tt @ TypeTree() if tt.original != null => Annotated(ann, tt.original)
            // this clause is needed to correctly compile stuff like "new C @D" or "@(inline @getter)"
            case _ => Annotated(ann, arg1)
          }
          original setType ann.tpe
          TypeTree(tpe) setOriginal original setPos tree.pos.focus
        }

        if (arg1.isType) {
          // make sure the annotation is only typechecked once
          if (ann.tpe == null) {
            val ainfo = typedAnnotation(ann, Some(atd), annotMode)
            val atype = arg1.tpe.withAnnotation(ainfo)

            if (ainfo.isErroneous)
              // Erroneous annotations were already reported in typedAnnotation
              arg1  // simply drop erroneous annotations
            else {
              ann setType atype
              resultingTypeTree(atype)
            }
          } else {
            // the annotation was typechecked before
            resultingTypeTree(ann.tpe)
          }
        }
        else {
          if (ann.tpe == null) {
            val annotInfo = typedAnnotation(ann, Some(atd), annotMode)
            ann setType arg1.tpe.withAnnotation(annotInfo)
          }
          val atype = ann.tpe
          // For `f(): @inline/noinline` callsites, add the InlineAnnotatedAttachment. TypeApplys
          // are eliminated by erasure, so add it to the underlying function in this case.
          @tailrec
          def setInlineAttachment(t: Tree, att: InlineAnnotatedAttachment): Unit = t match {
            case TypeApply(fun, _) => setInlineAttachment(fun, att)
            case _ => t.updateAttachment(att)
          }
          if (atype.hasAnnotation(definitions.ScalaNoInlineClass)) setInlineAttachment(arg1, NoInlineCallsiteAttachment)
          else if (atype.hasAnnotation(definitions.ScalaInlineClass)) setInlineAttachment(arg1, InlineCallsiteAttachment)
          Typed(arg1, resultingTypeTree(atype)) setPos tree.pos setType atype
        }
      }

      def typedBind(tree: Bind) =
        tree match {
          case Bind(name: TypeName, body)  =>
            assert(body == EmptyTree, s"${context.unit} typedBind: ${name.debugString} $body ${body.getClass}")
            val sym =
              if (tree.symbol != NoSymbol) tree.symbol
              else {
                if (isFullyDefined(pt))
                  context.owner.newAliasType(name, tree.pos) setInfo pt
                else
                  context.owner.newAbstractType(name, tree.pos) setInfo TypeBounds.empty
              }

            if (name != tpnme.WILDCARD) namer.enterInScope(sym)
            else context.scope.enter(sym)

            tree setSymbol sym setType sym.tpeHK

          case Bind(name: TermName, body)  =>
            val sym =
              if (tree.symbol != NoSymbol) tree.symbol
              else context.owner.newValue(name, tree.pos)

            if (name != nme.WILDCARD) {
              if (context.inPatAlternative)
                VariableInPatternAlternativeError(tree)

              namer.enterInScope(sym)
            }

            val body1 = typed(body, mode, pt)
            val impliedType = patmat.binderTypeImpliedByPattern(body1, pt, sym) // scala/bug#1503, scala/bug#5204
            val symTp =
              if (treeInfo.isSequenceValued(body)) seqType(impliedType)
              else impliedType
            sym setInfo symTp

            // have to imperatively set the symbol for this bind to keep it in sync with the symbols used in the body of a case
            // when type checking a case we imperatively update the symbols in the body of the case
            // those symbols are bound by the symbols in the Binds in the pattern of the case,
            // so, if we set the symbols in the case body, but not in the patterns,
            // then re-type check the casedef (for a second try in typedApply for example -- scala/bug#1832),
            // we are no longer in sync: the body has symbols set that do not appear in the patterns
            // since body1 is not necessarily equal to body, we must return a copied tree,
            // but we must still mutate the original bind
            tree setSymbol sym
            treeCopy.Bind(tree, name, body1) setSymbol sym setType body1.tpe
        }

      def typedArrayValue(tree: ArrayValue) = {
        val elemtpt1 = typedType(tree.elemtpt, mode)
        val elems1   = tree.elems mapConserve (elem => typed(elem, mode, elemtpt1.tpe))
        // see run/t6126 for an example where `pt` does not suffice (tagged types)
        val tpe1     = if (isFullyDefined(pt) && !phase.erasedTypes) pt else arrayType(elemtpt1.tpe)

        treeCopy.ArrayValue(tree, elemtpt1, elems1) setType tpe1
      }

      def typedAssign(lhs: Tree, rhs: Tree): Tree = {
        // see scala/bug#7617 for an explanation of why macro expansion is suppressed
        def typedLhs(lhs: Tree) = typed(lhs, EXPRmode | LHSmode | POLYmode)
        val lhs1    = unsuppressMacroExpansion(typedLhs(suppressMacroExpansion(lhs)))
        val varsym  = lhs1.symbol

        // see #2494 for double error message example
        def fail() =
          if (lhs1.isErrorTyped) lhs1
          else AssignmentError(tree, varsym)

        if (varsym == null)
          return fail()

        def shadowsSetter =
          lhs1 match {
            case treeInfo.Applied(Select(qual, _), _, _) if qual.isTyped =>
              qual.tpe.member(varsym.name.setterName).exists
            case _ => false
          }

        def setterRewrite =
          lhs1 match {
            case treeInfo.Applied(Select(qual, _), _, _) =>
              val sel = Select(qual, varsym.name.setterName) setPos lhs.pos
              val app = Apply(sel, List(rhs)) setPos tree.pos
              typed(app, mode, pt)
            case _ => EmptyTree
          }

        if (treeInfo.mayBeVarGetter(varsym)) {
          val res = setterRewrite
          if (!res.isEmpty) return res
        }

//      if (varsym.isVariable ||
//        // setter-rewrite has been done above, so rule out methods here, but, wait a minute, why are we assigning to non-variables after erasure?!
//        (phase.erasedTypes && varsym.isValue && !varsym.isMethod)) {
        if (varsym.isVariable || varsym.isValue && phase.assignsFields) {
          val rhs1 = typedByValueExpr(rhs, lhs1.tpe)
          treeCopy.Assign(tree, lhs1, checkDead(context, rhs1)) setType UnitTpe
        }
        else if (isDynamicallyUpdatable(lhs1)) {
          val t = atPos(lhs1.pos.withEnd(rhs.pos.end)) {
            Apply(lhs1, List(rhs))
          }
          wrapErrors(t, _.typed1(t, mode, pt))
        }
        else if (shadowsSetter) setterRewrite orElse fail()
        else fail()
      }

      def typedIf(tree: If): If = {
        val cond1 = checkDead(context, typedByValueExpr(tree.cond, BooleanTpe))
        // One-legged ifs don't need a lot of analysis
        if (tree.elsep.isEmpty)
          return treeCopy.If(tree, cond1, typed(tree.thenp, UnitTpe), tree.elsep) setType UnitTpe

        val thenp1 = typed(tree.thenp, pt)
        val elsep1 = typed(tree.elsep, pt)

        // in principle we should pack the types of each branch before lubbing, but lub doesn't really work for existentials anyway
        // in the special (though common) case where the types are equal, it pays to pack before comparing
        // especially virtpatmat needs more aggressive unification of skolemized types
        // this breaks src/library/scala/collection/immutable/TrieIterator.scala (which as of 2.13 doesn't actually exist anymore)
        // annotated types need to be lubbed regardless (at least, continuations break if you bypass them like this)
        def samePackedTypes = (
             !isPastTyper
          && thenp1.tpe.annotations.isEmpty
          && elsep1.tpe.annotations.isEmpty
          && packedType(thenp1, context.owner) =:= packedType(elsep1, context.owner)
        )
        def finish(ownType: Type) = treeCopy.If(tree, cond1, thenp1, elsep1) setType ownType
        // TODO: skolemize (lub of packed types) when that no longer crashes on files/pos/t4070b.scala
        // @PP: This was doing the samePackedTypes check BEFORE the isFullyDefined check,
        // which based on everything I see everywhere else was a bug. I reordered it.
        if (isFullyDefined(pt))
          finish(pt)
        // Important to deconst, otherwise `if (???) 0 else 0` evaluates to 0 (scala/bug#6331)
        else thenp1.tpe.deconst :: elsep1.tpe.deconst :: Nil match {
          case tp :: _ if samePackedTypes     => finish(tp)
          case tpes if sameWeakLubAsLub(tpes) => finish(lub(tpes))
          case tpes                           =>
            val lub = weakLub(tpes)
            treeCopy.If(tree, cond1, adapt(thenp1, mode, lub), adapt(elsep1, mode, lub)) setType lub
        }
      }

      // When there's a suitable __match in scope, virtualize the pattern match
      // otherwise, type the Match and leave it until phase `patmat` (immediately after typer)
      // empty-selector matches are transformed into synthetic PartialFunction implementations when the expected type demands it
      def typedVirtualizedMatch(tree: Match): Tree = {
        val selector = tree.selector
        val cases = tree.cases
        if (selector == EmptyTree) {
          if (pt.typeSymbol == PartialFunctionClass)
            synthesizePartialFunction(newTermName(fresh.newName("x")), tree.pos, paramSynthetic = true, tree, mode, pt)
          else {
            val arity = functionArityFromType(pt) match { case -1 => 1 case arity => arity } // scala/bug#8429: consider sam and function type equally in determining function arity

            val params = for (i <- List.range(0, arity)) yield
              atPos(tree.pos.focusStart) {
                ValDef(Modifiers(PARAM | SYNTHETIC),
                       freshTermName("x" + i + "$"), TypeTree(), EmptyTree)
              }
            val ids = for (p <- params) yield Ident(p.name)
            val selector1 = atPos(tree.pos.focusStart) { if (arity == 1) ids.head else gen.mkTuple(ids) }
            // scala/bug#8120 If we don't duplicate the cases, the original Match node will share trees with ones that
            //         receive symbols owned by this function. However if, after a silent mode session, we discard
            //         this Function and try a different approach (e.g. applying a view to the receiver) we end up
            //         with orphaned symbols which blows up far down the pipeline (or can be detected with -Ycheck:typer).
            val body = treeCopy.Match(tree, selector1, (cases map duplicateAndKeepPositions).asInstanceOf[List[CaseDef]])
            typed1(atPos(tree.pos) { Function(params, body) }, mode, pt)
          }
        } else
          typedMatch(selector, cases, mode, pt, tree)
      }

      def typedReturn(tree: Return) = {
        val expr = tree.expr
        val enclMethod = context.enclMethod
        if (enclMethod == NoContext ||
            enclMethod.owner.isConstructor ||
            context.enclClass.enclMethod == enclMethod // i.e., we are in a constructor of a local class
            ) {
          ReturnOutsideOfDefError(tree)
        } else {
          val DefDef(_, name, _, _, restpt, _) = enclMethod.tree
          if (restpt.tpe eq null) {
            ReturnWithoutTypeError(tree, enclMethod.owner)
          }
          else {
            val expr1 = context withinReturnExpr typedByValueExpr(expr, restpt.tpe)
            // Warn about returning a value if no value can be returned.
            if (restpt.tpe.typeSymbol == UnitClass) {
              // The typing in expr1 says expr is Unit (it has already been coerced if
              // it is non-Unit) so we have to retype it.  Fortunately it won't come up much
              // unless the warning is legitimate.
<<<<<<< HEAD
              if (typed(expr).tpe.typeSymbol != UnitClass)
                context.warning(tree.pos, "enclosing method " + name + " has result type Unit: return value discarded", WarningCategory.Other)
=======
              val typedExpr = typed(expr)
              if (!isPastTyper && typedExpr.tpe.typeSymbol != UnitClass)
                context.warning(tree.pos, "enclosing method " + name + s" has result type Unit: return value of type ${typedExpr.tpe} discarded")
>>>>>>> 6e2f3364
            }
            val res = treeCopy.Return(tree, checkDead(context, expr1)).setSymbol(enclMethod.owner)
            val tp = pluginsTypedReturn(NothingTpe, this, res, restpt.tpe)
            res.setType(tp)
          }
        }
      }

      def typedNew(tree: New) = {
        val tpt = tree.tpt
        val tpt1 = {
          // This way typedNew always returns a dealiased type. This used to happen by accident
          // for instantiations without type arguments due to ad hoc code in typedTypeConstructor,
          // and annotations depended on it (to the extent that they worked, which they did
          // not when given a parameterized type alias which dealiased to an annotation.)
          // typedTypeConstructor dealiases nothing now, but it makes sense for a "new" to always be
          // given a dealiased type.
          val tpt0 = typedTypeConstructor(tpt) modifyType (_.dealias)

          if (checkStablePrefixClassType(tpt0)) {
            tpt0.tpe.normalize match { // eta-expand
              case PolyType(undet, appliedToUndet) =>
                context.undetparams = undet // can reuse these type params, they're fresh
                notifyUndetparamsAdded(undet)
                TypeTree().setOriginal(tpt0).setType(appliedToUndet)
              case _                               => tpt0
            }
          }
          else tpt0
        }

        /* If current tree <tree> appears in <val x(: T)? = <tree>>
         * return `tp with x.type' else return `tp`.
         */
        def narrowRhs(tp: Type) = { val sym = context.tree.symbol
          context.tree match {
            case ValDef(mods, _, _, Apply(Select(`tree`, _), _)) if !mods.isMutable && sym != null && sym != NoSymbol =>
              val sym1 =
                if (sym.owner.isClass && sym.getterIn(sym.owner) != NoSymbol) sym.getterIn(sym.owner)
                else sym
              val pre = if (sym1.owner.isClass) sym1.owner.thisType else NoPrefix
              intersectionType(List(tp, singleType(pre, sym1)))
            case _ => tp
          }}

        val tp = tpt1.tpe
        val sym = tp.typeSymbol.initialize

        if ((sym.isAbstractType || sym.hasAbstractFlag)
          && !(sym.isJavaAnnotation && context.inAnnotation))
          IsAbstractError(tree, sym)
        else if (isPrimitiveValueClass(sym)) {
          NotAMemberError(tpt, TypeTree(tp), nme.CONSTRUCTOR, startingIdentContext)
          setError(tpt)
        }
        else if (!(  tp == sym.typeOfThis // when there's no explicit self type -- with (#3612) or without self variable
                     // sym.thisSym.tpe == tp.typeOfThis (except for objects)
                  || narrowRhs(tp) <:< tp.typeOfThis
                  || phase.erasedTypes
                  )) {
          DoesNotConformToSelfTypeError(tree, sym, tp.typeOfThis)
        } else
          treeCopy.New(tree, tpt1).setType(tp)
      }


      /** Eta expand an expression like `m _`, where `m` denotes a method or a by-name argument
        *
        * The spec says:
        * The expression `$e$ _` is well-formed if $e$ is of method type or if $e$ is a call-by-name parameter.
        *   (1) If $e$ is a method with parameters, `$e$ _` represents $e$ converted to a function type
        *       by [eta expansion](#eta-expansion).
        *   (2) If $e$ is a parameterless method or call-by-name parameter of type `=> $T$`, `$e$ _` represents
        *       the function of type `() => $T$`, which evaluates $e$ when it is applied to the empty parameter list `()`.
        */
      def typedEta(methodValue: Tree): Tree = methodValue.tpe match {
        case tp@(MethodType(_, _) | PolyType(_, MethodType(_, _))) => // (1)
          if (tp.params.lengthCompare(definitions.MaxFunctionArity) > 0) MaxFunctionArityError(methodValue, s"; method ${methodValue.symbol.name} cannot be eta-expanded because it takes ${tp.params.length} arguments")
          else {
            val etaPt =
              pt match {
                case pt: ProtoType =>
                  pt.asFunctionType orElse functionType(WildcardType.fillList(tp.params.length), WildcardType) orElse WildcardType // arity overflow --> NoType
                case _             => pt
              }

            // We know syntactically methodValue can't refer to a constructor because you can't write `this _` for that (right???)
            typedEtaExpansion(methodValue, mode, etaPt)
          }

        case TypeRef(_, ByNameParamClass, _) |  NullaryMethodType(_) => // (2)
          val pos = methodValue.pos
          // must create it here to change owner (normally done by typed's typedFunction)
          val funSym = context.owner.newAnonymousFunctionValue(pos)
          new ChangeOwnerTraverser(context.owner, funSym) traverse methodValue

          val result = typed(Function(Nil, methodValue) setSymbol funSym setPos pos, mode, pt)

          if (currentRun.isScala3) {
            UnderscoreNullaryEtaError(methodValue)
          } else {
            context.deprecationWarning(pos, NoSymbol, UnderscoreNullaryEtaWarnMsg, "2.13.2")
            result
          }

        case ErrorType =>
          methodValue

        case _ =>
          UnderscoreEtaError(methodValue)
      }

      def tryTypedArgs(args: List[Tree], mode: Mode): Option[List[Tree]] = {
        val c = context.makeSilent(reportAmbiguousErrors = false)
        c.retyping = true
        try {
          val res = newTyper(c).typedArgs(args, mode)
          if (c.reporter.hasErrors) None else Some(res)
        } catch {
          case ex: CyclicReference =>
            throw ex
          case _: TypeError =>
            // @H some of typer errors can still leak,
            // for instance in continuations
            None
        }
      }

      /* Try to apply function to arguments; if it does not work, try to convert Java raw to existentials, or try to
       * insert an implicit conversion.
       */
      def tryTypedApply(fun: Tree, args: List[Tree]): Tree = {
        val start = if (StatisticsStatics.areSomeColdStatsEnabled) statistics.startTimer(failedApplyNanos) else null

        def onError(typeErrors: Seq[AbsTypeError], warnings: Seq[(Position, String, WarningCategory, Symbol)]): Tree = {
          if (StatisticsStatics.areSomeColdStatsEnabled) statistics.stopTimer(failedApplyNanos, start)

          // If the problem is with raw types, convert to existentials and try again.
          // See #4712 for a case where this situation arises,
          if ((fun.symbol ne null) && fun.symbol.isJavaDefined) {
            val newtpe = rawToExistential(fun.tpe)
            if (fun.tpe ne newtpe) {
              // println("late cooking: "+fun+":"+fun.tpe) // DEBUG
              return tryTypedApply(fun setType newtpe, args)
            }
          }
          // TODO: case to recurse into Function?
          /* Only retry if the error hails from a result expression of `tree`
           * (for instance, it makes no sense to retry on an error from a block statement)
           * compare with `samePointAs` since many synthetic trees are made with
           * offset positions even under -Yrangepos.
           */
          def errorInResult(tree: Tree): Boolean = {
            def pred(tree: Tree) = typeErrors.exists(_.errPos samePointAs tree.pos)
            def loop(tree: Tree): Boolean = pred(tree) || (tree match {
              case Block(_, r)          => loop(r)
              case Match(_, cases)      => cases.exists(pred)
              case CaseDef(_, _, r)     => loop(r)
              case Annotated(_, r)      => loop(r)
              case If(_, t, e)          => loop(t) || loop(e)
              case Try(b, catches, _)   => loop(b) || catches.exists(pred)
              case MethodValue(r)       => loop(r)
              case Select(qual, _)      => loop(qual)
              case Apply(fun, args)     => loop(fun) || args.exists(loop)
              case TypeApply(fun, args) => loop(fun) || args.exists(loop)
              case _                    => false
            })
            loop(tree)
          }
          val retry = typeErrors.forall(_.errPos != null) && (errorInResult(fun) || errorInResult(tree) || args.exists(errorInResult))
          typingStack.printTyping({
            val funStr = ptTree(fun) + " and " + (args map ptTree mkString ", ")
            if (retry) "second try: " + funStr
            else "no second try: " + funStr + " because error not in result: " + typeErrors.head.errPos+"!="+tree.pos
          })
          if (retry) {
            val Select(qual, name) = fun
            tryTypedArgs(args, forArgMode(fun, mode)) match {
              case Some(args1) if !args1.exists(arg => arg.exists(_.isErroneous)) =>
                val qual1 =
                  if (!pt.isError) adaptToArguments(qual, name, args1, pt)
                  else qual
                if (qual1 ne qual) {
                  val tree1 = Apply(Select(qual1, name) setPos fun.pos, args1) setPos tree.pos
                  return context withinSecondTry typed1(tree1, mode, pt)
                }
              case _ => ()
            }
          }
          typeErrors foreach context.issue
          warnings foreach { case (p, m, c, s) => context.warning(p, m, c, s) }
          setError(treeCopy.Apply(tree, fun, args))
        }

        silent(_.doTypedApply(tree, fun, args, mode, pt)) match {
          case SilentResultValue(value) => value
          case e: SilentTypeError => onError(e.errors, e.warnings)
        }
      }

      def normalTypedApply(tree: Tree, fun: Tree, args: List[Tree]) = {
        // TODO: replace `fun.symbol.isStable` by `treeInfo.isStableIdentifierPattern(fun)`
        val stableApplication = (fun.symbol ne null) && fun.symbol.isMethod && fun.symbol.isStable
        val funpt = if (mode.inPatternMode) pt else WildcardType
        val appStart = if (StatisticsStatics.areSomeColdStatsEnabled) statistics.startTimer(failedApplyNanos) else null
        val opeqStart = if (StatisticsStatics.areSomeColdStatsEnabled) statistics.startTimer(failedOpEqNanos) else null

        def isConversionCandidate(qual: Tree, name: Name): Boolean =
          !mode.inPatternMode && nme.isOpAssignmentName(TermName(name.decode)) && !qual.exists(_.isErroneous)

        def reportError(error: SilentTypeError): Tree = {
          error.reportableErrors foreach context.issue
          error.warnings foreach { case (p, m, c, s) => context.warning(p, m, c, s) }
          args foreach (arg => typed(arg, mode, ErrorType))
          setError(tree)
        }
        def advice1(convo: Tree, errors: List[AbsTypeError], err: SilentTypeError): List[AbsTypeError] =
          errors.map { e =>
            if (e.errPos samePointAs tree.pos) {
              val header = f"${e.errMsg}%n  Expression does not convert to assignment because:%n    "
              val expansion = f"%n    expansion: ${show(convo)}"
              NormalTypeError(tree, err.errors.flatMap(_.errMsg.linesIterator.toList).mkString(header, f"%n    ", expansion))
            } else e
          }
        def advice2(errors: List[AbsTypeError]): List[AbsTypeError] =
          errors.map { e =>
            if (e.errPos samePointAs tree.pos) {
              val msg = f"${e.errMsg}%n  Expression does not convert to assignment because receiver is not assignable."
              NormalTypeError(tree, msg)
            } else e
          }
        def onError(error: SilentTypeError): Tree = fun match {
          case Select(qual, name) if isConversionCandidate(qual, name) =>
            val qual1 = typedQualifier(qual)
            if (treeInfo.isVariableOrGetter(qual1)) {
              if (StatisticsStatics.areSomeColdStatsEnabled) statistics.stopTimer(failedOpEqNanos, opeqStart)
              val erred = qual1.exists(_.isErroneous) || args.exists(_.isErroneous)
              if (erred) reportError(error) else {
                val convo = convertToAssignment(fun, qual1, name, args)
                silent(op = _.typed1(convo, mode, pt)) match {
                  case SilentResultValue(t) => t
                  case err: SilentTypeError => reportError(
                    SilentTypeError(advice1(convo, error.errors, err), error.warnings)
                  )
                }
              }
            } else {
              if (StatisticsStatics.areSomeColdStatsEnabled) statistics.stopTimer(failedApplyNanos, appStart)
              val Apply(Select(qual2, _), args2) = tree
              val erred = qual2.exists(_.isErroneous) || args2.exists(_.isErroneous)
              reportError {
                if (erred) error else SilentTypeError(advice2(error.errors), error.warnings)
              }
            }
          case _ =>
            if (StatisticsStatics.areSomeColdStatsEnabled) statistics.stopTimer(failedApplyNanos, appStart)
            reportError(error)
        }
        val silentResult = silent(
          op                    = _.typed(fun, mode.forFunMode, funpt),
          reportAmbiguousErrors = !mode.inExprMode && context.ambiguousErrors,
          newtree               = if (mode.inExprMode) tree else context.tree
        )
        silentResult match {
          case SilentResultValue(fun1) =>
            val fun2 = if (stableApplication) stabilizeFun(fun1, mode, pt) else fun1
            if (StatisticsStatics.areSomeColdStatsEnabled) statistics.incCounter(typedApplyCount)
            val noSecondTry = (
                 isPastTyper
              || context.inSecondTry
              || (fun2.symbol ne null) && fun2.symbol.isConstructor
              || isImplicitMethodType(fun2.tpe)
            )
            val isFirstTry = fun2 match {
              case Select(_, _) => !noSecondTry && mode.inExprMode
              case _            => false
            }
            if (isFirstTry)
              tryTypedApply(fun2, args)
            else
              doTypedApply(tree, fun2, args, mode, pt)
          case err: SilentTypeError => onError(err)
        }
      }

      def typedApply(tree: Apply) = tree match {
        case Apply(Block(stats, expr), args) =>
          typed1(atPos(tree.pos)(Block(stats, Apply(expr, args) setPos tree.pos.makeTransparent)), mode, pt)
        case Apply(fun, args) =>
          normalTypedApply(tree, fun, args) match {
            case treeInfo.ArrayInstantiation(level, componentType, arg) =>
              // convert new Array[T](len) to evidence[ClassTag[T]].newArray(len)
              // convert new Array^N[T](len) for N > 1 to evidence[ClassTag[Array[...Array[T]...]]].newArray(len)
              // where Array HK gets applied (N-1) times
              val tagType = (1 until level).foldLeft(componentType)((res, _) => arrayType(res))

              val tree1: Tree = resolveClassTag(tree.pos, tagType) match {
                case EmptyTree => MissingClassTagError(tree, tagType)
                case tag       => atPos(tree.pos)(new ApplyToImplicitArgs(Select(tag, nme.newArray), arg :: Nil))
              }
              if (tree1.isErrorTyped) tree1 else typed(tree1, mode, pt)
            case Apply(Select(fun, nme.apply), _) if treeInfo.isSuperConstrCall(fun) => TooManyArgumentListsForConstructor(tree) //scala/bug#5696
            case tree1 if mode.inPatternMode && tree1.tpe.paramSectionCount > 0 =>
              // For a case class C with more than two parameter lists,
              // C(_) is typed as C(_)() which is a method type like ()C.
              // In a pattern, just use the final result type, C in this case.
              // The enclosing context may be case c @ C(_) => or val c @ C(_) = v.
              tree1 modifyType (_.finalResultType)
              tree1
            case tree1 @ Apply(_, args1) if tree.hasAttachment[MultiargInfixAttachment.type] && args1.lengthCompare(1) > 0 =>
              context.warning(tree1.pos, "multiarg infix syntax looks like a tuple and will be deprecated", WarningCategory.LintMultiargInfix)
              tree1
            case tree1                                                               => tree1
          }
      }

      def convertToAssignment(fun: Tree, qual: Tree, name: Name, args: List[Tree]): Tree = {
        val prefix = name.toTermName stripSuffix nme.EQL
        def mkAssign(vble: Tree): Tree =
          Assign(
            vble,
            Apply(
              Select(vble.duplicate, prefix) setPos fun.pos.focus, args) setPos tree.pos.makeTransparent
          ) setPos tree.pos

        def mkUpdate(table: Tree, indices: List[Tree], args_? : Option[List[Tree]]) =
          gen.evalOnceAll(table :: indices, context.owner, fresh) {
            case tab :: is =>
              def mkCall(name: Name, extraArgs: Tree*) =
                Apply(
                  Select(tab(), name) setPos table.pos,
                  is.map(i => i()) ++ extraArgs
                ) setPos tree.pos

              def mkApplies(core: Tree) = args_?.fold(core) { args =>
                Apply(core, args) setPos wrappingPos(core :: args)
              }
              mkCall(
                nme.update,
                Apply(Select(mkApplies(mkCall(nme.apply)), prefix) setPos fun.pos, args) setPos tree.pos
              )
            case _ => EmptyTree
          }

        val assignment = qual match {
          case Ident(_) =>
            mkAssign(qual)

          case Select(qualqual, _) =>
            gen.evalOnce(qualqual, context.owner, fresh) { qq =>
              val qq1 = qq()
              mkAssign(Select(qq1, qual.symbol) setPos qual.pos)
            }

          case Apply(fn, extra) if qual.isInstanceOf[ApplyToImplicitArgs] =>
            fn match {
              case treeInfo.Applied(Select(table, nme.apply), _, indices :: Nil) =>
                // table(indices)(implicits)
                mkUpdate(table, indices, Some(extra))
              case _  => UnexpectedTreeAssignmentConversionError(qual)
            }

          case Apply(fn, indices) =>
            fn match {
              case treeInfo.Applied(Select(table, nme.apply), _, Nil) =>
                mkUpdate(table, indices, None)
              case _  => UnexpectedTreeAssignmentConversionError(qual)
            }
        }
        assignment
      }

      def typedSuper(tree: Super) = {
        val mix = tree.mix
        val qual1 = typed(tree.qual)

        val clazz = qual1 match {
          case This(_) => qual1.symbol
          case _ => qual1.tpe.typeSymbol
        }
        def findMixinSuper(site: Type): Type = {
          var ps = site.parents filter (_.typeSymbol.name == mix)
          if (ps.isEmpty)
            ps = site.parents filter (_.typeSymbol.name == mix)
          if (ps.isEmpty) {
            debuglog("Fatal: couldn't find site " + site + " in " + site.parents.map(_.typeSymbol.name))
            if (phase.erasedTypes && context.enclClass.owner.isTrait) {
              // the reference to super class got lost during erasure
              restrictionError(tree.pos, unit, "traits may not select fields or methods from super[C] where C is a class")
              ErrorType
            } else {
              MixinMissingParentClassNameError(tree, mix, clazz)
              ErrorType
            }
          } else if (!ps.tail.isEmpty) {
            AmbiguousParentClassError(tree)
            ErrorType
          } else {
            ps.head
          }
        }

        val owntype =
          if (!mix.isEmpty) findMixinSuper(clazz.tpe)
          else if (context.inSuperInit) clazz.info.firstParent
          else intersectionType(clazz.info.parents)

        treeCopy.Super(tree, qual1, mix) setType SuperType(clazz.thisType, owntype)
      }

      def typedThis(tree: This) =
        tree.symbol orElse qualifyingClass(tree, tree.qual, packageOK = false, immediate = true) match {
          case NoSymbol => tree
          case clazz    =>
            tree setSymbol clazz setType clazz.thisType.underlying
            if (isStableContext(tree, mode, pt)) tree setType clazz.thisType else tree
        }


      // For Java, instance and static members are in the same scope, but we put the static ones in the companion object
      // so, when we can't find a member in the class scope, check the companion
      def inCompanionForJavaStatic(cls: Symbol, name: Name): Symbol =
        if (!(context.unit.isJava && cls.isClass)) NoSymbol else {
          context.javaFindMember(cls.typeOfThis, name, _ => true)._2
        }

      /* Attribute a selection where `tree` is `qual.name`.
       * `qual` is already attributed.
       */
      def typedSelect(tree: Tree, qual: Tree, name: Name): Tree = {
        // note: on error, we discard the work we did in type checking tree.qualifier into qual
        // (tree is either Select or SelectFromTypeTree, and qual may be different from tree.qualifier because it has been type checked)
        val qualTp = qual.tpe
        if ((qualTp eq null) || qualTp.isError) setError(tree)
        else if (name.isTypeName && qualTp.isVolatile)  // TODO: use same error message for volatileType#T and volatilePath.T?
          if (tree.isInstanceOf[SelectFromTypeTree]) TypeSelectionFromVolatileTypeError(tree, qual)
          else UnstableTreeError(qual)
        else {
          def asDynamicCall = mkInvoke(context, tree, qual, name) map { t =>
            wrapErrors(t, _.typed1(t, mode, pt))
          }

          val sym = tree.symbol orElse member(qual.tpe, name) orElse inCompanionForJavaStatic(qual.symbol, name)
          if ((sym eq NoSymbol) && name != nme.CONSTRUCTOR && mode.inAny(EXPRmode | PATTERNmode)) {
            // symbol not found? --> try to convert implicitly to a type that does have the required
            // member.  Added `| PATTERNmode` to allow enrichment in patterns (so we can add e.g., an
            // xml member to StringContext, which in turn has an unapply[Seq] method)

              val qual1 = adaptToMemberWithArgs(tree, qual, name, mode)
              if ((qual1 ne qual) && !qual1.isErrorTyped)
                return typed(treeCopy.Select(tree, qual1, name), mode, pt)
          }

          // This special-case complements the logic in `adaptMember` in erasure, it handles selections
          // from `Super`. In `adaptMember`, if the erased type of a qualifier doesn't conform to the
          // owner of the selected member, a cast is inserted, e.g., (foo: Option[String]).get.trim).
          // Similarly, for `super.m`, typing `super` during erasure assigns the superclass. If `m`
          // is defined in a trait, this is incorrect, we need to assign a type to `super` that conforms
          // to the owner of `m`. Adding a cast (as in `adaptMember`) would not work, `super.asInstanceOf`
          // is not a valid tree.
          if (phase.erasedTypes && qual.isInstanceOf[Super]) {
            //  See the comment in `preErase` why we use the attachment (scala/bug#7936)
            val qualSym = tree.getAndRemoveAttachment[QualTypeSymAttachment] match {
              case Some(a) => a.sym
              case None => sym.owner
            }
            qual.setType(qualSym.tpe)
          }

          if (!reallyExists(sym)) {
            def handleMissing: Tree = {
              def errorTree = missingSelectErrorTree(tree, qual, name)
              def asTypeSelection =
                if (context.unit.isJava && name.isTypeName) {
                  // scala/bug#3120 Java uses the same syntax, A.B, to express selection from the
                  // value A and from the type A. We have to try both.
                  atPos(tree.pos)(gen.convertToSelectFromType(qual, name)) match {
                    case EmptyTree => None
                    case tree1     => Some(typed1(tree1, mode, pt))
                  }
                } else None

              debuglog(s"""
                |qual=$qual:${qual.tpe}
                |symbol=${qual.tpe.termSymbol.defString}
                |scope-id=${qual.tpe.termSymbol.info.decls.hashCode}
                |members=${qual.tpe.members mkString ", "}
                |name=$name
                |found=$sym
                |owner=${context.enclClass.owner}
                """.stripMargin)

              // 1) Try converting a term selection on a java class into a type selection.
              // 2) Try expanding according to Dynamic rules.
              // 3) Try looking up the name in the qualifier.
              asTypeSelection orElse asDynamicCall getOrElse (lookupInQualifier(qual, name) match {
                case NoSymbol => setError(errorTree)
                case found    => typed1(tree setSymbol found, mode, pt)
              })
            }
            handleMissing
          }
          else {
            if ((sym ne NoSymbol) && !qual.tpe.isStable && argsDependOnPrefix(sym)) {
              // Rewrites "qual.name ..." to "{ val lhs = qual ; lhs.name ... }" in cases where
              // qual is not stable and name has a method type which depends on its prefix. If
              // this is the case then hoisting qual out as a stable val means that members of
              // implicit scopes which are accessible via lhs can be candidates for satisfying
              // implicit (conversions to) arguments of name.

              val vsym = context.owner.newValue(freshTermName(nme.STABILIZER_PREFIX), qual.pos.focus, SYNTHETIC | ARTIFACT | STABLE)
              vsym.setInfo(uncheckedBounds(qual.tpe))
              val vdef = atPos(vsym.pos)(ValDef(vsym, focusInPlace(qual)) setType NoType)
              context.pendingStabilizers ::= vdef
              qual.changeOwner(context.owner -> vsym)
              val newQual = Ident(vsym) setType singleType(NoPrefix, vsym) setPos qual.pos.focus
              return typedSelect(tree, newQual, name)
            }

            val tree1 = tree match {
              case Select(_, _) => treeCopy.Select(tree, qual, name)
              case SelectFromTypeTree(_, _) => treeCopy.SelectFromTypeTree(tree, qual, name)
            }
            val pre = qual.tpe
            var accessibleError: AccessTypeError = null
            val result = silent(_.makeAccessible(tree1, sym, pre, qual)) match {
              case SilentTypeError(err: AccessTypeError) =>
                accessibleError = err
                tree1
              case SilentTypeError(err) =>
                SelectWithUnderlyingError(tree, err)
                return tree
              case SilentResultValue((qual: Tree, pre1: Type)) =>
                stabilize(qual, pre1, mode, pt)
              case SilentResultValue(qual: Tree) =>
                stabilize(qual, pre, mode, pt)
            }

            result match {
              // could checkAccessible (called by makeAccessible) potentially have skipped checking a type application in qual?
              case SelectFromTypeTree(qual@TypeTree(), name) if qual.tpe.typeArgs.nonEmpty => // TODO: somehow the new qual is not checked in refchecks
                treeCopy.SelectFromTypeTree(
                  result,
                  TypeTreeWithDeferredRefCheck() { () => val tp = qual.tpe; val sym = tp.typeSymbolDirect
                    // will execute during refchecks -- TODO: make private checkTypeRef in refchecks public and call that one?
                    checkBounds(qual, tp.prefix, sym.owner, sym.typeParams, tp.typeArgs, "")
                    qual // you only get to see the wrapped tree after running this check :-p
                  }.setType(qual.tpe).setPos(qual.pos),
                  name
                )
              case _ if accessibleError != null =>
                // don't adapt constructor, scala/bug#6074
                val qual1 = if (name == nme.CONSTRUCTOR) qual
                            else adaptToMemberWithArgs(tree, qual, name, mode, reportAmbiguous = false, saveErrors = false)
                if (!qual1.isErrorTyped && (qual1 ne qual))
                  typed(Select(qual1, name) setPos tree.pos, mode, pt)
                else
                  // before failing due to access, try a dynamic call.
                  asDynamicCall getOrElse {
                    context.issue(accessibleError)
                    setError(tree)
                  }
              case _ =>
                result
            }
          }
        }
      }

      def typedTypeSelectionQualifier(tree: Tree, pt: Type) =
        context.withImplicitsDisabled {
          val mode1 = MonoQualifierModes | mode.onlyTypePat
          typed(checkRootOfQualifier(tree, mode1), mode1, pt)
        }

      def typedSelectOrSuperCall(tree: Select) = tree match {
        case Select(qual @ Super(_, _), nme.CONSTRUCTOR) =>
          // the qualifier type of a supercall constructor is its first parent class
          typedSelect(tree, typedSelectOrSuperQualifier(qual), nme.CONSTRUCTOR)
        case Select(qual, name) =>
          if (name.isTypeName) {
            val qualTyped = typedTypeSelectionQualifier(tree.qualifier, WildcardType)
            val qualStableOrError =
              if (qualTyped.isErrorTyped || unit.isJava || treeInfo.admitsTypeSelection(qualTyped)) qualTyped
              else UnstableTreeError(qualTyped)
            typedSelect(tree, qualStableOrError, name)
          } else {
            if (StatisticsStatics.areSomeColdStatsEnabled) statistics.incCounter(typedSelectCount)
            val qualTyped = checkDead(context, typedQualifier(qual, mode))
            val tree1 = typedSelect(tree, qualTyped, name)

            if (tree.isInstanceOf[PostfixSelect])
              checkFeature(tree.pos, currentRun.runDefinitions.PostfixOpsFeature, name.decode)
            val sym = tree1.symbol
            if (sym != null && sym.isOnlyRefinementMember && !sym.isMacro)
              checkFeature(tree1.pos, currentRun.runDefinitions.ReflectiveCallsFeature, sym.toString)

            qualTyped.symbol match {
              case s: Symbol if s.isRootPackage => treeCopy.Ident(tree1, name)
              case _ => tree1
            }
          }
      }

      /* A symbol qualifies if:
       *  - it exists
       *  - it is not stale (stale symbols are made to disappear here)
       *  - if we are in a constructor pattern, method definitions do not qualify
       *    unless they are stable.  Otherwise, 'case x :: xs' would find the :: method.
       */
      def qualifies(sym: Symbol) = (
           sym.hasRawInfo
        && reallyExists(sym)
        && !(mode.typingConstructorPattern && sym.isMethod && !sym.isStable)
      )

      /* Attribute an identifier consisting of a simple name or an outer reference.
       *
       * @param tree      The tree representing the identifier.
       * @param name      The name of the identifier.
       * Transformations: (1) Prefix class members with this.
       *                  (2) Change imported symbols to selections
       */
      def typedIdent(tree: Tree, name: Name): Tree = {
        // setting to enable unqualified idents in empty package (used by the repl)
        def inEmptyPackage = if (settings.exposeEmptyPackage) lookupInEmpty(name) else NoSymbol

        def issue(err: AbsTypeError) = {
          // Avoiding some spurious error messages: see scala/bug#2388.
          val suppress = reporter.hasErrors && (name startsWith tpnme.ANON_CLASS_NAME)
          if (!suppress)
            ErrorUtils.issueTypeError(err)

          setError(tree)
        }
        // ignore current variable scope in patterns to enforce linearity
        val startContext = if (mode.typingPatternOrTypePat) context.outer else context

        def asTypeName = if (mode.inAll(MonoQualifierModes) && unit.isJava && name.isTermName) {
          startContext.lookupSymbol(name.toTypeName, qualifies).symbol
        } else NoSymbol

        // in Java, only pick a package if it is rooted
        def termQualifies(sym: Symbol) = qualifies(sym) && (
            !startContext.unit.isJava  || !sym.hasPackageFlag
          || sym.owner.isEffectiveRoot || sym.owner.isRootPackage || sym.isRootPackage
        )
        val nameLookup  = tree.symbol match {
          case NoSymbol => startContext.lookupSymbol(name, termQualifies)
          case sym      => LookupSucceeded(EmptyTree, sym)
        }
        import InferErrorGen._
        nameLookup match {
          case LookupAmbiguous(msg)         => issue(AmbiguousIdentError(tree, name, msg))
          case LookupInaccessible(sym, msg) => issue(AccessError(tree, sym, context, msg))
          case LookupNotFound               =>
            asTypeName orElse inEmptyPackage orElse lookupInRoot(name) match {
              case NoSymbol => issue(SymbolNotFoundError(tree, name, context.owner, startContext))
              case sym      => typed1(tree setSymbol sym, mode, pt)
            }
          case LookupSucceeded(qual, sym)   =>
            (// this -> Foo.this
            if (sym.isThisSym)
              typed1(This(sym.owner) setPos tree.pos, mode, pt)
            else if (sym.rawname == nme.classOf && currentRun.runDefinitions.isPredefClassOf(sym) && pt.typeSymbol == ClassClass && pt.typeArgs.nonEmpty) {
              // Inferring classOf type parameter from expected type.  Otherwise an
              // actual call to the stubbed classOf method is generated, returning null.
              typedClassOf(tree, TypeTree(pt.typeArgs.head).setPos(tree.pos.focus))
            }
            else {
              val pre1  = if (sym.isTopLevel) sym.owner.thisType else if (qual == EmptyTree) NoPrefix else qual.tpe
              val tree1 = if (qual == EmptyTree) tree else {
                val pos = tree.pos
                Select(atPos(pos.focusStart)(qual), name).setPos(pos)
              }
              var tree2: Tree = null
              var pre2: Type = pre1
              makeAccessible(tree1, sym, pre1, qual) match {
                case (t: Tree, tp: Type) =>
                  tree2 = t
                  pre2 = tp
                case t: Tree =>
                  tree2 = t
              }
            // scala/bug#5967 Important to replace param type A* with Seq[A] when seen from from a reference, to avoid
            //         inference errors in pattern matching.
              stabilize(tree2, pre2, mode, pt) modifyType dropIllegalStarTypes
            }) setAttachments tree.attachments
          }
        }

      def typedIdentOrWildcard(tree: Ident) = {
        val name = tree.name
        if (StatisticsStatics.areSomeColdStatsEnabled) statistics.incCounter(typedIdentCount)
        if (!tree.isBackquoted &&
            ((name == nme.WILDCARD && mode.typingPatternNotConstructor) ||
             (name == tpnme.WILDCARD && mode.inTypeMode)))
          tree setType makeFullyDefined(pt)
        else
          typedIdent(tree, name)
      }

      def typedCompoundTypeTree(tree: CompoundTypeTree) = {
        val templ = tree.templ
        val parents1 = templ.parents mapConserve (typedType(_, mode))

        // This is also checked later in typedStats, but that is too late for scala/bug#5361, so
        // we eagerly check this here.
        for (stat <- templ.body if !treeInfo.isDeclarationOrTypeDef(stat))
          OnlyDeclarationsError(stat)

        if ((parents1 ++ templ.body) exists (_.isErrorTyped)) tree setType ErrorType
        else {
          val decls = newScope
          //Console.println("Owner: " + context.enclClass.owner + " " + context.enclClass.owner.id)
          val self = refinedType(parents1 map (_.tpe), context.enclClass.owner, decls, templ.pos)
          newTyper(context.make(templ, self.typeSymbol, decls)).typedRefinement(templ)
          templ updateAttachment CompoundTypeTreeOriginalAttachment(parents1, Nil) // stats are set elsewhere
          tree setType (if (templ.exists(_.isErroneous)) ErrorType else self) // Being conservative to avoid scala/bug#5361
        }
      }

      def typedAppliedTypeTree(tree: AppliedTypeTree) = {
        val tpt        = tree.tpt
        val args       = tree.args
        val tpt1       = typed1(tpt, mode | FUNmode | TAPPmode, WildcardType)
        def isPoly     = tpt1.tpe.isInstanceOf[PolyType]
        def isComplete = tpt1.symbol.rawInfo.isComplete

        if (tpt1.isErrorTyped) {
          tpt1
        } else if (!tpt1.hasSymbolField) {
          AppliedTypeNoParametersError(tree, tpt1.tpe)
        } else {
          val tparams = tpt1.symbol.typeParams

          if (sameLength(tparams, args)) {
            // @M: kind-arity checking is done here and in adapt, full kind-checking is in checkKindBounds (in Infer)
            val args1 = map2Conserve(args, tparams) { (arg, tparam) =>
              def ptParams = Kind.FromParams(tparam.typeParams)

              // if symbol hasn't been fully loaded, can't check kind-arity except when we're in a pattern,
              // where we can (we can't take part in F-Bounds) and must (scala/bug#8023)
              val pt = if (mode.typingPatternOrTypePat) {
                tparam.initialize; ptParams
              }
              else if (isComplete) ptParams
              else Kind.Wildcard

              typedHigherKindedType(arg, mode, pt)
            }
            val argtypes = mapList(args1)(_.tpe)

            foreach2(args, tparams) { (arg, tparam) =>
              // note: can't use args1 in selector, because Binds got replaced
              val asym = arg.symbol
              def abounds = asym.info.bounds
              def tbounds = tparam.info.bounds
              // TODO investigate whether this should be merged with the near duplicate in Inferencer
              // and whether or not we should avoid using setInfo here as well to avoid potentially
              // trampling on type history.
              def enhanceBounds(): Unit = {
                val TypeBounds(lo0, hi0) = abounds
                val TypeBounds(lo1, hi1) = tbounds.subst(tparams, argtypes)
                val lo = lub(List(lo0, lo1))
                val hi = glb(List(hi0, hi1))
                if (!(lo =:= lo0 && hi =:= hi0))
                  asym setInfo logResult(s"Updating bounds of ${asym.fullLocationString} in $tree from '$abounds' to")(TypeBounds(lo, hi))
              }
              if (asym != null && asym.isAbstractType) {
                arg match {
                  // I removed the Ident() case that partially fixed scala/bug#1786,
                  // because the stricter bounds being inferred broke e.g., slick
                  // worse, the fix was compilation order-dependent
                  // sharpenQuantifierBounds (used in skolemizeExistential) has an alternative fix (scala/bug#6169) that's less invasive
                  case Bind(_, _) => enhanceBounds()
                  case _          =>
                }
              }
            }
            val original = treeCopy.AppliedTypeTree(tree, tpt1, args1)
            val result = TypeTree(appliedType(tpt1.tpe, argtypes)) setOriginal original
            if (isPoly) // did the type application (performed by appliedType) involve an unchecked beta-reduction?
              TypeTreeWithDeferredRefCheck() { () =>
                // wrap the tree and include the bounds check -- refchecks will perform this check (that the beta reduction was indeed allowed) and unwrap
                // we can't simply use original in refchecks because it does not contains types
                // (and the only typed trees we have been mangled so they're not quite the original tree anymore)
                checkBounds(result, tpt1.tpe.prefix, tpt1.symbol.owner, tpt1.symbol.typeParams, argtypes, "")
                result // you only get to see the wrapped tree after running this check :-p
              }.setType(result.tpe).setPos(result.pos)
            else result
          } else if (tparams.isEmpty) {
            AppliedTypeNoParametersError(tree, tpt1.tpe)
          } else {
            //Console.println("\{tpt1}:\{tpt1.symbol}:\{tpt1.symbol.info}")
            if (settings.debug) Console.println(s"$tpt1:${tpt1.symbol}:${tpt1.symbol.info}")//debug
            AppliedTypeWrongNumberOfArgsError(tree, tpt1, tparams)
          }
        }
      }

      val sym: Symbol = tree.symbol
      if ((sym ne null) && (sym ne NoSymbol)) sym.initialize

      def typedPackageDef(pdef0: PackageDef) = {
        val pdef = treeCopy.PackageDef(pdef0, pdef0.pid, pluginsEnterStats(this, namer.expandMacroAnnotations(pdef0.stats)))
        val pid1 = typedPackageQualifier(pdef.pid).asInstanceOf[RefTree]
        assert(sym.moduleClass ne NoSymbol, sym)
        if (pid1.symbol.ne(NoSymbol) && !(pid1.symbol.hasPackageFlag || pid1.symbol.isModule))
          reporter.error(pdef.pos, s"There is name conflict between the ${pid1.symbol.fullName} and the package ${sym.fullName}.")
        val stats1 = newTyper(context.make(tree, sym.moduleClass, sym.info.decls))
                  .typedStats(pdef.stats, NoSymbol)
        treeCopy.PackageDef(tree, pid1, stats1) setType NoType
      }

      /*
       * The typer with the correct context for a method definition. If the method is a default getter for
       * a constructor default, the resulting typer has a constructor context (fixes scala/bug#5543).
       */
      def defDefTyper(ddef: DefDef) = {
        val isConstrDefaultGetter = ddef.mods.hasDefault && sym.owner.isModuleClass &&
            nme.defaultGetterToMethod(sym.name) == nme.CONSTRUCTOR
        newTyper(context.makeNewScope(ddef, sym)).constrTyperIf(isConstrDefaultGetter)
      }

      def typedAlternative(alt: Alternative) = {
        context withinPatAlternative (
          treeCopy.Alternative(tree, alt.trees mapConserve (alt => typed(alt, mode, pt))) setType pt
        )
      }
      def typedStar(tree: Star) = {
        if (!context.starPatterns && !isPastTyper)
          StarPatternWithVarargParametersError(tree)

        treeCopy.Star(tree, typed(tree.elem, mode, pt)) setType makeFullyDefined(pt)
      }
      def issueTryWarnings(tree: Try): Try = {
        def checkForCatchAll(cdef: CaseDef): Unit = {
          def unbound(t: Tree) = t.symbol == null || t.symbol == NoSymbol
          def warn(name: Name) = {
            val msg = s"This catches all Throwables. If this is really intended, use `case ${name.decoded} : Throwable` to clear this warning."
            context.warning(cdef.pat.pos, msg, WarningCategory.Other)
          }
          if (cdef.guard.isEmpty) cdef.pat match {
            case Bind(name, i @ Ident(_)) if unbound(i) => warn(name)
            case i @ Ident(name) if unbound(i)          => warn(name)
            case _                                      =>
          }
        }
        if (!isPastTyper) tree match {
          case Try(_, Nil, fin) =>
            if (fin eq EmptyTree)
              context.warning(tree.pos, "A try without a catch or finally is equivalent to putting its body in a block; no exceptions are handled.", WarningCategory.Other)
          case Try(_, catches, _) =>
            catches foreach checkForCatchAll
        }
        tree
      }

      def typedTry(tree: Try) = {
        val Try(block, catches, fin) = tree
        val block1   = typed(block, pt)
        val catches1 = typedCases(catches, ThrowableTpe, pt)
        val fin1     = if (fin.isEmpty) fin else typed(fin, UnitTpe)

        def finish(ownType: Type) = treeCopy.Try(tree, block1, catches1, fin1) setType ownType

        issueTryWarnings(
          if (isFullyDefined(pt))
            finish(pt)
          else block1 :: catches1 map (_.tpe.deconst) match {
            case tpes if sameWeakLubAsLub(tpes) => finish(lub(tpes))
            case tpes                           =>
              val lub      = weakLub(tpes)
              val block2   = adapt(block1, mode, lub)
              val catches2 = catches1 map (adaptCase(_, mode, lub))
              treeCopy.Try(tree, block2, catches2, fin1) setType lub
          }
        )
      }

      def typedThrow(tree: Throw) = {
        val expr1 = typedByValueExpr(tree.expr, ThrowableTpe)
        treeCopy.Throw(tree, expr1) setType NothingTpe
      }

      def typedTyped(tree: Typed) = {
        if (treeInfo isWildcardStarType tree.tpt)
          typedStarInPattern(tree, mode.onlySticky, pt)
        else if (mode.inPatternMode)
          typedInPattern(tree, mode.onlySticky, pt)
        else tree match {
          // find out whether the programmer is trying to eta-expand a macro def
          // to do that we need to typecheck the tree first (we need a symbol of the eta-expandee)
          // that typecheck must not trigger macro expansions, so we explicitly prohibit them
          // however we cannot do `context.withMacrosDisabled`
          // because `expr` might contain nested macro calls (see scala/bug#6673).
          // Otherwise, (check for dead code, and) eta-expand.
          case MethodValue(expr) =>
            // Need to type in FUNmode so that we accept a method type (which also means we can't use our pt),
            // this does mean no overloading is performed. The main reason to ignore pt and move to FUNmode is that
            // the `m` in `m _` could involve an implicit conversion, which will go through adapt after converting,
            // which will run afoul of the restriction that a method-typed tree is only allowed when a function type is expected.
            // We peeled off the `_` marker for the typed1 call, so we don't know that the user has requested eta-expansion.
            // See scala/bug#8299.
            val funTyped = typed1(suppressMacroExpansion(expr), mode | FUNmode, WildcardType)
            if (funTyped.tpe.isInstanceOf[OverloadedType]) inferExprAlternative(funTyped, pt)
            funTyped match {
              case macroDef if treeInfo.isMacroApplication(macroDef) => MacroEtaError(macroDef)
              case methodValue                                       => typedEta(checkDead(context, methodValue))
            }
          case Typed(expr, tpt) =>
            val tpt1  = typedType(tpt, mode)                           // type the ascribed type first
            val exprWithAttachment =
              if (definitions.isUnitType(tpt1.tpe)) expr.updateAttachment(TypedExpectingUnitAttachment)
              else expr
            val expr1 = typed(exprWithAttachment, mode.onlySticky, tpt1.tpe.deconst) // then type the expression with tpt1 as the expected type
            treeCopy.Typed(tree, expr1, tpt1) setType tpt1.tpe
        }
      }

      def typedTypeApply(tree: TypeApply) = {
        val fun = tree.fun
        val args = tree.args
        // @M: kind-arity checking is done here and in adapt, full kind-checking is in checkKindBounds (in Infer)
        //@M! we must type fun in order to type the args, as that requires the kinds of fun's type parameters.
        // However, args should apparently be done first, to save context.undetparams. Unfortunately, the args
        // *really* have to be typed *after* fun. We escape from this classic Catch-22 by simply saving&restoring undetparams.

        // @M TODO: the compiler still bootstraps&all tests pass when this is commented out..
        //val undets = context.undetparams

        // @M: fun is typed in TAPPmode because it is being applied to its actual type parameters
        val fun1 = typed(fun, mode.forFunMode | TAPPmode)
        val tparams = if (fun1.symbol == null) Nil else fun1.symbol.typeParams

        //@M TODO: val undets_fun = context.undetparams  ?
        // "do args first" (by restoring the context.undetparams) in order to maintain context.undetparams on the function side.

        // @M TODO: the compiler still bootstraps when this is commented out.. TODO: run tests
        //context.undetparams = undets

        // @M maybe the well-kindedness check should be done when checking the type arguments conform to the type parameters' bounds?
        val args1 = if (sameLength(args, tparams)) map2Conserve(args, tparams) {
          (arg, tparam) => typedHigherKindedType(arg, mode, Kind.FromParams(tparam.typeParams))
        }
        else {
          //@M  this branch is correctly hit for an overloaded polymorphic type. It also has to handle erroneous cases.
          // Until the right alternative for an overloaded method is known, be very liberal,
          // typedTypeApply will find the right alternative and then do the same check as
          // in the then-branch above. (see pos/tcpoly_overloaded.scala)
          // this assert is too strict: be tolerant for errors like trait A { def foo[m[x], g]=error(""); def x[g] = foo[g/*ERR: missing argument type*/] }
          //assert(fun1.symbol.info.isInstanceOf[OverloadedType] || fun1.symbol.isError) //, (fun1.symbol,fun1.symbol.info,fun1.symbol.info.getClass,args,tparams))
          args mapConserve (typedHigherKindedType(_, mode))
        }

        //@M TODO: context.undetparams = undets_fun ?
        Typer.this.typedTypeApply(tree, mode, fun1, args1)
      }

      def typedApplyDynamic(tree: ApplyDynamic) = {
        assert(phase.erasedTypes, "typedApplyDynamic called before erasure")
        val qual1 = typed(tree.qual, AnyRefTpe)
        val args1 = tree.args mapConserve (arg => typed(arg, AnyRefTpe))
        treeCopy.ApplyDynamic(tree, qual1, args1) setType AnyRefTpe
      }

      def typedReferenceToBoxed(tree: ReferenceToBoxed) = {
        val id = tree.ident
        val id1 = typed1(id, mode, pt) match { case id: Ident => id }
        // [Eugene] am I doing it right?
        val erasedTypes = phaseId(currentPeriod) >= currentRun.erasurePhase.id
        val tpe = capturedVariableType(id.symbol, erasedTypes = erasedTypes)
        treeCopy.ReferenceToBoxed(tree, id1) setType tpe
      }

      // Warn about likely interpolated strings which are missing their interpolators
      def warnMissingInterpolator(lit: Literal): Unit = if (!isPastTyper) {
        // attempt to avoid warning about trees munged by macros
        def isMacroExpansion = {
          // context.tree is not the expandee; it is plain new SC(ps).m(args)
          //context.tree exists (t => (t.pos includes lit.pos) && hasMacroExpansionAttachment(t))
          // testing pos works and may suffice
          //openMacros exists (_.macroApplication.pos includes lit.pos)
          // tests whether the lit belongs to the expandee of an open macro
          openMacros exists (_.macroApplication.attachments.get[MacroExpansionAttachment] match {
            case Some(MacroExpansionAttachment(_, t: Tree)) => t exists (_ == lit)
            case _                                          => false
          })
        }
        // attempt to avoid warning about the special interpolated message string
        // for implicitNotFound or any standard interpolation (with embedded $$).
        def isRecognizablyNotForInterpolation = context.enclosingApply.tree match {
          case Apply(Select(Apply(RefTree(_, nme.StringContextName), _), _), _) => true
          case Apply(Select(New(RefTree(_, tpnme.implicitNotFound)), _), _) => true
          case _                                                            => isMacroExpansion
        }
        @tailrec
        def requiresNoArgs(tp: Type): Boolean = tp match {
          case PolyType(_, restpe)     => requiresNoArgs(restpe)
          case MethodType(Nil, restpe) => requiresNoArgs(restpe)  // may be a curried method - can't tell yet
          case MethodType(p :: _, _)   => p.isImplicit            // implicit method requires no args
          case _                       => true                    // catches all others including NullaryMethodType
        }
        def isPlausible(m: Symbol) = !m.hasPackageFlag && m.alternatives.exists(x => requiresNoArgs(x.info))

        def maybeWarn(s: String): Unit = {
          def warn(message: String)         = context.warning(lit.pos, s"possible missing interpolator: $message", WarningCategory.LintMissingInterpolator)
          def suspiciousSym(name: TermName) = context.lookupSymbol(name, _ => true).symbol
          val suspiciousExprs               = InterpolatorCodeRegex findAllMatchIn s
          def suspiciousIdents              = InterpolatorIdentRegex findAllIn s map (s => suspiciousSym(TermName(s drop 1)))
          def isCheapIdent(expr: String)    = Character.isJavaIdentifierStart(expr.charAt(0)) && expr.tail.forall(Character.isJavaIdentifierPart)
          def warnableExpr(expr: String)    = !expr.isEmpty && (!isCheapIdent(expr) || isPlausible(suspiciousSym(TermName(expr))))

          if (suspiciousExprs.hasNext) {
            val exprs = (suspiciousExprs map (_ group 1)).toList
            // short-circuit on leading ${}
            if (!exprs.head.isEmpty && exprs.exists(warnableExpr))
              warn("detected an interpolated expression") // "${...}"
          } else
            suspiciousIdents find isPlausible foreach (sym => warn(s"detected interpolated identifier `$$${sym.name}`")) // "$id"
        }
        lit match {
          case Literal(Constant(s: String)) if !isRecognizablyNotForInterpolation => maybeWarn(s)
          case _                                                                  =>
        }
      }

      def typedLiteral(tree: Literal) = {
        if (settings.warnMissingInterpolator) warnMissingInterpolator(tree)

        tree setType (if (tree.value.tag == UnitTag) UnitTpe else ConstantType(tree.value))
      }

      def typedSingletonTypeTree(tree: SingletonTypeTree) = {
        val refTyped = typedTypeSelectionQualifier(tree.ref, WildcardType)

        if (refTyped.isErrorTyped) setError(tree)
        else {
          // .resultType unwraps NullaryMethodType (accessor of a path)
          // .deconst unwraps the ConstantType to a LiteralType (for literal-based singleton types)
          tree setType refTyped.tpe.resultType.deconst
          if (!treeInfo.admitsTypeSelection(refTyped)) UnstableTreeError(tree)
          else tree
        }
      }

      def typedTypeBoundsTree(tree: TypeBoundsTree) = {
        val lo1 = if (tree.lo.isEmpty) TypeTree(NothingTpe) else typedType(tree.lo, mode)
        val hi1 = if (tree.hi.isEmpty) TypeTree(AnyTpe) else typedType(tree.hi, mode)
        treeCopy.TypeBoundsTree(tree, lo1, hi1) setType TypeBounds(lo1.tpe, hi1.tpe)
      }

      def typedExistentialTypeTree(tree: ExistentialTypeTree) = {
        val tree1 = typerWithLocalContext(context.makeNewScope(tree, context.owner)){
          typer =>
            if (context.inTypeConstructorAllowed)
              typer.context.withinTypeConstructorAllowed(typer.typedExistentialTypeTree(tree, mode))
            else
              typer.typedExistentialTypeTree(tree, mode)
        }
        checkExistentialsFeature(tree1.pos, tree1.tpe, "the existential type")
        tree1
      }

      def typedTypeTree(tree: TypeTree) = {
        if (tree.original != null) {
          val newTpt = typedType(tree.original, mode)
          tree setType newTpt.tpe
          newTpt match {
            case tt @ TypeTree() => tree setOriginal tt.original
            case _ => tree
          }
        }
        else {
          // we should get here only when something before failed
          // and we try again (@see tryTypedApply). In that case we can assign
          // whatever type to tree; we just have to survive until a real error message is issued.
          devWarning(tree.pos, s"Assigning Any type to TypeTree because tree.original is null: tree is $tree/${System.identityHashCode(tree)}, sym=${tree.symbol}, tpe=${tree.tpe}")
          tree setType AnyTpe
        }
      }
      def typedFunction(fun: Function) = {
        if (fun.symbol == NoSymbol)
          fun.symbol = context.owner.newAnonymousFunctionValue(fun.pos)

        typerWithLocalContext(context.makeNewScope(fun, fun.symbol))(_.typedFunction(fun, mode, pt))
      }

      // Trees only allowed during pattern mode.
      def typedInPatternMode(tree: Tree): Tree = tree match {
        case tree: Alternative => typedAlternative(tree)
        case tree: Star        => typedStar(tree)
        case _                 => abort(s"unexpected tree in pattern mode: ${tree.getClass}\n$tree")
      }

      @inline def typedTypTree(tree: TypTree): Tree = tree match {
        case tree: TypeTree                     => typedTypeTree(tree)
        case tree: AppliedTypeTree              => typedAppliedTypeTree(tree)
        case tree: TypeBoundsTree               => typedTypeBoundsTree(tree)
        case tree: SingletonTypeTree            => typedSingletonTypeTree(tree)
        case tree: SelectFromTypeTree           => typedSelect(tree, typedType(tree.qualifier, mode), tree.name)
        case tree: CompoundTypeTree             => typedCompoundTypeTree(tree)
        case tree: ExistentialTypeTree          => typedExistentialTypeTree(tree)
        case tree: TypeTreeWithDeferredRefCheck => tree // TODO: retype the wrapped tree? TTWDRC would have to change to hold the wrapped tree (not a closure)
        case _                                  => abort(s"unexpected type-representing tree: ${tree.getClass}\n$tree")
      }

      @inline def typedMemberDef(tree: MemberDef): Tree = tree match {
        case tree: ValDef     => typedValDef(tree)
        case tree: DefDef     => defDefTyper(tree).typedDefDef(tree)
        case tree: ClassDef   => newTyper(context.makeNewScope(tree, sym)).typedClassDef(tree)
        case tree: ModuleDef  => newTyper(context.makeNewScope(tree, sym.moduleClass)).typedModuleDef(tree)
        case tree: TypeDef    => typedTypeDef(tree)
        case tree: PackageDef => typedPackageDef(tree)
        case _                => abort(s"unexpected member def: ${tree.getClass}\n$tree")
      }

      // Trees not allowed during pattern mode.
      def typedOutsidePatternMode(tree: Tree): Tree = tree match {
        case tree: Block            => typerWithLocalContext(context.makeNewScope(tree, context.owner))(_.typedBlock(tree, mode, pt))
        case tree: If               => typedIf(tree)
        case tree: TypeApply        => typedTypeApply(tree)
        case tree: Function         => typedFunction(tree)
        case tree: Match            => typedVirtualizedMatch(tree)
        case tree: New              => typedNew(tree)
        case tree: Assign           => typedAssign(tree.lhs, tree.rhs)
        case tree: NamedArg         => typedAssign(tree.lhs, tree.rhs)
        case tree: Super            => typedSuper(tree)
        case tree: Annotated        => typedAnnotated(tree)
        case tree: Return           => typedReturn(tree)
        case tree: Try              => typedTry(tree)
        case tree: Throw            => typedThrow(tree)
        case tree: ArrayValue       => typedArrayValue(tree)
        case tree: ApplyDynamic     => typedApplyDynamic(tree)
        case tree: ReferenceToBoxed => typedReferenceToBoxed(tree)
        case tree: LabelDef         => labelTyper(tree).typedLabelDef(tree)
        case tree: DocDef           => typedDocDef(tree, mode, pt)
        case _                      => abort(s"unexpected tree: ${tree.getClass}\n$tree")
      }

      // Trees allowed in or out of pattern mode.
      @inline def typedInAnyMode(tree: Tree): Tree = tree match {
        case tree: Ident   => typedIdentOrWildcard(tree)
        case tree: Bind    => typedBind(tree)
        case tree: Apply   => typedApply(tree)
        case tree: Select  => typedSelectOrSuperCall(tree)
        case tree: Literal => typedLiteral(tree)
        case tree: Typed   => typedTyped(tree)
        case tree: This    => typedThis(tree)  // scala/bug#6104
        case tree: UnApply => abort(s"unexpected UnApply $tree") // turns out UnApply never reaches here
        case _             =>
          if (mode.inPatternMode)
            typedInPatternMode(tree)
          else
            typedOutsidePatternMode(tree)
      }

      // begin typed1
      tree match {
        case tree: TypTree   => typedTypTree(tree)
        case tree: MemberDef => typedMemberDef(tree)
        case _               => typedInAnyMode(tree)
      }
    }

    def typed(tree: Tree, mode: Mode, pt: Type): Tree = {
      lastTreeToTyper = tree
      val statsEnabled = StatisticsStatics.areSomeHotStatsEnabled() && statistics.areHotStatsLocallyEnabled
      val startByType = if (statsEnabled) statistics.pushTimer(byTypeStack, byTypeNanos(tree.getClass)) else null
      if (statsEnabled) statistics.incCounter(visitsByType, tree.getClass)
      val shouldPrintTyping = printTypings && !phase.erasedTypes && !noPrintTyping(tree)
      val shouldPopTypingStack = shouldPrintTyping && typingStack.beforeNextTyped(tree, mode, pt, context)

      def shouldInsertStabilizersImpl = tree match {
        case _ if phase.erasedTypes || mode.in(APPSELmode) || isMacroImplRef(tree) => false
        case _: Select | _: Apply | _: TypeApply                                   => true
        case _                                                                     => false
      }

      val shouldInsertStabilizers = shouldInsertStabilizersImpl
      val mode1: Mode = if (shouldInsertStabilizers) mode | APPSELmode else mode
      val savedPendingStabilizer = context.pendingStabilizers
      if (shouldInsertStabilizers) context.pendingStabilizers = Nil

      try {
        val ptPlugins = pluginsPt(pt, this, tree, mode1)
        def retypingOk = (
          context.retyping
            && (tree.tpe ne null)
            && (tree.tpe.isErroneous || !(tree.tpe <:< ptPlugins))
          )
        if (retypingOk) {
          tree.setType(null)
          if (tree.hasSymbolField) tree.symbol = NoSymbol
        }
        val alreadyTyped = tree.tpe ne null
        val shouldPrint = !alreadyTyped && !phase.erasedTypes
        val ptWild = if (mode1.inPatternMode)
          ptPlugins // scala/bug#5022 don't widen pt for patterns as types flow from it to the case body.
        else
          dropExistential(ptPlugins) // FIXME: document why this is done.
        val tree1: Tree = if (alreadyTyped) tree else typed1(tree, mode1, ptWild)

        if (shouldPrint)
          typingStack.showTyped(tree1)

        // Can happen during erroneous compilation - error(s) have been
        // reported, but we need to avoid causing an NPE with this tree
        if (tree1.tpe eq null)
          return setError(tree)

        tree1 setType pluginsTyped(tree1.tpe, this, tree1, mode1, ptPlugins)

        val adapted =
          if (tree1.isEmpty) tree1
          else {
            val result = adapt(tree1, mode1, ptPlugins, tree)
            if (typerShouldExpandDeferredMacros) {
              macroExpandAll(this, result)
            } else result
          }

        val result =
          if (shouldInsertStabilizers) addStabilizers(context.pendingStabilizers, adapted)
          else adapted

        if (shouldPrint)
          typingStack.showAdapt(tree1, result, ptPlugins, context)

        if (!isPastTyper)
          signalDone(context.asInstanceOf[analyzer.Context], tree, result)

        if (mode1.inPatternMode && !mode1.inPolyMode && result.isType)
          PatternMustBeValue(result, pt)

        if (shouldPopTypingStack) typingStack.showPop(result)

        result
      } catch {
        case ex: CyclicReference if global.propagateCyclicReferences =>
          throw ex
        case ex: TypeError =>
          tree.clearType()
          // The only problematic case are (recoverable) cyclic reference errors which can pop up almost anywhere.
          typingStack.printTyping(tree, "caught %s: while typing %s".format(ex, tree)) //DEBUG
          reportTypeError(context, tree.pos, ex)
          setError(tree)
        case ex: Exception =>
          // @M causes cyclic reference error
          devWarning(s"exception when typing $tree, pt=$pt")
          if (context != null && context.unit.exists && tree != null)
            logError("AT: " + tree.pos, ex)
          throw ex
      } finally {
        if (shouldPopTypingStack) typingStack.pop(tree)
        if (statsEnabled) statistics.popTimer(byTypeStack, startByType)
        if (shouldInsertStabilizers) context.pendingStabilizers = savedPendingStabilizer
      }
    }

    private def addStabilizers(newStabilizers: List[Tree], expr: Tree): Tree = {
      if (newStabilizers.isEmpty) expr else {
        devWarningIf(newStabilizers.forall(_.symbol.owner == context.owner))(s"${context.owner} - ${(newStabilizers.map(vd => (vd.symbol, vd.symbol.owner.fullNameString)), context.owner)}")
        // Insert stabilizing ValDefs (if any) which might have been introduced during the typing of the original expression.
        Block(newStabilizers.reverse, expr).setPos(expr.pos).setType(expr.tpe)
      }
    }

    def atOwner(owner: Symbol): Typer =
      newTyper(context.make(owner = owner))

    def atOwner(tree: Tree, owner: Symbol): Typer =
      newTyper(context.make(tree, owner))

    /** Types expression or definition `tree`.
     */
    @inline final def typed(tree: Tree): Tree =
      typed(tree, context.defaultModeForTyped, WildcardType)

    @inline final def typedByValueExpr(tree: Tree, pt: Type = WildcardType): Tree = typed(tree, EXPRmode | BYVALmode, pt)

    def typedPos(pos: Position, mode: Mode, pt: Type)(tree: Tree) = typed(atPos(pos)(tree), mode, pt)
    def typedPos(pos: Position)(tree: Tree) = typed(atPos(pos)(tree))
    // TODO: see if this formulation would impose any penalty, since
    // it makes for a lot less casting.
    // def typedPos[T <: Tree](pos: Position)(tree: T): T = typed(atPos(pos)(tree)).asInstanceOf[T]

    /** Types expression `tree` with given prototype `pt`.
     */
    @inline final def typed(tree: Tree, pt: Type): Tree =
      typed(tree, context.defaultModeForTyped, pt)

    @inline final def typed(tree: Tree, mode: Mode): Tree =
      typed(tree, mode, WildcardType)

    /** Types qualifier `tree` of a select node.
     *  E.g. is tree occurs in a context like `tree.m`.
     */
    @inline final def typedQualifier(tree: Tree, mode: Mode, pt: Type): Tree =
      typed(checkRootOfQualifier(tree, mode), PolyQualifierModes | mode.onlyTypePat, pt) // TR: don't set BYVALmode, since qualifier might end up as by-name param to an implicit

    /** Types qualifier `tree` of a select node.
     *  E.g. is tree occurs in a context like `tree.m`.
     */
    @inline final def typedQualifier(tree: Tree, mode: Mode): Tree =
      typedQualifier(tree, mode, WildcardType)

    @inline final def typedQualifier(tree: Tree): Tree = typedQualifier(tree, NOmode, WildcardType)

    // if a package id is a selection from _root_ in scope, warn about semantics and set symbol for typedQualifier
    @inline final def typedPackageQualifier(tree: Tree): Tree = typedQualifier(packageQualifierTraverser(tree))

    object packageQualifierTraverser extends Traverser {
      def checkRootSymbol(t: Tree): Unit =
        context.lookupSymbol(nme.ROOTPKG, p => p.hasPackageFlag && !p.isRootPackage) match {
          case LookupSucceeded(_, sym) =>
            runReporting.warning(
              t.pos,
              s"${nme.ROOTPKG} in root position in package definition does not refer to the root package, but to ${sym.fullLocationString}, which is in scope",
              WarningCategory.Other,
              currentOwner)
            t.setSymbol(sym)
          case _ => ()
        }
      override def traverse(tree: Tree): Unit =
        tree match {
          case Select(id@Ident(nme.ROOTPKG), _) if !id.hasExistingSymbol => checkRootSymbol(id)
          case _ => super.traverse(tree)
        }
    }

    /** If import from path starting with _root_, warn if there is a _root_ value in scope,
     *  and ensure _root_ can only be the root package in that position.
     */
    @inline def checkRootOfQualifier(q: Tree, mode: Mode): Tree =
      if (mode.typingPatternOrTypePat) patternQualifierTraverser(q) else nonpatternQualifierTraverser(q)

    abstract class QualifierTraverser extends Traverser {
      def startContext: Context
      def checkRootSymbol(t: Tree): Unit = {
        startContext.lookupSymbol(nme.ROOTPKG, !_.isRootPackage) match {
          case LookupSucceeded(_, sym) =>
            runReporting.warning(
              t.pos,
              s"${nme.ROOTPKG} in root position of qualifier refers to the root package, not ${sym.fullLocationString}, which is in scope",
              WarningCategory.Other,
              currentOwner)
            t.setSymbol(rootMirror.RootPackage)
          case _ => ()
        }
      }
      override def traverse(tree: Tree): Unit =
        tree match {
          case Select(id@Ident(nme.ROOTPKG), _) if !id.hasExistingSymbol => checkRootSymbol(id)
          case _ => super.traverse(tree)
        }
    }
    object patternQualifierTraverser extends QualifierTraverser {
      override def startContext = context.outer
    }
    object nonpatternQualifierTraverser extends QualifierTraverser {
      override def startContext = context
    }

    /** Types function part of an application */
    @inline final def typedOperator(tree: Tree): Tree = typed(tree, OperatorModes)

    // the qualifier type of a supercall constructor is its first parent class
    private def typedSelectOrSuperQualifier(qual: Tree) =
      context withinSuperInit typed(qual, PolyQualifierModes)

    /** Types a pattern with prototype `pt` */
    def typedPattern(tree: Tree, pt: Type): Tree = {
      // We disable implicits because otherwise some constructs will
      // type check which should not.  The pattern matcher does not
      // perform implicit conversions in an attempt to consummate a match.

      // on the one hand,
      //   "abc" match { case Seq('a', 'b', 'c') => true }
      // should be ruled out statically, otherwise this is a runtime
      // error both because there is an implicit from String to Seq
      // (even though such implicits are not used by the matcher) and
      // because the typer is fine with concluding that "abc" might
      // be of type "String with Seq[T]" and thus eligible for a call
      // to unapplySeq.

      // on the other hand, we want to be able to use implicits to add members retro-actively (e.g., add xml to StringContext)

      // as a compromise, context.enrichmentEnabled tells adaptToMember to go ahead and enrich,
      // but arbitrary conversions (in adapt) are disabled
      // TODO: can we achieve the pattern matching bit of the string interpolation SIP without this?
      typingInPattern(context.withImplicitsDisabledAllowEnrichment(typed(tree, PATTERNmode, pt)))
    }

    /** Types a (fully parameterized) type tree */
    def typedType(tree: Tree, mode: Mode): Tree =
      typed(tree, mode.forTypeMode, WildcardType)

    /** Types a (fully parameterized) type tree */
    def typedType(tree: Tree): Tree = typedType(tree, NOmode)

    /** Types a higher-kinded type tree -- pt denotes the expected kind and must be one of `Kind.WildCard` and `Kind.FromParams` */
    def typedHigherKindedType(tree: Tree, mode: Mode, pt: Type): Tree =
      if (pt != Kind.Wildcard && pt.typeParams.isEmpty) typedType(tree, mode) // kind is known and it's *
      else context withinTypeConstructorAllowed typed(tree, NOmode, pt)

    def typedHigherKindedType(tree: Tree, mode: Mode): Tree =
      context withinTypeConstructorAllowed typed(tree)

    /** Types a type constructor tree used in a new or supertype */
    def typedTypeConstructor(tree: Tree, mode: Mode): Tree = {
      val result = typed(tree, mode.forTypeMode | FUNmode, WildcardType)

      // get rid of type aliases for the following check (#1241)
      result.tpe.dealias match {
        case restpe @ TypeRef(pre, _, _) if !phase.erasedTypes && !pre.isStable && !context.unit.isJava =>
          // The isJava exception if OK only because the only type constructors scalac gets
          // to see are those in the signatures. These do not need a unique object as a prefix.
          // The situation is different for new's and super's, but scalac does not look deep
          // enough to see those. See #3938
          ConstructorPrefixError(tree, restpe)
        case _ =>
          // must not normalize: type application must be (bounds-)checked (during RefChecks), see #2208
          // during uncurry (after refchecks), all types are normalized
          result
      }
    }

    def typedTypeConstructor(tree: Tree): Tree = typedTypeConstructor(tree, NOmode)

    def computeType(tree: Tree, pt: Type): Type = {
      // macros employ different logic of `computeType`
      assert(!context.owner.isMacro, context.owner)
      val tree1 = typed(tree, pt)
      transformed(tree) = tree1
      val tpe = packedType(tree1, context.owner)
      checkExistentialsFeature(tree.pos, tpe, "inferred existential type")
      tpe
    }

    def computeMacroDefType(ddef: DefDef, pt: Type): Type = {
      assert(context.owner.isMacro, context.owner)
      assert(ddef.symbol.isMacro, ddef.symbol)

      // macro defs are typechecked in `methodSig` (by calling this method) in order to establish their link to macro implementation asap
      // if a macro def doesn't have explicitly specified return type, this method will be called again by `assignTypeToTree`
      // here we guard against this case
      val rhs1 =
        if (transformed contains ddef.rhs) {
          transformed(ddef.rhs)
        } else {
          val rhs1 = typedMacroBody(this, ddef)
          transformed(ddef.rhs) = rhs1
          rhs1
        }

      val isMacroBodyOkay = !ddef.symbol.isErroneous && !(rhs1 exists (_.isErroneous)) && rhs1 != EmptyTree
      val shouldInheritMacroImplReturnType = ddef.tpt.isEmpty
      if (isMacroBodyOkay && shouldInheritMacroImplReturnType) {
        val commonMessage = "macro defs must have explicitly specified return types"
        def reportFailure() = {
          ddef.symbol.setFlag(IS_ERROR)
          context.error(ddef.pos, commonMessage)
        }
        reportFailure()
      }
      AnyTpe
    }

    @inline final def transformedOr(tree: Tree, op: => Tree): Tree = lookupTransformed(tree) match {
      case Some(tree1) => tree1
      case _           => op
    }

    @inline
    final def transformedOrTyped(tree: Tree, mode: Mode, pt: Type): Tree = {
      lookupTransformed(tree) match {
        case Some(tree1) => tree1
        case _           => if (canSkipRhs(tree)) EmptyTree else typed(tree, mode, pt)
      }
    }
    final def lookupTransformed(tree: Tree): Option[Tree] =
      if (phase.erasedTypes) None // OPT save the hashmap lookup in erasure type and beyond
      else transformed remove tree

    private final def canSkipRhs(tree: Tree) = settings.Youtline.value && !tree.exists {
      case Super(_, mix) =>
        // conservative approximation of method bodies that may give rise to super accessors which must be
        // stored in pickle.
        context.owner.enclClass.isTrait || mix != tpnme.EMPTY
      case _ => false
    }
  }

  /** Finish computation of param aliases after typechecking is completed */
  final def finishComputeParamAlias(): Unit = {
    val classes = superConstructorCalls.keys.toArray
    // superclasses before subclasses to avoid a data race between `superAcc.alias` and `acc.setAlias` below.
    scala.util.Sorting.quickSort(classes)(Ordering.fromLessThan((a, b) => b.isLess(a)))

    for (sym <- classes) {
      for ((ownAcc, superAcc) <- superConstructorCalls.getOrElse(sym, Nil)) {
        // We have a corresponding parameter in the super class.
        val superClazz = sym.superClass
        val alias = (
          superAcc.initialize.alias // Is the param accessor is an alias for a field further up  the class hierarchy?
            orElse (superAcc getterIn superAcc.owner) // otherwise, lookup the accessor for the super
            filter (alias => superClazz.info.nonPrivateMember(alias.name) == alias) // the accessor must be public
          )
        if (alias.exists && !alias.accessed.isVariable && !isRepeatedParamType(alias.accessed.info)) {
          ownAcc match {
            case acc: TermSymbol if !acc.isVariable && !isByNameParamType(acc.info) =>
              debuglog(s"$acc has alias ${alias.fullLocationString}")
              acc setAlias alias
            case _ =>
          }
        }
      }
    }
    superConstructorCalls.clear()
  }

}

trait TypersStats {
  self: TypesStats with Statistics =>
  val typedIdentCount     = newCounter("#typechecked identifiers")
  val typedSelectCount    = newCounter("#typechecked selections")
  val typedApplyCount     = newCounter("#typechecked applications")
  val subtypeFailed       = newSubCounter("  of which in failed", subtypeCount)
  val findMemberFailed    = newSubCounter("  of which in failed", findMemberCount)
  val failedSilentNanos   = newSubTimer("time spent in failed", typerNanos)
  val failedApplyNanos    = newSubTimer("  failed apply", typerNanos)
  val failedOpEqNanos     = newSubTimer("  failed op=", typerNanos)
  val isReferencedNanos   = newSubTimer("time spent ref scanning", typerNanos)
  val visitsByType        = newByClass("#visits by tree node", "typer")(newCounter(""))
  val byTypeNanos         = newByClass("time spent by tree node", "typer")(newStackableTimer("", typerNanos))
  val byTypeStack         = newTimerStack()
}<|MERGE_RESOLUTION|>--- conflicted
+++ resolved
@@ -4765,14 +4765,9 @@
               // The typing in expr1 says expr is Unit (it has already been coerced if
               // it is non-Unit) so we have to retype it.  Fortunately it won't come up much
               // unless the warning is legitimate.
-<<<<<<< HEAD
-              if (typed(expr).tpe.typeSymbol != UnitClass)
-                context.warning(tree.pos, "enclosing method " + name + " has result type Unit: return value discarded", WarningCategory.Other)
-=======
               val typedExpr = typed(expr)
               if (!isPastTyper && typedExpr.tpe.typeSymbol != UnitClass)
-                context.warning(tree.pos, "enclosing method " + name + s" has result type Unit: return value of type ${typedExpr.tpe} discarded")
->>>>>>> 6e2f3364
+                context.warning(tree.pos, "enclosing method " + name + s" has result type Unit: return value of type ${typedExpr.tpe} discarded", WarningCategory.Other)
             }
             val res = treeCopy.Return(tree, checkDead(context, expr1)).setSymbol(enclMethod.owner)
             val tp = pluginsTypedReturn(NothingTpe, this, res, restpt.tpe)
