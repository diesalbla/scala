--- conflicted
+++ resolved
@@ -849,14 +849,9 @@
           in.skip(attrLen)
 
         case tpnme.RuntimeAnnotationATTR =>
-<<<<<<< HEAD
             val numAnnots = u2
+          val annots = new ListBuffer[AnnotationInfo]
             for (n <- 0 until numAnnots; annot <- parseAnnotation(u2))
-               sym.addAnnotation(annot)
-=======
-          val numAnnots = u2
-          val annots = new ListBuffer[AnnotationInfo]
-          for (n <- 0 until numAnnots; annot <- parseAnnotation(u2))
             annots += annot
           /* `sym.withAnnotations(annots)`, like `sym.addAnnotation(annot)`, prepends,
            * so if we parsed in classfile order we would wind up with the annotations
@@ -864,7 +859,6 @@
            * other way around, for now. TODO: sym.addAnnotation add to the end?
            */
           sym.setAnnotations(sym.annotations ::: annots.toList)
->>>>>>> 85ec3c5a
 
         // TODO 1: parse runtime visible annotations on parameters
         // case tpnme.RuntimeParamAnnotationATTR
