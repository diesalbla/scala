--- conflicted
+++ resolved
@@ -27,18 +27,11 @@
  * @author Philippe Altherr
  * @version 1.0, 23/03/2004
  */
-<<<<<<< HEAD
-class AbstractFileReader(val file: AbstractFile, val buf: Array[Byte]) {
-  def this(file: AbstractFile) = this(file, file.toByteArray)
-=======
-final class AbstractFileReader(buf0: Array[Byte]) extends DataReader {
-  private[this] var buf = buf0
-
+final class AbstractFileReader(val buf: Array[Byte]) extends DataReader {
   @deprecated("Use other constructor", "2.13.0")
   def this(file: AbstractFile) {
     this(file.toByteArray)
   }
->>>>>>> d6fe18ad
 
   /** the current input pointer
    */
