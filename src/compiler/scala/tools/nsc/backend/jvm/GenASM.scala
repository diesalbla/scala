/* NSC -- new Scala compiler
 * Copyright 2005-2013 LAMP/EPFL
 * @author  Martin Odersky
 */

package scala
package tools.nsc
package backend.jvm

import scala.collection.{ mutable, immutable }
import scala.reflect.internal.pickling.{ PickleFormat, PickleBuffer }
import scala.tools.nsc.backend.jvm.opt.InlineInfoAttribute
import scala.tools.nsc.symtab._
import scala.tools.asm
import asm.Label
import scala.annotation.tailrec

/**
 *  @author  Iulian Dragos (version 1.0, FJBG-based implementation)
 *  @author  Miguel Garcia (version 2.0,  ASM-based implementation)
 *
 * Documentation at http://lamp.epfl.ch/~magarcia/ScalaCompilerCornerReloaded/2012Q2/GenASM.pdf
 */
abstract class GenASM extends SubComponent with BytecodeWriters { self =>
  import global._
  import icodes._
  import icodes.opcodes._
  import definitions._

  val bCodeAsmCommon: BCodeAsmCommon[global.type] = new BCodeAsmCommon(global)
  import bCodeAsmCommon._

  // Strangely I can't find this in the asm code
  // 255, but reserving 1 for "this"
  final val MaximumJvmParameters = 254

  val phaseName = "jvm"

  /** Create a new phase */
  override def newPhase(p: Phase): Phase = new AsmPhase(p)

  /** From the reference documentation of the Android SDK:
   *  The `Parcelable` interface identifies classes whose instances can be written to and restored from a `Parcel`.
   *  Classes implementing the `Parcelable` interface must also have a static field called `CREATOR`,
   *  which is an object implementing the `Parcelable.Creator` interface.
   */
  private val androidFieldName = newTermName("CREATOR")

  private lazy val AndroidParcelableInterface = rootMirror.getClassIfDefined("android.os.Parcelable")
  private lazy val AndroidCreatorClass        = rootMirror.getClassIfDefined("android.os.Parcelable$Creator")

  /** JVM code generation phase
   */
  class AsmPhase(prev: Phase) extends ICodePhase(prev) {
    def name = phaseName
    override def erasedTypes = true
    def apply(cls: IClass) = sys.error("no implementation")

    // An AsmPhase starts and ends within a Run, thus the caches in question will get populated and cleared within a Run, too), SI-7422
    javaNameCache.clear()
    javaNameCache ++= List(
      NothingClass        -> binarynme.RuntimeNothing,
      RuntimeNothingClass -> binarynme.RuntimeNothing,
      NullClass           -> binarynme.RuntimeNull,
      RuntimeNullClass    -> binarynme.RuntimeNull
    )

    // unlike javaNameCache, reverseJavaName contains entries only for class symbols and their internal names.
    reverseJavaName.clear()
    reverseJavaName ++= List(
      binarynme.RuntimeNothing.toString() -> RuntimeNothingClass, // RuntimeNothingClass is the bytecode-level return type of Scala methods with Nothing return-type.
      binarynme.RuntimeNull.toString()    -> RuntimeNullClass
    )

    // Lazy val; can't have eager vals in Phase constructors which may
    // cause cycles before Global has finished initialization.
    lazy val BeanInfoAttr = rootMirror.getRequiredClass("scala.beans.BeanInfo")

    private def initBytecodeWriter(entryPoints: List[IClass]): BytecodeWriter = {
      settings.outputDirs.getSingleOutput match {
        case Some(f) if f hasExtension "jar" =>
          // If no main class was specified, see if there's only one
          // entry point among the classes going into the jar.
          if (settings.mainClass.isDefault) {
            entryPoints map (_.symbol fullName '.') match {
              case Nil      =>
                log("No Main-Class designated or discovered.")
              case name :: Nil =>
                log("Unique entry point: setting Main-Class to " + name)
                settings.mainClass.value = name
              case names =>
                log("No Main-Class due to multiple entry points:\n  " + names.mkString("\n  "))
            }
          }
          else log("Main-Class was specified: " + settings.mainClass.value)

          new DirectToJarfileWriter(f.file)

        case _ => factoryNonJarBytecodeWriter()
      }
    }

    private def isJavaEntryPoint(icls: IClass) = {
      val sym = icls.symbol
      def fail(msg: String, pos: Position = sym.pos) = {
        reporter.warning(sym.pos,
          sym.name + " has a main method with parameter type Array[String], but " + sym.fullName('.') + " will not be a runnable program.\n" +
            "  Reason: " + msg
          // TODO: make this next claim true, if possible
          //   by generating valid main methods as static in module classes
          //   not sure what the jvm allows here
          // + "  You can still run the program by calling it as " + sym.javaSimpleName + " instead."
        )
        false
      }
      def failNoForwarder(msg: String) = {
        fail(msg + ", which means no static forwarder can be generated.\n")
      }
      val possibles = if (sym.hasModuleFlag) (sym.tpe nonPrivateMember nme.main).alternatives else Nil
      val hasApproximate = possibles exists { m =>
        m.info match {
          case MethodType(p :: Nil, _) => p.tpe.typeSymbol == ArrayClass
          case _                       => false
        }
      }
      // At this point it's a module with a main-looking method, so either succeed or warn that it isn't.
      hasApproximate && {
        // Before erasure so we can identify generic mains.
        enteringErasure {
          val companion     = sym.linkedClassOfClass

          if (hasJavaMainMethod(companion))
            failNoForwarder("companion contains its own main method")
          else if (companion.tpe.member(nme.main) != NoSymbol)
            // this is only because forwarders aren't smart enough yet
            failNoForwarder("companion contains its own main method (implementation restriction: no main is allowed, regardless of signature)")
          else if (companion.isTrait)
            failNoForwarder("companion is a trait")
          // Now either succeeed, or issue some additional warnings for things which look like
          // attempts to be java main methods.
          else (possibles exists isJavaMainMethod) || {
            possibles exists { m =>
              m.info match {
                case PolyType(_, _) =>
                  fail("main methods cannot be generic.")
                case MethodType(params, res) =>
                  if (res.typeSymbol :: params exists (_.isAbstractType))
                    fail("main methods cannot refer to type parameters or abstract types.", m.pos)
                  else
                    isJavaMainMethod(m) || fail("main method must have exact signature (Array[String])Unit", m.pos)
                case tp =>
                  fail("don't know what this is: " + tp, m.pos)
              }
            }
          }
        }
      }
    }

    override def run() {

      if (settings.debug)
        inform("[running phase " + name + " on icode]")

      if (settings.Xdce) {
        val classes = icodes.classes.keys.toList // copy to avoid mutating the map while iterating
        for (sym <- classes if inliner.isClosureClass(sym) && !deadCode.liveClosures(sym)) {
          log(s"Optimizer eliminated ${sym.fullNameString}")
          deadCode.elidedClosures += sym
          icodes.classes -= sym
        }
      }

      // For predictably ordered error messages.
      var sortedClasses = classes.values.toList sortBy (_.symbol.fullName)

      // Warn when classes will overwrite one another on case-insensitive systems.
      for ((_, v1 :: v2 :: _) <- sortedClasses groupBy (_.symbol.javaClassName.toString.toLowerCase)) {
        reporter.warning(v1.symbol.pos,
          s"Class ${v1.symbol.javaClassName} differs only in case from ${v2.symbol.javaClassName}. " +
          "Such classes will overwrite one another on case-insensitive filesystems.")
      }

      debuglog(s"Created new bytecode generator for ${classes.size} classes.")
      val bytecodeWriter  = initBytecodeWriter(sortedClasses filter isJavaEntryPoint)
      val needsOutfile    = bytecodeWriter.isInstanceOf[ClassBytecodeWriter]
      val plainCodeGen    = new JPlainBuilder(   bytecodeWriter, needsOutfile)
      val mirrorCodeGen   = new JMirrorBuilder(  bytecodeWriter, needsOutfile)
      val beanInfoCodeGen = new JBeanInfoBuilder(bytecodeWriter, needsOutfile)

      def emitFor(c: IClass) {
        if (isStaticModule(c.symbol) && isTopLevelModule(c.symbol)) {
          if (c.symbol.companionClass == NoSymbol)
            mirrorCodeGen genMirrorClass (c.symbol, c.cunit)
          else
            log(s"No mirror class for module with linked class: ${c.symbol.fullName}")
        }
        plainCodeGen genClass c
        if (c.symbol hasAnnotation BeanInfoAttr) beanInfoCodeGen genBeanInfoClass c
      }

      while (!sortedClasses.isEmpty) {
        val c = sortedClasses.head
        try emitFor(c)
        catch {
          case e: FileConflictException =>
            reporter.error(c.symbol.pos, s"error writing ${c.symbol}: ${e.getMessage}")
        }
        sortedClasses = sortedClasses.tail
        classes -= c.symbol // GC opportunity
      }

      bytecodeWriter.close()

      /* don't javaNameCache.clear() because that causes the following tests to fail:
       *   test/files/run/macro-repl-dontexpand.scala
       *   test/files/jvm/interpreter.scala
       * TODO but why? what use could javaNameCache possibly see once GenASM is over?
       */

      /* TODO After emitting all class files (e.g., in a separate compiler phase) ASM can perform bytecode verification:
       *
       * (1) call the asm.util.CheckAdapter.verify() overload:
       *     public static void verify(ClassReader cr, ClassLoader loader, boolean dump, PrintWriter pw)
       *
       * (2) passing a custom ClassLoader to verify inter-dependent classes.
       *
       * Alternatively, an offline-bytecode verifier could be used (e.g. Maxine brings one as separate tool).
       */

    } // end of AsmPhase.run()

  } // end of class AsmPhase

  var pickledBytes = 0 // statistics

  val javaNameCache = perRunCaches.newAnyRefMap[Symbol, Name]()

  // unlike javaNameCache, reverseJavaName contains entries only for class symbols and their internal names.
  val reverseJavaName = perRunCaches.newAnyRefMap[String, Symbol]()

  private def mkFlags(args: Int*)         = args.foldLeft(0)(_ | _)
  private def hasPublicBitSet(flags: Int) = (flags & asm.Opcodes.ACC_PUBLIC) != 0
  private def isRemote(s: Symbol)         = s hasAnnotation RemoteAttr

  /**
   * Return the Java modifiers for the given symbol.
   * Java modifiers for classes:
   *  - public, abstract, final, strictfp (not used)
   * for interfaces:
   *  - the same as for classes, without 'final'
   * for fields:
   *  - public, private (*)
   *  - static, final
   * for methods:
   *  - the same as for fields, plus:
   *  - abstract, synchronized (not used), strictfp (not used), native (not used)
   *
   *  (*) protected cannot be used, since inner classes 'see' protected members,
   *      and they would fail verification after lifted.
   */
  def javaFlags(sym: Symbol): Int = {
    // constructors of module classes should be private
    // PP: why are they only being marked private at this stage and not earlier?
    val privateFlag =
      sym.isPrivate || (sym.isPrimaryConstructor && isTopLevelModule(sym.owner))

    // Final: the only fields which can receive ACC_FINAL are eager vals.
    // Neither vars nor lazy vals can, because:
    //
    // Source: http://docs.oracle.com/javase/specs/jls/se7/html/jls-17.html#jls-17.5.3
    // "Another problem is that the specification allows aggressive
    // optimization of final fields. Within a thread, it is permissible to
    // reorder reads of a final field with those modifications of a final
    // field that do not take place in the constructor."
    //
    // A var or lazy val which is marked final still has meaning to the
    // scala compiler. The word final is heavily overloaded unfortunately;
    // for us it means "not overridable". At present you can't override
    // vars regardless; this may change.
    //
    // The logic does not check .isFinal (which checks flags for the FINAL flag,
    // and includes symbols marked lateFINAL) instead inspecting rawflags so
    // we can exclude lateFINAL. Such symbols are eligible for inlining, but to
    // avoid breaking proxy software which depends on subclassing, we do not
    // emit ACC_FINAL.
    // Nested objects won't receive ACC_FINAL in order to allow for their overriding.

    val finalFlag = (
         (((sym.rawflags & Flags.FINAL) != 0) || isTopLevelModule(sym))
      && !sym.enclClass.isInterface
      && !sym.isClassConstructor
      && !sym.isMutable // lazy vals and vars both
    )

    // Primitives are "abstract final" to prohibit instantiation
    // without having to provide any implementations, but that is an
    // illegal combination of modifiers at the bytecode level so
    // suppress final if abstract if present.
    import asm.Opcodes._
    mkFlags(
      if (privateFlag) ACC_PRIVATE else ACC_PUBLIC,
      if (sym.isDeferred || sym.hasAbstractFlag) ACC_ABSTRACT else 0,
      if (sym.isInterface) ACC_INTERFACE else 0,
      if (finalFlag && !sym.hasAbstractFlag) ACC_FINAL else 0,
      if (sym.isStaticMember) ACC_STATIC else 0,
      if (sym.isBridge) ACC_BRIDGE | ACC_SYNTHETIC else 0,
      if (sym.isArtifact) ACC_SYNTHETIC else 0,
      if (sym.isClass && !sym.isInterface) ACC_SUPER else 0,
      if (sym.hasJavaEnumFlag) ACC_ENUM else 0,
      if (sym.isVarargsMethod) ACC_VARARGS else 0,
      if (sym.hasFlag(Flags.SYNCHRONIZED)) ACC_SYNCHRONIZED else 0
    )
  }

  def javaFieldFlags(sym: Symbol) = {
    javaFlags(sym) | mkFlags(
      if (sym hasAnnotation TransientAttr) asm.Opcodes.ACC_TRANSIENT else 0,
      if (sym hasAnnotation VolatileAttr)  asm.Opcodes.ACC_VOLATILE  else 0,
      if (sym.isMutable) 0 else asm.Opcodes.ACC_FINAL
    )
  }

  def isTopLevelModule(sym: Symbol): Boolean =
    exitingPickler { sym.isModuleClass && !sym.isImplClass && !sym.isNestedClass }

  def isStaticModule(sym: Symbol): Boolean = {
    sym.isModuleClass && !sym.isImplClass && !sym.isLifted
  }

  // -----------------------------------------------------------------------------------------
  // finding the least upper bound in agreement with the bytecode verifier (given two internal names handed by ASM)
  // Background:
  //  http://gallium.inria.fr/~xleroy/publi/bytecode-verification-JAR.pdf
  //  http://comments.gmane.org/gmane.comp.java.vm.languages/2293
  //  https://issues.scala-lang.org/browse/SI-3872
  // -----------------------------------------------------------------------------------------

  /**
   * Given an internal name (eg "java/lang/Integer") returns the class symbol for it.
   *
   * Better not to need this method (an example where control flow arrives here is welcome).
   * This method is invoked only upon both (1) and (2) below happening:
   *   (1) providing an asm.ClassWriter with an internal name by other means than javaName()
   *   (2) forgetting to track the corresponding class-symbol in reverseJavaName.
   *
   * (The first item is already unlikely because we rely on javaName()
   *  to do the bookkeeping for entries that should go in innerClassBuffer.)
   *
   * (We could do completely without this method at the expense of computing stack-map-frames ourselves and
   *  invoking visitFrame(), but that would require another pass over all instructions.)
   *
   * Right now I can't think of any invocation of visitSomething() on MethodVisitor
   * where we hand an internal name not backed by a reverseJavaName.
   * However, I'm leaving this note just in case any such oversight is discovered.
   */
  def inameToSymbol(iname: String): Symbol = {
    val name = global.newTypeName(iname)
    val res0 =
      if (nme.isModuleName(name)) rootMirror.getModuleByName(name.dropModule)
      else                        rootMirror.getClassByName(name.replace('/', '.')) // TODO fails for inner classes (but this hasn't been tested).
    assert(res0 != NoSymbol)
    val res = jsymbol(res0)
    res
  }

  def jsymbol(sym: Symbol): Symbol = {
    if(sym.isJavaDefined && sym.isModuleClass) sym.linkedClassOfClass
    else if(sym.isModule) sym.moduleClass
    else sym // we track only module-classes and plain-classes
  }

  private def superClasses(s: Symbol): List[Symbol] = {
    assert(!s.isInterface)
    s.superClass match {
      case NoSymbol => List(s)
      case sc       => s :: superClasses(sc)
    }
  }

  private def firstCommonSuffix(as: List[Symbol], bs: List[Symbol]): Symbol = {
    assert(!(as contains NoSymbol))
    assert(!(bs contains NoSymbol))
    var chainA = as
    var chainB = bs
    var fcs: Symbol = NoSymbol
    do {
      if      (chainB contains chainA.head) fcs = chainA.head
      else if (chainA contains chainB.head) fcs = chainB.head
      else {
        chainA = chainA.tail
        chainB = chainB.tail
      }
    } while(fcs == NoSymbol)
    fcs
  }

  private def jvmWiseLUB(a: Symbol, b: Symbol): Symbol = {
    assert(a.isClass)
    assert(b.isClass)

    val res = (a.isInterface, b.isInterface) match {
      case (true, true) =>
        global.lub(List(a.tpe, b.tpe)).typeSymbol // TODO assert == firstCommonSuffix of resp. parents
      case (true, false) =>
        if(b isSubClass a) a else ObjectClass
      case (false, true) =>
        if(a isSubClass b) b else ObjectClass
      case _ =>
        firstCommonSuffix(superClasses(a), superClasses(b))
    }
    assert(res != NoSymbol)
    res
  }

  /* The internal name of the least common ancestor of the types given by inameA and inameB.
     It's what ASM needs to know in order to compute stack map frames, http://asm.ow2.org/doc/developer-guide.html#controlflow */
  def getCommonSuperClass(inameA: String, inameB: String): String = {
    val a = reverseJavaName.getOrElseUpdate(inameA, inameToSymbol(inameA))
    val b = reverseJavaName.getOrElseUpdate(inameB, inameToSymbol(inameB))

    // global.lub(List(a.tpe, b.tpe)).typeSymbol.javaBinaryName.toString()
    // icodes.lub(icodes.toTypeKind(a.tpe), icodes.toTypeKind(b.tpe)).toType
    val lcaSym  = jvmWiseLUB(a, b)
    val lcaName = lcaSym.javaBinaryName.toString // don't call javaName because that side-effects innerClassBuffer.
    val oldsym  = reverseJavaName.put(lcaName, lcaSym)
    assert(oldsym.isEmpty || (oldsym.get == lcaSym), "somehow we're not managing to compute common-super-class for ASM consumption")
    assert(lcaName != "scala/Any")

    lcaName // TODO ASM caches the answer during the lifetime of a ClassWriter. We outlive that. Do some caching.
  }

  class CClassWriter(flags: Int) extends asm.ClassWriter(flags) {
    override def getCommonSuperClass(iname1: String, iname2: String): String = {
      GenASM.this.getCommonSuperClass(iname1, iname2)
    }
  }

  // -----------------------------------------------------------------------------------------
  // constants
  // -----------------------------------------------------------------------------------------

  private val classfileVersion: Int = settings.target.value match {
    case "jvm-1.5"     => asm.Opcodes.V1_5
    case "jvm-1.6"     => asm.Opcodes.V1_6
    case "jvm-1.7"     => asm.Opcodes.V1_7
    case "jvm-1.8"     => asm.Opcodes.V1_8
  }

  private val majorVersion: Int = (classfileVersion & 0xFF)
  private val emitStackMapFrame = (majorVersion >= 50)

  private val extraProc: Int = mkFlags(
    asm.ClassWriter.COMPUTE_MAXS,
    if(emitStackMapFrame) asm.ClassWriter.COMPUTE_FRAMES else 0
  )

  val JAVA_LANG_OBJECT = asm.Type.getObjectType("java/lang/Object")
  val JAVA_LANG_STRING = asm.Type.getObjectType("java/lang/String")

  /**
   *  We call many Java varargs methods from ASM library that expect Arra[asm.Type] as argument so
   *  we override default (compiler-generated) ClassTag so we can provide specialized newArray implementation.
   *
   *  Examples of methods that should pick our definition are: JBuilder.javaType and JPlainBuilder.genMethod.
   */
  private implicit val asmTypeTag: scala.reflect.ClassTag[asm.Type] = new scala.reflect.ClassTag[asm.Type] {
    def runtimeClass: java.lang.Class[asm.Type] = classOf[asm.Type]
    final override def newArray(len: Int): Array[asm.Type] = new Array[asm.Type](len)
  }

  /** basic functionality for class file building */
  abstract class JBuilder(bytecodeWriter: BytecodeWriter, needsOutfile: Boolean) {

    val EMPTY_STRING_ARRAY = Array.empty[String]

    val mdesc_arglessvoid = "()V"

    val CLASS_CONSTRUCTOR_NAME    = "<clinit>"
    val INSTANCE_CONSTRUCTOR_NAME = "<init>"

    // -----------------------------------------------------------------------------------------
    // factory methods
    // -----------------------------------------------------------------------------------------

    /**
     * Returns a new ClassWriter for the class given by arguments.
     *
     * @param access the class's access flags. This parameter also indicates if the class is deprecated.
     *
     * @param name the internal name of the class.
     *
     * @param signature the signature of this class. May be <tt>null</tt> if
     *        the class is not a generic one, and does not extend or implement
     *        generic classes or interfaces.
     *
     * @param superName the internal of name of the super class. For interfaces,
     *        the super class is [[Object]]. May be <tt>null</tt>, but
     *        only for the [[Object]] class.
     *
     * @param interfaces the internal names of the class's interfaces (see
     *        {@link Type#getInternalName() getInternalName}). May be
     *        <tt>null</tt>.
     */
    def createJClass(access: Int, name: String, signature: String, superName: String, interfaces: Array[String]): asm.ClassWriter = {
      val cw = new CClassWriter(extraProc)
      cw.visit(classfileVersion,
               access, name, signature,
               superName, interfaces)

      cw
    }

    def createJAttribute(name: String, b: Array[Byte], offset: Int, len: Int): asm.Attribute = {
      val dest = new Array[Byte](len)
      System.arraycopy(b, offset, dest, 0, len)
      new asm.CustomAttr(name, dest)
    }

    // -----------------------------------------------------------------------------------------
    // utilities useful when emitting plain, mirror, and beaninfo classes.
    // -----------------------------------------------------------------------------------------

    def writeIfNotTooBig(label: String, jclassName: String, jclass: asm.ClassWriter, sym: Symbol) {
      try {
        val arr = jclass.toByteArray()
        val outF: scala.tools.nsc.io.AbstractFile = {
          if(needsOutfile) getFile(sym, jclassName, ".class") else null
        }
        bytecodeWriter.writeClass(label, jclassName, arr, outF)
      } catch {
        case e: java.lang.RuntimeException if e.getMessage != null && (e.getMessage contains "too large!") =>
          reporter.error(sym.pos,
            s"Could not write class $jclassName because it exceeds JVM code size limits. ${e.getMessage}")
        case e: java.io.IOException if e.getMessage != null && (e.getMessage contains "File name too long")  =>
          reporter.error(sym.pos, e.getMessage + "\n" +
            "This can happen on some encrypted or legacy file systems.  Please see SI-3623 for more details.")

      }
    }

    /** Specialized array conversion to prevent calling
     *  java.lang.reflect.Array.newInstance via TraversableOnce.toArray
     */
    def mkArray(xs: Traversable[String]):    Array[String]    = { val a = new Array[String](xs.size);   xs.copyToArray(a); a }

    // -----------------------------------------------------------------------------------------
    // Getters for (JVMS 4.2) internal and unqualified names (represented as JType instances).
    // These getters track behind the scenes the inner classes referred to in the class being emitted,
    // so as to build the InnerClasses attribute (JVMS 4.7.6) via `addInnerClasses()`
    // (which also adds as member classes those inner classes that have been declared,
    // thus also covering the case of inner classes declared but otherwise not referred).
    // -----------------------------------------------------------------------------------------

    val innerClassBuffer = mutable.LinkedHashSet[Symbol]()

    /** For given symbol return a symbol corresponding to a class that should be declared as inner class.
     *
     *  For example:
     *  class A {
     *    class B
     *    object C
     *  }
     *
     *  then method will return:
     *    NoSymbol for A,
     *    the same symbol for A.B (corresponding to A$B class), and
     *    A$C$ symbol for A.C.
     */
    def innerClassSymbolFor(s: Symbol): Symbol =
      if (s.isClass) s else if (s.isModule) s.moduleClass else NoSymbol

    /** Return the name of this symbol that can be used on the Java platform.  It removes spaces from names.
     *
     *  Special handling:
     *    scala.Nothing erases to scala.runtime.Nothing$
     *       scala.Null erases to scala.runtime.Null$
     *
     *  This is needed because they are not real classes, and they mean
     *  'abrupt termination upon evaluation of that expression' or null respectively.
     *  This handling is done already in GenICode, but here we need to remove
     *  references from method signatures to these types, because such classes
     *  cannot exist in the classpath: the type checker will be very confused.
     */
    def javaName(sym: Symbol): String = {

        /*
         * Checks if given symbol corresponds to inner class/object and add it to innerClassBuffer
         *
         * Note: This method is called recursively thus making sure that we add complete chain
         * of inner class all until root class.
         */
        def collectInnerClass(s: Symbol): Unit = {
          // TODO: some enteringFlatten { ... } which accounts for
          // being nested in parameterized classes (if we're going to selectively flatten.)
          val x = innerClassSymbolFor(s)
          if(x ne NoSymbol) {
            assert(x.isClass, "not an inner-class symbol")
            // impl classes are considered top-level, see comment in BTypes
            val isInner = !considerAsTopLevelImplementationArtifact(s) && !x.rawowner.isPackageClass
            if (isInner) {
              innerClassBuffer += x
              collectInnerClass(x.rawowner)
            }
          }
        }

      collectInnerClass(sym)

      val hasInternalName = sym.isClass || sym.isModuleNotMethod
      val cachedJN = javaNameCache.getOrElseUpdate(sym, {
        if (hasInternalName) { sym.javaBinaryName }
        else                 { sym.javaSimpleName }
      })

      if(emitStackMapFrame && hasInternalName) {
        val internalName = cachedJN.toString()
        val trackedSym = jsymbol(sym)
        reverseJavaName.get(internalName) match {
          case None =>
            reverseJavaName.put(internalName, trackedSym)
          case Some(oldsym) =>
            // TODO: `duplicateOk` seems pretty ad-hoc (a more aggressive version caused SI-9356 because it called oldSym.exists, which failed in the unpickler; see also SI-5031)
            def duplicateOk = oldsym == NoSymbol || trackedSym == NoSymbol || (syntheticCoreClasses contains oldsym) || (oldsym.isModuleClass && (oldsym.sourceModule == trackedSym.sourceModule))
            if (oldsym != trackedSym && !duplicateOk)
              devWarning(s"""|Different class symbols have the same bytecode-level internal name:
                             |     name: $internalName
                             |   oldsym: ${oldsym.fullNameString}
                             |  tracked: ${trackedSym.fullNameString}""".stripMargin)
        }
      }

      cachedJN.toString
    }

    def descriptor(t: Type):     String = { javaType(t).getDescriptor }
    def descriptor(k: TypeKind): String = { javaType(k).getDescriptor }
    def descriptor(s: Symbol):   String = { javaType(s).getDescriptor }

    def javaType(tk: TypeKind): asm.Type = {
      if(tk.isValueType) {
        if(tk.isIntSizedType) {
          (tk: @unchecked) match {
            case BOOL   => asm.Type.BOOLEAN_TYPE
            case BYTE   => asm.Type.BYTE_TYPE
            case SHORT  => asm.Type.SHORT_TYPE
            case CHAR   => asm.Type.CHAR_TYPE
            case INT    => asm.Type.INT_TYPE
          }
        } else {
          (tk: @unchecked) match {
            case UNIT   => asm.Type.VOID_TYPE
            case LONG   => asm.Type.LONG_TYPE
            case FLOAT  => asm.Type.FLOAT_TYPE
            case DOUBLE => asm.Type.DOUBLE_TYPE
          }
        }
      } else {
        assert(!tk.isBoxedType, tk) // documentation (BOXED matches none below anyway)
        (tk: @unchecked) match {
          case REFERENCE(cls)  => asm.Type.getObjectType(javaName(cls))
          case ARRAY(elem)     => javaArrayType(javaType(elem))
        }
      }
    }

    def javaType(t: Type): asm.Type = javaType(toTypeKind(t))

    def javaType(s: Symbol): asm.Type = {
      if (s.isMethod) {
        val resT: asm.Type = if (s.isClassConstructor) asm.Type.VOID_TYPE else javaType(s.tpe.resultType)
        asm.Type.getMethodType( resT, (s.tpe.paramTypes map javaType): _*)
      } else { javaType(s.tpe) }
    }

    def javaArrayType(elem: asm.Type): asm.Type = { asm.Type.getObjectType("[" + elem.getDescriptor) }

    def isDeprecated(sym: Symbol): Boolean = { sym.annotations exists (_ matches definitions.DeprecatedAttr) }

    def addInnerClasses(csym: Symbol, jclass: asm.ClassVisitor, isMirror: Boolean = false) {
      /* The outer name for this inner class. Note that it returns null
       * when the inner class should not get an index in the constant pool.
       * That means non-member classes (anonymous). See Section 4.7.5 in the JVMS.
       */
      def outerName(innerSym: Symbol): String = {
        if (isAnonymousOrLocalClass(innerSym))
          null
        else {
          val outerName = javaName(innerSym.rawowner)
          if (isTopLevelModule(innerSym.rawowner)) "" + TermName(outerName).dropModule
          else outerName
        }
      }

      def innerName(innerSym: Symbol): String = {
        // phase travel necessary: after flatten, the name includes the name of outer classes.
        // if some outer name contains $anon, a non-anon class is considered anon.
        if (exitingPickler(innerSym.isAnonymousClass || innerSym.isAnonymousFunction)) null
        else innerSym.rawname + innerSym.moduleSuffix
      }

      val linkedClass = exitingPickler(csym.linkedClassOfClass) // linkedCoC does not work properly in late phases

      innerClassBuffer ++= {
        val members = exitingPickler(memberClassesForInnerClassTable(csym))
        // lambdalift makes all classes (also local, anonymous) members of their enclosing class
        val allNested = exitingPhase(currentRun.lambdaliftPhase)(memberClassesForInnerClassTable(csym))
        val nested = {
          // Classes nested in value classes are nested in the companion at this point. For InnerClass /
          // EnclosingMethod, we use the value class as the outer class. So we remove nested classes
          // from the companion that were originally nested in the value class.
          if (exitingPickler(linkedClass.isDerivedValueClass)) allNested.filterNot(classOriginallyNestedInClass(_, linkedClass))
          else allNested
        }

        // for the mirror class, we take the members of the companion module class (Java compat, see doc in BTypes.scala).
        // for module classes, we filter out those members.
        if (isMirror) members
        else if (isTopLevelModule(csym)) nested diff members
        else nested
      }

      if (!considerAsTopLevelImplementationArtifact(csym)) {
        // If this is a top-level non-impl class, add members of the companion object. These are the
        // classes for which we change the InnerClass entry to allow using them from Java.
        // We exclude impl classes: if the classfile for the impl class exists on the classpath, a
        // linkedClass symbol is found for which isTopLevelModule is true, so we end up searching
        // members of that weird impl-class-module-class-symbol. that search probably cannot return
        // any classes, but it's better to exclude it.
        if (linkedClass != NoSymbol && isTopLevelModule(linkedClass)) {
          // phase travel to exitingPickler: this makes sure that memberClassesForInnerClassTable only
          // sees member classes, not local classes that were lifted by lambdalift.
          innerClassBuffer ++= exitingPickler(memberClassesForInnerClassTable(linkedClass))
        }

        // Classes nested in value classes are nested in the companion at this point. For InnerClass /
        // EnclosingMethod we use the value class as enclosing class. Here we search nested classes
        // in the companion that were originally nested in the value class, and we add them as nested
        // in the value class.
        if (linkedClass != NoSymbol && exitingPickler(csym.isDerivedValueClass)) {
          val moduleMemberClasses = exitingPhase(currentRun.lambdaliftPhase)(memberClassesForInnerClassTable(linkedClass))
          innerClassBuffer ++= moduleMemberClasses.filter(classOriginallyNestedInClass(_, csym))
        }
      }

      val allInners: List[Symbol] = innerClassBuffer.toList filterNot deadCode.elidedClosures

      if (allInners.nonEmpty) {
        debuglog(csym.fullName('.') + " contains " + allInners.size + " inner classes.")

        // entries ready to be serialized into the classfile, used to detect duplicates.
        val entries = mutable.Map.empty[String, String]

        // sort them so inner classes succeed their enclosing class to satisfy the Eclipse Java compiler
        for (innerSym <- allInners sortBy (_.name.length)) { // TODO why not sortBy (_.name.toString()) ??
          val flagsWithFinal: Int = mkFlags(
            // See comment in BTypes, when is a class marked static in the InnerClass table.
            if (isOriginallyStaticOwner(innerSym.originalOwner)) asm.Opcodes.ACC_STATIC else 0,
            (if (innerSym.isJava) javaClassfileFlags(innerSym) else javaFlags(innerSym)) & ~asm.Opcodes.ACC_STATIC,
            if(isDeprecated(innerSym)) asm.Opcodes.ACC_DEPRECATED else 0 // ASM pseudo-access flag
          ) & (BCodeAsmCommon.INNER_CLASSES_FLAGS | asm.Opcodes.ACC_DEPRECATED)
          val flags = if (innerSym.isModuleClass) flagsWithFinal & ~asm.Opcodes.ACC_FINAL else flagsWithFinal // For SI-5676, object overriding.
          val jname = javaName(innerSym)  // never null
          val oname = outerName(innerSym) // null when method-enclosed
          val iname = innerName(innerSym) // null for anonymous inner class

          // Mimicking javap inner class output
          debuglog(
            if (oname == null || iname == null) "//class " + jname
            else "//%s=class %s of class %s".format(iname, jname, oname)
          )

          assert(jname != null, "javaName is broken.") // documentation
          val doAdd = entries.get(jname) match {
            // TODO is it ok for prevOName to be null? (Someone should really document the invariants of the InnerClasses bytecode attribute)
            case Some(prevOName) =>
              // this occurs e.g. when innerClassBuffer contains both class Thread$State, object Thread$State,
              // i.e. for them it must be the case that oname == java/lang/Thread
              assert(prevOName == oname, "duplicate")
              false
            case None => true
          }

          if(doAdd) {
            entries += (jname -> oname)
            jclass.visitInnerClass(jname, oname, iname, flags)
          }

          /*
           * TODO assert (JVMS 4.7.6 The InnerClasses attribute)
           * If a class file has a version number that is greater than or equal to 51.0, and
           * has an InnerClasses attribute in its attributes table, then for all entries in the
           * classes array of the InnerClasses attribute, the value of the
           * outer_class_info_index item must be zero if the value of the
           * inner_name_index item is zero.
           */

        }
      }
    }

  } // end of class JBuilder


  /** functionality for building plain and mirror classes */
  abstract class JCommonBuilder(bytecodeWriter: BytecodeWriter, needsOutfile: Boolean) extends JBuilder(bytecodeWriter, needsOutfile) {

    def debugLevel = settings.debuginfo.indexOfChoice

    val emitSource = debugLevel >= 1
    val emitLines  = debugLevel >= 2
    val emitVars   = debugLevel >= 3

    // -----------------------------------------------------------------------------------------
    // more constants
    // -----------------------------------------------------------------------------------------

    val PublicStatic      = asm.Opcodes.ACC_PUBLIC | asm.Opcodes.ACC_STATIC
    val PublicStaticFinal = asm.Opcodes.ACC_PUBLIC | asm.Opcodes.ACC_STATIC | asm.Opcodes.ACC_FINAL

    val strMODULE_INSTANCE_FIELD = nme.MODULE_INSTANCE_FIELD.toString

    // -----------------------------------------------------------------------------------------
    // Custom attribute (JVMS 4.7.1) "ScalaSig" used as marker only
    // i.e., the pickle is contained in a custom annotation, see:
    //   (1) `addAnnotations()`,
    //   (2) SID # 10 (draft) - Storage of pickled Scala signatures in class files, http://www.scala-lang.org/sid/10
    //   (3) SID # 5 - Internals of Scala Annotations, http://www.scala-lang.org/sid/5
    // That annotation in turn is not related to the "java-generic-signature" (JVMS 4.7.9)
    // other than both ending up encoded as attributes (JVMS 4.7)
    // (with the caveat that the "ScalaSig" attribute is associated to some classes,
    // while the "Signature" attribute can be associated to classes, methods, and fields.)
    // -----------------------------------------------------------------------------------------

    val versionPickle = {
      val vp = new PickleBuffer(new Array[Byte](16), -1, 0)
      assert(vp.writeIndex == 0, vp)
      vp writeNat PickleFormat.MajorVersion
      vp writeNat PickleFormat.MinorVersion
      vp writeNat 0
      vp
    }

    def pickleMarkerLocal = {
      createJAttribute(tpnme.ScalaSignatureATTR.toString, versionPickle.bytes, 0, versionPickle.writeIndex)
    }

    def pickleMarkerForeign = {
      createJAttribute(tpnme.ScalaATTR.toString, new Array[Byte](0), 0, 0)
    }

    /** Returns a ScalaSignature annotation if it must be added to this class, none otherwise.
     *  This annotation must be added to the class' annotations list when generating them.
     *
     *  Depending on whether the returned option is defined, it adds to `jclass` one of:
     *    (a) the ScalaSig marker attribute
     *        (indicating that a scala-signature-annotation aka pickle is present in this class); or
     *    (b) the Scala marker attribute
     *        (indicating that a scala-signature-annotation aka pickle is to be found in another file).
     *
     *
     *  @param jclassName The class file that is being readied.
     *  @param sym    The symbol for which the signature has been entered in the symData map.
     *                This is different than the symbol
     *                that is being generated in the case of a mirror class.
     *  @return       An option that is:
     *                - defined and contains an AnnotationInfo of the ScalaSignature type,
     *                  instantiated with the pickle signature for sym.
     *                - empty if the jclass/sym pair must not contain a pickle.
     *
     */
    def getAnnotPickle(jclassName: String, sym: Symbol): Option[AnnotationInfo] = {
      currentRun.symData get sym match {
        case Some(pickle) if !nme.isModuleName(newTermName(jclassName)) =>
          val scalaAnnot = {
            val sigBytes = ScalaSigBytes(pickle.bytes.take(pickle.writeIndex))
            AnnotationInfo(sigBytes.sigAnnot, Nil, List((nme.bytes, sigBytes)))
          }
          pickledBytes += pickle.writeIndex
          currentRun.symData -= sym
          currentRun.symData -= sym.companionSymbol
          Some(scalaAnnot)
        case _ =>
          None
      }
    }

    /**
     * Quoting from JVMS 4.7.5 The Exceptions Attribute
     *   "The Exceptions attribute indicates which checked exceptions a method may throw.
     *    There may be at most one Exceptions attribute in each method_info structure."
     *
     * The contents of that attribute are determined by the `String[] exceptions` argument to ASM's ClassVisitor.visitMethod()
     * This method returns such list of internal names.
     */
    def getExceptions(excs: List[AnnotationInfo]): List[String] =
      for (ThrownException(exc) <- excs.distinct)
      yield javaName(exc)

    def getCurrentCUnit(): CompilationUnit

<<<<<<< HEAD
    def getGenericSignature(sym: Symbol, owner: Symbol) = self.getGenericSignature(sym, owner, getCurrentCUnit())
=======
    /** @return
     *   - `null` if no Java signature is to be added (`null` is what ASM expects in these cases).
     *   - otherwise the signature in question
     */
    def getGenericSignature(sym: Symbol, owner: Symbol): String = {

      if (!needsGenericSignature(sym)) { return null }

      val memberTpe = beforeErasure(owner.thisType.memberInfo(sym))

      val jsOpt: Option[String] = erasure.javaSig(sym, memberTpe)
      if (jsOpt.isEmpty) { return null }

      val sig = jsOpt.get
      log(sig) // This seems useful enough in the general case.

          def wrap(op: => Unit) = {
            try   { op; true }
            catch { case _: Throwable => false }
          }

      if (settings.Xverify.value) {
        // Run the signature parser to catch bogus signatures.
        val isValidSignature = wrap {
          // Alternative: scala.tools.reflect.SigParser (frontend to sun.reflect.generics.parser.SignatureParser)
          import scala.tools.asm.util.CheckClassAdapter
          if (sym.isMethod)    { CheckClassAdapter checkMethodSignature sig } // requires asm-util.jar
          else if (sym.isTerm) { CheckClassAdapter checkFieldSignature  sig }
          else                 { CheckClassAdapter checkClassSignature  sig }
        }

        if(!isValidSignature) {
          getCurrentCUnit().warning(sym.pos,
              """|compiler bug: created invalid generic signature for %s in %s
                 |signature: %s
                 |if this is reproducible, please report bug at https://issues.scala-lang.org/
              """.trim.stripMargin.format(sym, sym.owner.skipPackageObject.fullName, sig))
          return null
        }
      }

      if ((settings.check containsName phaseName)) {
        val normalizedTpe = beforeErasure(erasure.prepareSigMap(memberTpe))
        val bytecodeTpe = owner.thisType.memberInfo(sym)
        if (!sym.isType && !sym.isConstructor && !(erasure.erasure(sym)(normalizedTpe) =:= bytecodeTpe)) {
          getCurrentCUnit().warning(sym.pos,
              """|compiler bug: created generic signature for %s in %s that does not conform to its erasure
                 |signature: %s
                 |original type: %s
                 |normalized type: %s
                 |erasure type: %s
                 |if this is reproducible, please report bug at http://issues.scala-lang.org/
              """.trim.stripMargin.format(sym, sym.owner.skipPackageObject.fullName, sig, memberTpe, normalizedTpe, bytecodeTpe))
           return null
        }
      }

      sig
    }

    def ubytesToCharArray(bytes: Array[Byte]): Array[Char] = {
      val ca = new Array[Char](bytes.size)
      var idx = 0
      while(idx < bytes.size) {
        val b: Byte = bytes(idx)
        assert((b & ~0x7f) == 0)
        ca(idx) = b.asInstanceOf[Char]
        idx += 1
      }

      ca
    }

    private def arrEncode(sb: ScalaSigBytes): Array[String] = {
      var strs: List[String]  = Nil
      val bSeven: Array[Byte] = sb.sevenBitsMayBeZero
      // chop into slices of at most 65535 bytes, counting 0x00 as taking two bytes (as per JVMS 4.4.7 The CONSTANT_Utf8_info Structure)
      var prevOffset = 0
      var offset     = 0
      var encLength  = 0
      while(offset < bSeven.size) {
        val deltaEncLength = (if(bSeven(offset) == 0) 2 else 1)
        val newEncLength = encLength.toLong + deltaEncLength
        if(newEncLength >= 65535) {
          val ba     = bSeven.slice(prevOffset, offset)
          strs     ::= new java.lang.String(ubytesToCharArray(ba))
          encLength  = 0
          prevOffset = offset
        } else {
          encLength += deltaEncLength
          offset    += 1
        }
      }
      if(prevOffset < offset) {
        assert(offset == bSeven.length)
        val ba = bSeven.slice(prevOffset, offset)
        strs ::= new java.lang.String(ubytesToCharArray(ba))
      }
      assert(strs.size > 1, "encode instead as one String via strEncode()") // TODO too strict?
      strs.reverse.toArray
    }

    private def strEncode(sb: ScalaSigBytes): String = {
      val ca = ubytesToCharArray(sb.sevenBitsMayBeZero)
      new java.lang.String(ca)
      // debug val bvA = new asm.ByteVector; bvA.putUTF8(s)
      // debug val enc: Array[Byte] = scala.reflect.internal.pickling.ByteCodecs.encode(bytes)
      // debug assert(enc(idx) == bvA.getByte(idx + 2))
      // debug assert(bvA.getLength == enc.size + 2)
    }
>>>>>>> c3d8750f

    def emitArgument(av:   asm.AnnotationVisitor,
                     name: String,
                     arg:  ClassfileAnnotArg) {
      (arg: @unchecked) match {

        case LiteralAnnotArg(const) =>
          if(const.isNonUnitAnyVal) { av.visit(name, const.value) }
          else {
            const.tag match {
              case StringTag  =>
                assert(const.value != null, const) // TODO this invariant isn't documented in `case class Constant`
                av.visit(name, const.stringValue)  // `stringValue` special-cases null, but that execution path isn't exercised for a const with StringTag
              case ClazzTag   => av.visit(name, javaType(const.typeValue))
              case EnumTag =>
                val edesc  = descriptor(const.tpe) // the class descriptor of the enumeration class.
                val evalue = const.symbolValue.name.toString // value the actual enumeration value.
                av.visitEnum(name, edesc, evalue)
            }
          }

        case sb@ScalaSigBytes(bytes) =>
          // see http://www.scala-lang.org/sid/10 (Storage of pickled Scala signatures in class files)
          // also JVMS Sec. 4.7.16.1 The element_value structure and JVMS Sec. 4.4.7 The CONSTANT_Utf8_info Structure.
          if (sb.fitsInOneString)
            av.visit(name, strEncode(sb))
          else {
            val arrAnnotV: asm.AnnotationVisitor = av.visitArray(name)
            for(arg <- arrEncode(sb)) { arrAnnotV.visit(name, arg) }
            arrAnnotV.visitEnd()
          }
          // for the lazy val in ScalaSigBytes to be GC'ed, the invoker of emitAnnotations() should hold the ScalaSigBytes in a method-local var that doesn't escape.

        case ArrayAnnotArg(args) =>
          val arrAnnotV: asm.AnnotationVisitor = av.visitArray(name)
          for(arg <- args) { emitArgument(arrAnnotV, null, arg) }
          arrAnnotV.visitEnd()

        case NestedAnnotArg(annInfo) =>
          val AnnotationInfo(typ, args, assocs) = annInfo
          assert(args.isEmpty, args)
          val desc = descriptor(typ) // the class descriptor of the nested annotation class
          val nestedVisitor = av.visitAnnotation(name, desc)
          emitAssocs(nestedVisitor, assocs)
      }
    }

    def emitAssocs(av: asm.AnnotationVisitor, assocs: List[(Name, ClassfileAnnotArg)]) {
      for ((name, value) <- assocs) {
        emitArgument(av, name.toString(), value)
      }
      av.visitEnd()
    }

    def emitAnnotations(cw: asm.ClassVisitor, annotations: List[AnnotationInfo]) {
      for(annot <- annotations; if shouldEmitAnnotation(annot)) {
        val AnnotationInfo(typ, args, assocs) = annot
        assert(args.isEmpty, args)
        val av = cw.visitAnnotation(descriptor(typ), isRuntimeVisible(annot))
        emitAssocs(av, assocs)
      }
    }

    def emitAnnotations(mw: asm.MethodVisitor, annotations: List[AnnotationInfo]) {
      for(annot <- annotations; if shouldEmitAnnotation(annot)) {
        val AnnotationInfo(typ, args, assocs) = annot
        assert(args.isEmpty, args)
        val av = mw.visitAnnotation(descriptor(typ), isRuntimeVisible(annot))
        emitAssocs(av, assocs)
      }
    }

    def emitAnnotations(fw: asm.FieldVisitor, annotations: List[AnnotationInfo]) {
      for(annot <- annotations; if shouldEmitAnnotation(annot)) {
        val AnnotationInfo(typ, args, assocs) = annot
        assert(args.isEmpty, args)
        val av = fw.visitAnnotation(descriptor(typ), isRuntimeVisible(annot))
        emitAssocs(av, assocs)
      }
    }

    def emitParamAnnotations(jmethod: asm.MethodVisitor, pannotss: List[List[AnnotationInfo]]) {
      val annotationss = pannotss map (_ filter shouldEmitAnnotation)
      if (annotationss forall (_.isEmpty)) return
      for ((annots, idx) <- annotationss.zipWithIndex;
           annot <- annots) {
        val AnnotationInfo(typ, args, assocs) = annot
        assert(args.isEmpty, args)
        val pannVisitor: asm.AnnotationVisitor = jmethod.visitParameterAnnotation(idx, descriptor(typ), isRuntimeVisible(annot))
        emitAssocs(pannVisitor, assocs)
      }
    }

    /** Adds a @remote annotation, actual use unknown.
     *
     * Invoked from genMethod() and addForwarder().
     */
    def addRemoteExceptionAnnot(isRemoteClass: Boolean, isJMethodPublic: Boolean, meth: Symbol) {
      val needsAnnotation = (
        (  isRemoteClass ||
           isRemote(meth) && isJMethodPublic
        ) && !(meth.throwsAnnotations contains RemoteExceptionClass)
      )
      if (needsAnnotation) {
        val c   = Constant(RemoteExceptionClass.tpe)
        val arg = Literal(c) setType c.tpe
        meth.addAnnotation(appliedType(ThrowsClass, c.tpe), arg)
      }
    }

    // -----------------------------------------------------------------------------------------
    // Static forwarders (related to mirror classes but also present in
    // a plain class lacking companion module, for details see `isCandidateForForwarders`).
    // -----------------------------------------------------------------------------------------

    /** Add a forwarder for method m. Used only from addForwarders(). */
    private def addForwarder(isRemoteClass: Boolean, jclass: asm.ClassVisitor, module: Symbol, m: Symbol) {
      val moduleName     = javaName(module)
      val methodInfo     = module.thisType.memberInfo(m)
      val paramJavaTypes: List[asm.Type] = methodInfo.paramTypes map javaType
      // val paramNames     = 0 until paramJavaTypes.length map ("x_" + _)

      /* Forwarders must not be marked final,
       * as the JVM will not allow redefinition of a final static method,
       * and we don't know what classes might be subclassing the companion class.  See SI-4827.
       */
      // TODO: evaluate the other flags we might be dropping on the floor here.
      // TODO: ACC_SYNTHETIC ?
      val flags = PublicStatic | (
        if (m.isVarargsMethod) asm.Opcodes.ACC_VARARGS else 0
      )

      // TODO needed? for(ann <- m.annotations) { ann.symbol.initialize }
      val jgensig = staticForwarderGenericSignature(m, module, getCurrentCUnit())
      addRemoteExceptionAnnot(isRemoteClass, hasPublicBitSet(flags), m)
      val (throws, others) = m.annotations partition (_.symbol == ThrowsClass)
      val thrownExceptions: List[String] = getExceptions(throws)

      val jReturnType = javaType(methodInfo.resultType)
      val mdesc = asm.Type.getMethodDescriptor(jReturnType, paramJavaTypes: _*)
      val mirrorMethodName = javaName(m)
      val mirrorMethod: asm.MethodVisitor = jclass.visitMethod(
        flags,
        mirrorMethodName,
        mdesc,
        jgensig,
        mkArray(thrownExceptions)
      )

      // typestate: entering mode with valid call sequences:
      //   [ visitAnnotationDefault ] ( visitAnnotation | visitParameterAnnotation | visitAttribute )*

      emitAnnotations(mirrorMethod, others)
      emitParamAnnotations(mirrorMethod, m.info.params.map(_.annotations))

      // typestate: entering mode with valid call sequences:
      //   visitCode ( visitFrame | visitXInsn | visitLabel | visitTryCatchBlock | visitLocalVariable | visitLineNumber )* visitMaxs ] visitEnd

      mirrorMethod.visitCode()

      mirrorMethod.visitFieldInsn(asm.Opcodes.GETSTATIC, moduleName, strMODULE_INSTANCE_FIELD, descriptor(module))

      var index = 0
      for(jparamType <- paramJavaTypes) {
        mirrorMethod.visitVarInsn(jparamType.getOpcode(asm.Opcodes.ILOAD), index)
        assert(jparamType.getSort() != asm.Type.METHOD, jparamType)
        index += jparamType.getSize()
      }

      mirrorMethod.visitMethodInsn(asm.Opcodes.INVOKEVIRTUAL, moduleName, mirrorMethodName, javaType(m).getDescriptor, false)
      mirrorMethod.visitInsn(jReturnType.getOpcode(asm.Opcodes.IRETURN))

      mirrorMethod.visitMaxs(0, 0) // just to follow protocol, dummy arguments
      mirrorMethod.visitEnd()

    }

    /** Add forwarders for all methods defined in `module` that don't conflict
     *  with methods in the companion class of `module`. A conflict arises when
     *  a method with the same name is defined both in a class and its companion object:
     *  method signature is not taken into account.
     */
    def addForwarders(isRemoteClass: Boolean, jclass: asm.ClassVisitor, jclassName: String, moduleClass: Symbol) {
      assert(moduleClass.isModuleClass, moduleClass)
      debuglog("Dumping mirror class for object: " + moduleClass)

      val linkedClass  = moduleClass.companionClass
      lazy val conflictingNames: Set[Name] = {
        (linkedClass.info.members collect { case sym if sym.name.isTermName => sym.name }).toSet
      }
      debuglog("Potentially conflicting names for forwarders: " + conflictingNames)

      for (m <- moduleClass.info.membersBasedOnFlags(ExcludedForwarderFlags, Flags.METHOD)) {
        if (m.isType || m.isDeferred || (m.owner eq ObjectClass) || m.isConstructor)
          debuglog(s"No forwarder for '$m' from $jclassName to '$moduleClass'")
        else if (conflictingNames(m.name))
          log(s"No forwarder for $m due to conflict with " + linkedClass.info.member(m.name))
        else if (m.hasAccessBoundary)
          log(s"No forwarder for non-public member $m")
        else {
          debuglog(s"Adding static forwarder for '$m' from $jclassName to '$moduleClass'")
          addForwarder(isRemoteClass, jclass, moduleClass, m)
        }
      }
    }

  } // end of class JCommonBuilder


  trait JAndroidBuilder {
    self: JPlainBuilder =>

    def isAndroidParcelableClass(sym: Symbol) =
      (AndroidParcelableInterface != NoSymbol) &&
      (sym.parentSymbols contains AndroidParcelableInterface)

    /* Typestate: should be called before emitting fields (because it adds an IField to the current IClass). */
    def addCreatorCode(block: BasicBlock) {
      val fieldSymbol = (
        clasz.symbol.newValue(androidFieldName, NoPosition, Flags.STATIC | Flags.FINAL)
          setInfo AndroidCreatorClass.tpe
      )
      val methodSymbol = definitions.getMember(clasz.symbol.companionModule, androidFieldName)
      clasz addField new IField(fieldSymbol)
      block emit CALL_METHOD(methodSymbol, Static(onInstance = false))
      block emit STORE_FIELD(fieldSymbol, isStatic = true)
    }

    def legacyAddCreatorCode(clinit: asm.MethodVisitor) {
      val creatorType: asm.Type = javaType(AndroidCreatorClass)
      val tdesc_creator = creatorType.getDescriptor

      jclass.visitField(
        PublicStaticFinal,
        androidFieldName.toString,
        tdesc_creator,
        null, // no java-generic-signature
        null  // no initial value
      ).visitEnd()

      val moduleName = javaName(clasz.symbol)+"$"

      // GETSTATIC `moduleName`.MODULE$ : `moduleName`;
      clinit.visitFieldInsn(
        asm.Opcodes.GETSTATIC,
        moduleName,
        strMODULE_INSTANCE_FIELD,
        asm.Type.getObjectType(moduleName).getDescriptor
      )

      // INVOKEVIRTUAL `moduleName`.CREATOR() : android.os.Parcelable$Creator;
      clinit.visitMethodInsn(
        asm.Opcodes.INVOKEVIRTUAL,
        moduleName,
        androidFieldName.toString,
        asm.Type.getMethodDescriptor(creatorType, Array.empty[asm.Type]: _*),
        false
      )

      // PUTSTATIC `thisName`.CREATOR;
      clinit.visitFieldInsn(
        asm.Opcodes.PUTSTATIC,
        thisName,
        androidFieldName.toString,
        tdesc_creator
      )
    }

  } // end of trait JAndroidBuilder

  /** Map from type kinds to the Java reference types.
   *  It is used to push class literals onto the operand stack.
   *  @see Predef.classOf
   *  @see genConstant()
   */
  private val classLiteral = immutable.Map[TypeKind, asm.Type](
    UNIT   -> asm.Type.getObjectType("java/lang/Void"),
    BOOL   -> asm.Type.getObjectType("java/lang/Boolean"),
    BYTE   -> asm.Type.getObjectType("java/lang/Byte"),
    SHORT  -> asm.Type.getObjectType("java/lang/Short"),
    CHAR   -> asm.Type.getObjectType("java/lang/Character"),
    INT    -> asm.Type.getObjectType("java/lang/Integer"),
    LONG   -> asm.Type.getObjectType("java/lang/Long"),
    FLOAT  -> asm.Type.getObjectType("java/lang/Float"),
    DOUBLE -> asm.Type.getObjectType("java/lang/Double")
  )

  def isNonUnitValueTK(tk: TypeKind): Boolean = { tk.isValueType && tk != UNIT }

  case class MethodNameAndType(mname: String, mdesc: String)

  private val jBoxTo: Map[TypeKind, MethodNameAndType] = {
    Map(
      BOOL   -> MethodNameAndType("boxToBoolean",   "(Z)Ljava/lang/Boolean;"  ) ,
      BYTE   -> MethodNameAndType("boxToByte",      "(B)Ljava/lang/Byte;"     ) ,
      CHAR   -> MethodNameAndType("boxToCharacter", "(C)Ljava/lang/Character;") ,
      SHORT  -> MethodNameAndType("boxToShort",     "(S)Ljava/lang/Short;"    ) ,
      INT    -> MethodNameAndType("boxToInteger",   "(I)Ljava/lang/Integer;"  ) ,
      LONG   -> MethodNameAndType("boxToLong",      "(J)Ljava/lang/Long;"     ) ,
      FLOAT  -> MethodNameAndType("boxToFloat",     "(F)Ljava/lang/Float;"    ) ,
      DOUBLE -> MethodNameAndType("boxToDouble",    "(D)Ljava/lang/Double;"   )
    )
  }

  private val jUnboxTo: Map[TypeKind, MethodNameAndType] = {
    Map(
      BOOL   -> MethodNameAndType("unboxToBoolean", "(Ljava/lang/Object;)Z") ,
      BYTE   -> MethodNameAndType("unboxToByte",    "(Ljava/lang/Object;)B") ,
      CHAR   -> MethodNameAndType("unboxToChar",    "(Ljava/lang/Object;)C") ,
      SHORT  -> MethodNameAndType("unboxToShort",   "(Ljava/lang/Object;)S") ,
      INT    -> MethodNameAndType("unboxToInt",     "(Ljava/lang/Object;)I") ,
      LONG   -> MethodNameAndType("unboxToLong",    "(Ljava/lang/Object;)J") ,
      FLOAT  -> MethodNameAndType("unboxToFloat",   "(Ljava/lang/Object;)F") ,
      DOUBLE -> MethodNameAndType("unboxToDouble",  "(Ljava/lang/Object;)D")
    )
  }

  case class BlockInteval(start: BasicBlock, end: BasicBlock)

  /** builder of plain classes */
  class JPlainBuilder(bytecodeWriter: BytecodeWriter, needsOutfile: Boolean)
    extends JCommonBuilder(bytecodeWriter, needsOutfile)
    with    JAndroidBuilder {

    val MIN_SWITCH_DENSITY = 0.7

    val StringBuilderClassName = javaName(definitions.StringBuilderClass)
    val BoxesRunTime = "scala/runtime/BoxesRunTime"

    val StringBuilderType = asm.Type.getObjectType(StringBuilderClassName)
    val mdesc_toString    = "()Ljava/lang/String;"
    val mdesc_arrayClone  = "()Ljava/lang/Object;"

    val tdesc_long        = asm.Type.LONG_TYPE.getDescriptor // ie. "J"

    def isParcelableClass = isAndroidParcelableClass(clasz.symbol)

    def serialVUID: Option[Long] = genBCode.serialVUID(clasz.symbol)

    var clasz:    IClass = _           // this var must be assigned only by genClass()
    var jclass:   asm.ClassWriter = _  // the classfile being emitted
    var thisName: String = _           // the internal name of jclass

    def thisDescr: String = {
      assert(thisName != null, "thisDescr invoked too soon.")
      asm.Type.getObjectType(thisName).getDescriptor
    }

    def getCurrentCUnit(): CompilationUnit = { clasz.cunit }

    def genClass(c: IClass) {
      clasz = c
      innerClassBuffer.clear()

      thisName = javaName(c.symbol) // the internal name of the class being emitted

      val ps = c.symbol.info.parents
      val superClass: String = if(ps.isEmpty) JAVA_LANG_OBJECT.getInternalName else javaName(ps.head.typeSymbol)

      val ifaces: Array[String] = implementedInterfaces(c.symbol).map(javaName)(collection.breakOut)

      val thisSignature = getGenericSignature(c.symbol, c.symbol.owner)
      val flags = mkFlags(
        javaFlags(c.symbol),
        if(isDeprecated(c.symbol)) asm.Opcodes.ACC_DEPRECATED else 0 // ASM pseudo access flag
      )
      jclass  = createJClass(flags,
                             thisName, thisSignature,
                             superClass, ifaces)

      // typestate: entering mode with valid call sequences:
      //   [ visitSource ] [ visitOuterClass ] ( visitAnnotation | visitAttribute )*

      if(emitSource) {
        jclass.visitSource(c.cunit.source.toString,
                           null /* SourceDebugExtension */)
      }

      enclosingMethodAttribute(clasz.symbol, javaName, javaType(_).getDescriptor) match {
        case Some(EnclosingMethodEntry(className, methodName, methodDescriptor)) =>
          jclass.visitOuterClass(className, methodName, methodDescriptor)
        case _ => ()
      }

      // typestate: entering mode with valid call sequences:
      //   ( visitAnnotation | visitAttribute )*

      val ssa = getAnnotPickle(thisName, c.symbol)
      jclass.visitAttribute(if(ssa.isDefined) pickleMarkerLocal else pickleMarkerForeign)
      emitAnnotations(jclass, c.symbol.annotations ++ ssa)

      if (!settings.YskipInlineInfoAttribute.value)
        jclass.visitAttribute(InlineInfoAttribute(buildInlineInfoFromClassSymbol(c.symbol, javaName, javaType(_).getDescriptor)))

      // typestate: entering mode with valid call sequences:
      //   ( visitInnerClass | visitField | visitMethod )* visitEnd

      if (isStaticModule(c.symbol) || isParcelableClass) {

        if (isStaticModule(c.symbol)) { addModuleInstanceField() }
        addStaticInit(c.lookupStaticCtor)

      } else {

        for (constructor <- c.lookupStaticCtor) {
          addStaticInit(Some(constructor))
        }
        val skipStaticForwarders = (c.symbol.isInterface || settings.noForwarders)
        if (!skipStaticForwarders) {
          val lmoc = c.symbol.companionModule
          // add static forwarders if there are no name conflicts; see bugs #363 and #1735
          if (lmoc != NoSymbol) {
            // it must be a top level class (name contains no $s)
            val isCandidateForForwarders = {
              exitingPickler { !(lmoc.name.toString contains '$') && lmoc.hasModuleFlag && !lmoc.isImplClass && !lmoc.isNestedClass }
            }
            if (isCandidateForForwarders) {
              log("Adding static forwarders from '%s' to implementations in '%s'".format(c.symbol, lmoc))
              addForwarders(isRemote(clasz.symbol), jclass, thisName, lmoc.moduleClass)
            }
          }
        }

      }

      // add static serialVersionUID field if `clasz` annotated with `@SerialVersionUID(uid: Long)`
      serialVUID foreach { value =>
        val fieldName = "serialVersionUID"
        jclass.visitField(
          PublicStaticFinal,
          fieldName,
          tdesc_long,
          null, // no java-generic-signature
          value
        ).visitEnd()
      }

      clasz.fields  foreach genField
      clasz.methods foreach { im => genMethod(im, c.symbol.isInterface) }

      addInnerClasses(clasz.symbol, jclass)
      jclass.visitEnd()
      writeIfNotTooBig("" + c.symbol.name, thisName, jclass, c.symbol)
    }

    def genField(f: IField) {
      debuglog("Adding field: " + f.symbol.fullName)

      val javagensig = getGenericSignature(f.symbol, clasz.symbol)

      val flags = mkFlags(
        javaFieldFlags(f.symbol),
        if(isDeprecated(f.symbol)) asm.Opcodes.ACC_DEPRECATED else 0 // ASM pseudo access flag
      )

      val jfield: asm.FieldVisitor = jclass.visitField(
        flags,
        javaName(f.symbol),
        javaType(f.symbol.tpe).getDescriptor(),
        javagensig,
        null // no initial value
      )

      emitAnnotations(jfield, f.symbol.annotations)
      jfield.visitEnd()
    }

    var method:  IMethod = _
    var jmethod: asm.MethodVisitor = _
    var jMethodName: String = _

    final def emit(opc: Int) { jmethod.visitInsn(opc) }

    def genMethod(m: IMethod, isJInterface: Boolean) {

        def isClosureApply(sym: Symbol): Boolean = {
          (sym.name == nme.apply) &&
          sym.owner.isSynthetic &&
          sym.owner.tpe.parents.exists { t =>
            val TypeRef(_, sym, _) = t
            FunctionClass.seq contains sym
          }
        }

      if (m.symbol.isStaticConstructor || definitions.isGetClass(m.symbol)) return

      if (m.params.size > MaximumJvmParameters) {
        reporter.error(m.symbol.pos, s"Platform restriction: a parameter list's length cannot exceed $MaximumJvmParameters.")
        return
      }

      debuglog("Generating method " + m.symbol.fullName)
      method = m
      computeLocalVarsIndex(m)

      var resTpe: asm.Type = javaType(m.symbol.tpe.resultType)
      if (m.symbol.isClassConstructor)
        resTpe = asm.Type.VOID_TYPE

      val flags = mkFlags(
        javaFlags(m.symbol),
        if (isJInterface)          asm.Opcodes.ACC_ABSTRACT   else 0,
        if (m.symbol.isStrictFP)   asm.Opcodes.ACC_STRICT     else 0,
        if (method.native)         asm.Opcodes.ACC_NATIVE     else 0, // native methods of objects are generated in mirror classes
        if(isDeprecated(m.symbol)) asm.Opcodes.ACC_DEPRECATED else 0  // ASM pseudo access flag
      )

      // TODO needed? for(ann <- m.symbol.annotations) { ann.symbol.initialize }
      val jgensig = getGenericSignature(m.symbol, clasz.symbol)
      addRemoteExceptionAnnot(isRemote(clasz.symbol), hasPublicBitSet(flags), m.symbol)
      val (excs, others) = m.symbol.annotations partition (_.symbol == ThrowsClass)
      val thrownExceptions: List[String] = getExceptions(excs)

      jMethodName = javaName(m.symbol)
      val mdesc = asm.Type.getMethodDescriptor(resTpe, (m.params map (p => javaType(p.kind))): _*)
      jmethod = jclass.visitMethod(
        flags,
        jMethodName,
        mdesc,
        jgensig,
        mkArray(thrownExceptions)
      )

      // TODO param names: (m.params map (p => javaName(p.sym)))

      // typestate: entering mode with valid call sequences: (see ASM Guide, 3.2.1)
      //   [ visitAnnotationDefault ] ( visitAnnotation | visitParameterAnnotation | visitAttribute )*

      emitAnnotations(jmethod, others)
      emitParamAnnotations(jmethod, m.params.map(_.sym.annotations))

      // typestate: entering mode with valid call sequences:
      //   [ visitCode ( visitFrame | visitXInsn | visitLabel | visitTryCatchBlock | visitLocalVariable | visitLineNumber )* visitMaxs ] visitEnd
      // In addition, the visitXInsn and visitLabel methods must be called in the sequential order of the bytecode instructions of the visited code,
      // visitTryCatchBlock must be called before the labels passed as arguments have been visited, and
      // the visitLocalVariable and visitLineNumber methods must be called after the labels passed as arguments have been visited.

      val hasAbstractBitSet = ((flags & asm.Opcodes.ACC_ABSTRACT) != 0)
      val hasCodeAttribute  = (!hasAbstractBitSet && !method.native)
      if (hasCodeAttribute) {

        jmethod.visitCode()

        if (emitVars && isClosureApply(method.symbol)) {
          // add a fake local for debugging purposes
          val outerField = clasz.symbol.info.decl(nme.OUTER_LOCAL)
          if (outerField != NoSymbol) {
            log("Adding fake local to represent outer 'this' for closure " + clasz)
            val _this =
              new Local(method.symbol.newVariable(nme.FAKE_LOCAL_THIS),
                        toTypeKind(outerField.tpe),
                        false)
            m.locals = m.locals ::: List(_this)
            computeLocalVarsIndex(m) // since we added a new local, we need to recompute indexes
            jmethod.visitVarInsn(asm.Opcodes.ALOAD, 0)
            jmethod.visitFieldInsn(asm.Opcodes.GETFIELD,
                                   javaName(clasz.symbol), // field owner
                                   javaName(outerField),   // field name
                                   descriptor(outerField)  // field descriptor
            )
            assert(_this.kind.isReferenceType, _this.kind)
            jmethod.visitVarInsn(asm.Opcodes.ASTORE, indexOf(_this))
          }
        }

        assert( m.locals forall { local => (m.params contains local) == local.arg }, m.locals )

        val hasStaticBitSet = ((flags & asm.Opcodes.ACC_STATIC) != 0)
        genCode(m, emitVars, hasStaticBitSet)

        // visitMaxs needs to be called according to the protocol. The arguments will be ignored
        // since maximums (and stack map frames) are computed. See ASM Guide, Section 3.2.1,
        // section "ClassWriter options"
        jmethod.visitMaxs(0, 0)
      }

      jmethod.visitEnd()

    }

    def addModuleInstanceField() {
      val fv =
        jclass.visitField(PublicStaticFinal, // TODO confirm whether we really don't want ACC_SYNTHETIC nor ACC_DEPRECATED
                          strMODULE_INSTANCE_FIELD,
                          thisDescr,
                          null, // no java-generic-signature
                          null  // no initial value
        )

      // typestate: entering mode with valid call sequences:
      //   ( visitAnnotation | visitAttribute )* visitEnd.

      fv.visitEnd()
    }


    /* Typestate: should be called before being done with emitting fields (because it invokes addCreatorCode() which adds an IField to the current IClass). */
    def addStaticInit(mopt: Option[IMethod]) {

      val clinitMethod: asm.MethodVisitor = jclass.visitMethod(
        PublicStatic, // TODO confirm whether we really don't want ACC_SYNTHETIC nor ACC_DEPRECATED
        CLASS_CONSTRUCTOR_NAME,
        mdesc_arglessvoid,
        null, // no java-generic-signature
        null  // no throwable exceptions
      )

      mopt match {

       	case Some(m) =>

          val oldLastBlock = m.lastBlock
          val lastBlock = m.newBlock()
          oldLastBlock.replaceInstruction(oldLastBlock.length - 1, JUMP(lastBlock))

          if (isStaticModule(clasz.symbol)) {
            // call object's private ctor from static ctor
            lastBlock emit NEW(REFERENCE(m.symbol.enclClass))
            lastBlock emit CALL_METHOD(m.symbol.enclClass.primaryConstructor, Static(onInstance = true))
          }

          if (isParcelableClass) { addCreatorCode(lastBlock) }

          lastBlock emit RETURN(UNIT)
          lastBlock.close()

          method = m
       	  jmethod = clinitMethod
          jMethodName = CLASS_CONSTRUCTOR_NAME
          jmethod.visitCode()
          computeLocalVarsIndex(m)
          genCode(m, emitVars = false, isStatic = true)
          jmethod.visitMaxs(0, 0) // just to follow protocol, dummy arguments
          jmethod.visitEnd()

       	case None =>
          clinitMethod.visitCode()
          legacyStaticInitializer(clinitMethod)
          clinitMethod.visitMaxs(0, 0) // just to follow protocol, dummy arguments
          clinitMethod.visitEnd()

      }
    }

    /* used only from addStaticInit() */
    private def legacyStaticInitializer(clinit: asm.MethodVisitor) {
      if (isStaticModule(clasz.symbol)) {
        clinit.visitTypeInsn(asm.Opcodes.NEW, thisName)
        clinit.visitMethodInsn(asm.Opcodes.INVOKESPECIAL,
                               thisName, INSTANCE_CONSTRUCTOR_NAME, mdesc_arglessvoid, false)
      }

      if (isParcelableClass) { legacyAddCreatorCode(clinit) }

      clinit.visitInsn(asm.Opcodes.RETURN)
    }

    // -----------------------------------------------------------------------------------------
    // Emitting bytecode instructions.
    // -----------------------------------------------------------------------------------------

    private def genConstant(mv: asm.MethodVisitor, const: Constant) {
      const.tag match {

        case BooleanTag => jcode.boolconst(const.booleanValue)

        case ByteTag    => jcode.iconst(const.byteValue.toInt)
        case ShortTag   => jcode.iconst(const.shortValue.toInt)
        case CharTag    => jcode.iconst(const.charValue)
        case IntTag     => jcode.iconst(const.intValue)

        case LongTag    => jcode.lconst(const.longValue)
        case FloatTag   => jcode.fconst(const.floatValue)
        case DoubleTag  => jcode.dconst(const.doubleValue)

        case UnitTag    => ()

        case StringTag  =>
          assert(const.value != null, const) // TODO this invariant isn't documented in `case class Constant`
          mv.visitLdcInsn(const.stringValue) // `stringValue` special-cases null, but not for a const with StringTag

        case NullTag    => mv.visitInsn(asm.Opcodes.ACONST_NULL)

        case ClazzTag   =>
          val kind = toTypeKind(const.typeValue)
          val toPush: asm.Type =
            if (kind.isValueType) classLiteral(kind)
            else javaType(kind)
          mv.visitLdcInsn(toPush)

        case EnumTag   =>
          val sym = const.symbolValue
          mv.visitFieldInsn(
            asm.Opcodes.GETSTATIC,
            javaName(sym.owner),
            javaName(sym),
            javaType(sym.tpe.underlying).getDescriptor()
          )

        case _ => abort("Unknown constant value: " + const)
      }
    }

    /** Just a namespace for utilities that encapsulate MethodVisitor idioms.
     *  In the ASM world, org.objectweb.asm.commons.InstructionAdapter plays a similar role,
     *  but the methods here allow choosing when to transition from ICode to ASM types
     *  (including not at all, e.g. for performance).
     */
    object jcode {

      import asm.Opcodes

      final def boolconst(b: Boolean) { iconst(if(b) 1 else 0) }

      def iconst(cst: Char) { iconst(cst.toInt) }
      def iconst(cst: Int) {
        if (cst >= -1 && cst <= 5) {
          jmethod.visitInsn(Opcodes.ICONST_0 + cst)
        } else if (cst >= java.lang.Byte.MIN_VALUE && cst <= java.lang.Byte.MAX_VALUE) {
          jmethod.visitIntInsn(Opcodes.BIPUSH, cst)
        } else if (cst >= java.lang.Short.MIN_VALUE && cst <= java.lang.Short.MAX_VALUE) {
          jmethod.visitIntInsn(Opcodes.SIPUSH, cst)
        } else {
          jmethod.visitLdcInsn(new Integer(cst))
        }
      }

      def lconst(cst: Long) {
        if (cst == 0L || cst == 1L) {
          jmethod.visitInsn(Opcodes.LCONST_0 + cst.asInstanceOf[Int])
        } else {
          jmethod.visitLdcInsn(new java.lang.Long(cst))
        }
      }

      def fconst(cst: Float) {
        val bits: Int = java.lang.Float.floatToIntBits(cst)
        if (bits == 0L || bits == 0x3f800000 || bits == 0x40000000) { // 0..2
          jmethod.visitInsn(Opcodes.FCONST_0 + cst.asInstanceOf[Int])
        } else {
          jmethod.visitLdcInsn(new java.lang.Float(cst))
        }
      }

      def dconst(cst: Double) {
        val bits: Long = java.lang.Double.doubleToLongBits(cst)
        if (bits == 0L || bits == 0x3ff0000000000000L) { // +0.0d and 1.0d
          jmethod.visitInsn(Opcodes.DCONST_0 + cst.asInstanceOf[Int])
        } else {
          jmethod.visitLdcInsn(new java.lang.Double(cst))
        }
      }

      def newarray(elem: TypeKind) {
        if(elem.isRefOrArrayType) {
          jmethod.visitTypeInsn(Opcodes.ANEWARRAY, javaType(elem).getInternalName)
        } else {
          val rand = {
            if(elem.isIntSizedType) {
              (elem: @unchecked) match {
                case BOOL   => Opcodes.T_BOOLEAN
                case BYTE   => Opcodes.T_BYTE
                case SHORT  => Opcodes.T_SHORT
                case CHAR   => Opcodes.T_CHAR
                case INT    => Opcodes.T_INT
              }
            } else {
              (elem: @unchecked) match {
                case LONG   => Opcodes.T_LONG
                case FLOAT  => Opcodes.T_FLOAT
                case DOUBLE => Opcodes.T_DOUBLE
              }
            }
          }
          jmethod.visitIntInsn(Opcodes.NEWARRAY, rand)
        }
      }


      def load( idx: Int, tk: TypeKind) { emitVarInsn(Opcodes.ILOAD,  idx, tk) }
      def store(idx: Int, tk: TypeKind) { emitVarInsn(Opcodes.ISTORE, idx, tk) }

      def aload( tk: TypeKind) { emitTypeBased(aloadOpcodes,  tk) }
      def astore(tk: TypeKind) { emitTypeBased(astoreOpcodes, tk) }

      def neg(tk: TypeKind) { emitPrimitive(negOpcodes, tk) }
      def add(tk: TypeKind) { emitPrimitive(addOpcodes, tk) }
      def sub(tk: TypeKind) { emitPrimitive(subOpcodes, tk) }
      def mul(tk: TypeKind) { emitPrimitive(mulOpcodes, tk) }
      def div(tk: TypeKind) { emitPrimitive(divOpcodes, tk) }
      def rem(tk: TypeKind) { emitPrimitive(remOpcodes, tk) }

<<<<<<< HEAD
      def invokespecial(owner: String, name: String, desc: String) {
        jmethod.visitMethodInsn(Opcodes.INVOKESPECIAL, owner, name, desc, false)
      }
      def invokestatic(owner: String, name: String, desc: String) {
        jmethod.visitMethodInsn(Opcodes.INVOKESTATIC, owner, name, desc, false)
      }
      def invokeinterface(owner: String, name: String, desc: String) {
        jmethod.visitMethodInsn(Opcodes.INVOKEINTERFACE, owner, name, desc, true)
      }
      def invokevirtual(owner: String, name: String, desc: String) {
        jmethod.visitMethodInsn(Opcodes.INVOKEVIRTUAL, owner, name, desc, false)
=======
      def invokespecial(owner: String, name: String, desc: String, itf: Boolean) {
        jmethod.visitMethodInsn(Opcodes.INVOKESPECIAL, owner, name, desc, itf)
      }
      def invokestatic(owner: String, name: String, desc: String, itf: Boolean) {
        jmethod.visitMethodInsn(Opcodes.INVOKESTATIC, owner, name, desc, itf)
      }
      def invokeinterface(owner: String, name: String, desc: String, itf: Boolean) {
        jmethod.visitMethodInsn(Opcodes.INVOKEINTERFACE, owner, name, desc, itf)
      }
      def invokevirtual(owner: String, name: String, desc: String, itf: Boolean) {
        jmethod.visitMethodInsn(Opcodes.INVOKEVIRTUAL, owner, name, desc, itf)
>>>>>>> c3d8750f
      }

      def goTo(label: asm.Label) { jmethod.visitJumpInsn(Opcodes.GOTO, label) }
      def emitIF(cond: TestOp, label: asm.Label)      { jmethod.visitJumpInsn(cond.opcodeIF(),     label) }
      def emitIF_ICMP(cond: TestOp, label: asm.Label) { jmethod.visitJumpInsn(cond.opcodeIFICMP(), label) }
      def emitIF_ACMP(cond: TestOp, label: asm.Label) {
        assert((cond == EQ) || (cond == NE), cond)
        val opc = (if(cond == EQ) Opcodes.IF_ACMPEQ else Opcodes.IF_ACMPNE)
        jmethod.visitJumpInsn(opc, label)
      }
      def emitIFNONNULL(label: asm.Label) { jmethod.visitJumpInsn(Opcodes.IFNONNULL, label) }
      def emitIFNULL   (label: asm.Label) { jmethod.visitJumpInsn(Opcodes.IFNULL,    label) }

      def emitRETURN(tk: TypeKind) {
        if(tk == UNIT) { jmethod.visitInsn(Opcodes.RETURN) }
        else           { emitTypeBased(returnOpcodes, tk)      }
      }

      /** Emits one of tableswitch or lookoupswitch. */
      def emitSWITCH(keys: Array[Int], branches: Array[asm.Label], defaultBranch: asm.Label, minDensity: Double) {
        assert(keys.length == branches.length)

        // For empty keys, it makes sense emitting LOOKUPSWITCH with defaultBranch only.
        // Similar to what javac emits for a switch statement consisting only of a default case.
        if (keys.length == 0) {
          jmethod.visitLookupSwitchInsn(defaultBranch, keys, branches)
          return
        }

        // sort `keys` by increasing key, keeping `branches` in sync. TODO FIXME use quicksort
        var i = 1
        while (i < keys.length) {
          var j = 1
          while (j <= keys.length - i) {
            if (keys(j) < keys(j - 1)) {
              val tmp     = keys(j)
              keys(j)     = keys(j - 1)
              keys(j - 1) = tmp
              val tmpL        = branches(j)
              branches(j)     = branches(j - 1)
              branches(j - 1) = tmpL
            }
            j += 1
          }
          i += 1
        }

        // check for duplicate keys to avoid "VerifyError: unsorted lookupswitch" (SI-6011)
        i = 1
        while (i < keys.length) {
          if(keys(i-1) == keys(i)) {
            abort("duplicate keys in SWITCH, can't pick arbitrarily one of them to evict, see SI-6011.")
          }
          i += 1
        }

        val keyMin = keys(0)
        val keyMax = keys(keys.length - 1)

        val isDenseEnough: Boolean = {
          /* Calculate in long to guard against overflow. TODO what overflow??? */
          val keyRangeD: Double = (keyMax.asInstanceOf[Long] - keyMin + 1).asInstanceOf[Double]
          val klenD:     Double = keys.length.toDouble
          val kdensity:  Double = (klenD / keyRangeD)

          kdensity >= minDensity
        }

        if (isDenseEnough) {
          // use a table in which holes are filled with defaultBranch.
          val keyRange    = (keyMax - keyMin + 1)
          val newBranches = new Array[asm.Label](keyRange)
          var oldPos = 0
          var i = 0
          while(i < keyRange) {
            val key = keyMin + i
            if (keys(oldPos) == key) {
              newBranches(i) = branches(oldPos)
              oldPos += 1
            } else {
              newBranches(i) = defaultBranch
            }
            i += 1
          }
          assert(oldPos == keys.length, "emitSWITCH")
          jmethod.visitTableSwitchInsn(keyMin, keyMax, defaultBranch, newBranches: _*)
        } else {
          jmethod.visitLookupSwitchInsn(defaultBranch, keys, branches)
        }
    }

      // internal helpers -- not part of the public API of `jcode`
      // don't make private otherwise inlining will suffer

      def emitVarInsn(opc: Int, idx: Int, tk: TypeKind) {
        assert((opc == Opcodes.ILOAD) || (opc == Opcodes.ISTORE), opc)
        jmethod.visitVarInsn(javaType(tk).getOpcode(opc), idx)
      }

      // ---------------- array load and store ----------------

      val aloadOpcodes  = { import Opcodes._; Array(AALOAD,  BALOAD,  SALOAD,  CALOAD,  IALOAD,  LALOAD,  FALOAD,  DALOAD)  }
      val astoreOpcodes = { import Opcodes._; Array(AASTORE, BASTORE, SASTORE, CASTORE, IASTORE, LASTORE, FASTORE, DASTORE) }

      val returnOpcodes = { import Opcodes._; Array(ARETURN, IRETURN, IRETURN, IRETURN, IRETURN, LRETURN, FRETURN, DRETURN) }

      def emitTypeBased(opcs: Array[Int], tk: TypeKind) {
        assert(tk != UNIT, tk)
        val opc = {
          if(tk.isRefOrArrayType) {   opcs(0) }
          else if(tk.isIntSizedType) {
            (tk: @unchecked) match {
              case BOOL | BYTE     => opcs(1)
              case SHORT           => opcs(2)
              case CHAR            => opcs(3)
              case INT             => opcs(4)
            }
          } else {
            (tk: @unchecked) match {
              case LONG            => opcs(5)
              case FLOAT           => opcs(6)
              case DOUBLE          => opcs(7)
            }
          }
        }
        jmethod.visitInsn(opc)
      }

      // ---------------- primitive operations ----------------

      val negOpcodes: Array[Int] = { import Opcodes._; Array(INEG, LNEG, FNEG, DNEG) }
      val addOpcodes: Array[Int] = { import Opcodes._; Array(IADD, LADD, FADD, DADD) }
      val subOpcodes: Array[Int] = { import Opcodes._; Array(ISUB, LSUB, FSUB, DSUB) }
      val mulOpcodes: Array[Int] = { import Opcodes._; Array(IMUL, LMUL, FMUL, DMUL) }
      val divOpcodes: Array[Int] = { import Opcodes._; Array(IDIV, LDIV, FDIV, DDIV) }
      val remOpcodes: Array[Int] = { import Opcodes._; Array(IREM, LREM, FREM, DREM) }

      def emitPrimitive(opcs: Array[Int], tk: TypeKind) {
        val opc = {
          if(tk.isIntSizedType) { opcs(0) }
          else {
            (tk: @unchecked) match {
              case LONG   => opcs(1)
              case FLOAT  => opcs(2)
              case DOUBLE => opcs(3)
            }
          }
        }
        jmethod.visitInsn(opc)
      }

    }

    /** Invoked from genMethod() and addStaticInit() */
    def genCode(m: IMethod,
                emitVars: Boolean, // this param name hides the instance-level var
                isStatic: Boolean) {


      newNormal.normalize(m)

      // ------------------------------------------------------------------------------------------------------------
      // Part 1 of genCode(): setting up one-to-one correspondence between ASM Labels and BasicBlocks `linearization`
      // ------------------------------------------------------------------------------------------------------------

      val linearization: List[BasicBlock] = linearizer.linearize(m)
      if(linearization.isEmpty) { return }

      var isModuleInitialized = false

      val labels: scala.collection.Map[BasicBlock, asm.Label] = mutable.HashMap(linearization map (_ -> new asm.Label()) : _*)

      val onePastLast = new asm.Label // token for the mythical instruction past the last instruction in the method being emitted

      // maps a BasicBlock b to the Label that corresponds to b's successor in the linearization. The last BasicBlock is mapped to the onePastLast label.
      val linNext: scala.collection.Map[BasicBlock, asm.Label] = {
        val result = mutable.HashMap.empty[BasicBlock, asm.Label]
        var rest = linearization
        var prev = rest.head
        rest = rest.tail
        while(!rest.isEmpty) {
          result += (prev -> labels(rest.head))
          prev = rest.head
          rest = rest.tail
        }
        assert(!result.contains(prev))
        result += (prev -> onePastLast)

        result
      }

      // ------------------------------------------------------------------------------------------------------------
      // Part 2 of genCode(): demarcating exception handler boundaries (visitTryCatchBlock() must be invoked before visitLabel() in genBlock())
      // ------------------------------------------------------------------------------------------------------------

        /* Generate exception handlers for the current method.
         *
         * Quoting from the JVMS 4.7.3 The Code Attribute
         * The items of the Code_attribute structure are as follows:
         *   . . .
         *   exception_table[]
         *     Each entry in the exception_table array describes one
         *     exception handler in the code array. The order of the handlers in
         *     the exception_table array is significant.
         *     Each exception_table entry contains the following four items:
         *       start_pc, end_pc:
         *         ... The value of end_pc either must be a valid index into
         *         the code array of the opcode of an instruction or must be equal to code_length,
         *         the length of the code array.
         *       handler_pc:
         *         The value of the handler_pc item indicates the start of the exception handler
         *       catch_type:
         *         ... If the value of the catch_type item is zero,
         *         this exception handler is called for all exceptions.
         *         This is used to implement finally
         */
        def genExceptionHandlers() {

          /* Return a list of pairs of intervals where the handler is active.
           * Each interval is closed on both ends, ie. inclusive both in the left and right endpoints: [start, end].
           * Preconditions:
           *   - e.covered non-empty
           * Postconditions for the result:
           *   - always non-empty
           *   - intervals are sorted as per `linearization`
           *   - the argument's `covered` blocks have been grouped into maximally contiguous intervals,
           *     ie. between any two intervals in the result there is a non-empty gap.
           *   - each of the `covered` blocks in the argument is contained in some interval in the result
           */
          def intervals(e: ExceptionHandler): List[BlockInteval] = {
            assert(e.covered.nonEmpty, e)
            var result: List[BlockInteval] = Nil
            var rest = linearization

            // find intervals
            while(!rest.isEmpty) {
              // find interval start
              var start: BasicBlock = null
              while(!rest.isEmpty && (start eq null)) {
                if(e.covered(rest.head)) { start = rest.head }
                rest = rest.tail
              }
              if(start ne null) {
                // find interval end
                var end = start // for the time being
                while(!rest.isEmpty && (e.covered(rest.head))) {
                  end  = rest.head
                  rest = rest.tail
                }
                result = BlockInteval(start, end) :: result
              }
            }

            assert(result.nonEmpty, e)

            result
          }

          /* TODO test/files/run/exceptions-2.scala displays an ExceptionHandler.covered that contains
           * blocks not in the linearization (dead-code?). Is that well-formed or not?
           * For now, we ignore those blocks (after all, that's what `genBlocks(linearization)` in effect does).
           */
          for (e <- this.method.exh) {
            val ignore: Set[BasicBlock] = (e.covered filterNot { b => linearization contains b } )
            // TODO someday assert(ignore.isEmpty, "an ExceptionHandler.covered contains blocks not in the linearization (dead-code?)")
            if(ignore.nonEmpty) {
              e.covered  = e.covered filterNot ignore
            }
          }

          // an ExceptionHandler lacking covered blocks doesn't get an entry in the Exceptions table.
          // TODO in that case, ExceptionHandler.cls doesn't go through javaName(). What if cls is an inner class?
          for (e <- this.method.exh ; if e.covered.nonEmpty ; p <- intervals(e)) {
            debuglog("Adding exception handler " + e + "at block: " + e.startBlock + " for " + method +
                     " from: " + p.start + " to: " + p.end + " catching: " + e.cls)
            val cls: String = if (e.cls == NoSymbol || e.cls == ThrowableClass) null
                              else javaName(e.cls)
            jmethod.visitTryCatchBlock(labels(p.start), linNext(p.end), labels(e.startBlock), cls)
          }
        } // end of genCode()'s genExceptionHandlers()

      if (m.exh.nonEmpty) { genExceptionHandlers() }

      // ------------------------------------------------------------------------------------------------------------
      // Part 3 of genCode(): "Infrastructure" to later emit debug info for local variables and method params (LocalVariablesTable bytecode attribute).
      // ------------------------------------------------------------------------------------------------------------

        case class LocVarEntry(local: Local, start: asm.Label, end: asm.Label) // start is inclusive while end exclusive.

        case class Interval(lstart: asm.Label, lend: asm.Label) {
          final def start = lstart.getOffset
          final def end   = lend.getOffset

          def precedes(that: Interval): Boolean = { this.end < that.start }

          def overlaps(that: Interval): Boolean = { !(this.precedes(that) || that.precedes(this)) }

          def mergeWith(that: Interval): Interval = {
            val newStart = if(this.start <= that.start) this.lstart else that.lstart
            val newEnd   = if(this.end   <= that.end)   that.lend   else this.lend
            Interval(newStart, newEnd)
          }

          def repOK: Boolean = { start <= end }

        }

        /** Track those instruction ranges where certain locals are in scope. Used to later emit the LocalVariableTable attribute (JVMS 4.7.13) */
        object scoping {

          private val pending = mutable.Map.empty[Local, mutable.Stack[Label]]
          private var seen: List[LocVarEntry] = Nil

          private def fuse(ranges: List[Interval], added: Interval): List[Interval] = {
            assert(added.repOK, added)
            if(ranges.isEmpty) { return List(added) }
            // precond: ranges is sorted by increasing start
            var fused: List[Interval] = Nil
            var done = false
            var rest = ranges
            while(!done && rest.nonEmpty) {
              val current = rest.head
              assert(current.repOK, current)
              rest = rest.tail
              if(added precedes current) {
                fused = fused ::: ( added :: current :: rest )
                done = true
              } else if(current overlaps added) {
                fused = fused ::: ( added.mergeWith(current) :: rest )
                done = true
              }
            }
            if(!done) { fused = fused ::: List(added) }
            assert(repOK(fused), fused)

            fused
          }

          def pushScope(lv: Local, start: Label) {
            val st = pending.getOrElseUpdate(lv, mutable.Stack.empty[Label])
            st.push(start)
          }
          def popScope(lv: Local, end: Label, iPos: Position) {
            pending.get(lv) match {
              case Some(st) if st.nonEmpty =>
                val start = st.pop()
                seen ::= LocVarEntry(lv, start, end)
              case _ =>
                // TODO SI-6049 track down the cause for these.
                devWarning(s"$iPos: Visited SCOPE_EXIT before visiting corresponding SCOPE_ENTER. SI-6191")
            }
          }

          def getMerged(): scala.collection.Map[Local, List[Interval]] = {
            // TODO should but isn't: unbalanced start(s) of scope(s)
            val shouldBeEmpty = pending filter { p => val (_, st) = p; st.nonEmpty }
            val merged = mutable.Map[Local, List[Interval]]()
            def addToMerged(lv: Local, start: Label, end: Label) {
              val intv   = Interval(start, end)
              merged(lv) = if (merged contains lv) fuse(merged(lv), intv) else intv :: Nil
            }
            for(LocVarEntry(lv, start, end) <- seen) { addToMerged(lv, start, end) }

            /* for each var with unbalanced start(s) of scope(s):
                 (a) take the earliest start (among unbalanced and balanced starts)
                 (b) take the latest end (onePastLast if none available)
                 (c) merge the thus made-up interval
             */
            for((k, st) <- shouldBeEmpty) {
              var start = st.toList.sortBy(_.getOffset).head
              if(merged.isDefinedAt(k)) {
                val balancedStart = merged(k).head.lstart
                if(balancedStart.getOffset < start.getOffset) {
                  start = balancedStart
                }
              }
              val endOpt: Option[Label] = for(ranges <- merged.get(k)) yield ranges.last.lend
              val end = endOpt.getOrElse(onePastLast)
              addToMerged(k, start, end)
            }

            merged
          }

          private def repOK(fused: List[Interval]): Boolean = {
            fused match {
              case Nil      => true
              case h :: Nil => h.repOK
              case h :: n :: rest =>
                h.repOK && h.precedes(n) && !h.overlaps(n) && repOK(n :: rest)
            }
          }

        }

      def genLocalVariableTable() {
        // adding `this` and method params.
        if (!isStatic) {
          jmethod.visitLocalVariable("this", thisDescr, null, labels(m.startBlock), onePastLast, 0)
        }
        for(lv <- m.params) {
          jmethod.visitLocalVariable(javaName(lv.sym), descriptor(lv.kind), null, labels(m.startBlock), onePastLast, indexOf(lv))
        }
        // adding non-param locals
        var anonCounter = 0
        var fltnd: List[Tuple3[String, Local, Interval]] = Nil
        for((local, ranges) <- scoping.getMerged()) {
          var name = javaName(local.sym)
          if (name == null) {
            anonCounter += 1
            name = "<anon" + anonCounter + ">"
          }
          for(intrvl <- ranges) {
            fltnd ::= (name, local, intrvl)
          }
        }
        // quest for deterministic output that Map.toList doesn't provide (so that ant test.stability doesn't complain).
        val srtd = fltnd.sortBy { kr =>
          val (name: String, _, intrvl: Interval) = kr

          (intrvl.start, intrvl.end - intrvl.start, name)  // ie sort by (start, length, name)
        }

        for((name, local, Interval(start, end)) <- srtd) {
          jmethod.visitLocalVariable(name, descriptor(local.kind), null, start, end, indexOf(local))
        }
        // "There may be no more than one LocalVariableTable attribute per local variable in the Code attribute"
      }

      // ------------------------------------------------------------------------------------------------------------
      // Part 4 of genCode(): Bookkeeping (to later emit debug info) of association between line-number and instruction position.
      // ------------------------------------------------------------------------------------------------------------

      case class LineNumberEntry(line: Int, start: asm.Label)
      var lastLineNr: Int = -1
      var lnEntries: List[LineNumberEntry] = Nil

      // ------------------------------------------------------------------------------------------------------------
      // Part 5 of genCode(): "Utilities" to emit code proper (most prominently: genBlock()).
      // ------------------------------------------------------------------------------------------------------------

      var nextBlock: BasicBlock = linearization.head

      def genBlocks(l: List[BasicBlock]): Unit = l match {
        case Nil => ()
        case x :: Nil => nextBlock = null; genBlock(x)
        case x :: y :: ys => nextBlock = y; genBlock(x); genBlocks(y :: ys)
      }

      def genCallMethod(call: CALL_METHOD) {
        val CALL_METHOD(method, style) = call
        val siteSymbol  = clasz.symbol
        val hostSymbol  = call.hostClass
        val methodOwner = method.owner
        // info calls so that types are up to date; erasure may add lateINTERFACE to traits
        hostSymbol.info ; methodOwner.info

        def needsInterfaceCall(sym: Symbol) = (
             sym.isInterface
          || sym.isJavaDefined && sym.isNonBottomSubClass(ClassfileAnnotationClass)
        )
        // whether to reference the type of the receiver or
        // the type of the method owner
        val useMethodOwner = (
             style != Dynamic
          || hostSymbol.isBottomClass
          || methodOwner == ObjectClass
        )
        val receiver = if (useMethodOwner) methodOwner else hostSymbol
        val jowner   = javaName(receiver)
        val jname    = javaName(method)
        val jtype    = javaType(method).getDescriptor()

        def dbg(invoke: String) {
          debuglog("%s %s %s.%s:%s".format(invoke, receiver.accessString, jowner, jname, jtype))
        }

        def initModule() {
          // we initialize the MODULE$ field immediately after the super ctor
          if (isStaticModule(siteSymbol) && !isModuleInitialized &&
              jMethodName == INSTANCE_CONSTRUCTOR_NAME &&
              jname == INSTANCE_CONSTRUCTOR_NAME) {
            isModuleInitialized = true
            jmethod.visitVarInsn(asm.Opcodes.ALOAD, 0)
            jmethod.visitFieldInsn(asm.Opcodes.PUTSTATIC, thisName, strMODULE_INSTANCE_FIELD, thisDescr)
          }
        }
        val itf = if (receiver.isJavaDefined)
          (if (receiver.isModuleClass) receiver.linkedClassOfClass else receiver).isJavaInterface
        else
          receiver.isInterface
        style match {
          case Static(true)                            => dbg("invokespecial");  jcode.invokespecial  (jowner, jname, jtype, itf)
          case Static(false)                           => dbg("invokestatic");   jcode.invokestatic   (jowner, jname, jtype, itf)
          case Dynamic if needsInterfaceCall(receiver) => dbg("invokinterface"); jcode.invokeinterface(jowner, jname, jtype, itf)
          case Dynamic                                 => dbg("invokevirtual");  jcode.invokevirtual  (jowner, jname, jtype, itf)
          case SuperCall(_)                            =>
            dbg("invokespecial")
            jcode.invokespecial(jowner, jname, jtype, itf)
            initModule()
        }
      } // end of genCode()'s genCallMethod()

      def genBlock(b: BasicBlock) {
        jmethod.visitLabel(labels(b))

        debuglog("Generating code for block: " + b)

        // val lastInstr = b.lastInstruction

        for (instr <- b) {

          if(instr.pos.isDefined) {
            val iPos = instr.pos
            val currentLineNr = iPos.line
            val skip = (currentLineNr == lastLineNr) // if(iPos.isRange) iPos.sameRange(lastPos) else
            if(!skip) {
              lastLineNr = currentLineNr
              val lineLab = new asm.Label
              jmethod.visitLabel(lineLab)
              lnEntries ::= LineNumberEntry(iPos.finalPosition.line, lineLab)
            }
          }

          genInstr(instr, b)

        }

      }

      def genInstr(instr: Instruction, b: BasicBlock) {
        import asm.Opcodes
        (instr.category: @scala.annotation.switch) match {


          case icodes.localsCat =>
          def genLocalInstr() = (instr: @unchecked) match {
            case THIS(_) => jmethod.visitVarInsn(Opcodes.ALOAD, 0)
            case LOAD_LOCAL(local) => jcode.load(indexOf(local), local.kind)
            case STORE_LOCAL(local) => jcode.store(indexOf(local), local.kind)
            case STORE_THIS(_) =>
              // this only works for impl classes because the self parameter comes first
              // in the method signature. If that changes, this code has to be revisited.
              jmethod.visitVarInsn(Opcodes.ASTORE, 0)

            case SCOPE_ENTER(lv) =>
              // locals removed by closelim (via CopyPropagation) may have left behind SCOPE_ENTER, SCOPE_EXIT that are to be ignored
              val relevant = (!lv.sym.isSynthetic && m.locals.contains(lv))
              if (relevant) { // TODO check: does GenICode emit SCOPE_ENTER, SCOPE_EXIT for synthetic vars?
                // this label will have DEBUG bit set in its flags (ie ASM ignores it for dataflow purposes)
                // similarly, these labels aren't tracked in the `labels` map.
                val start = new asm.Label
                jmethod.visitLabel(start)
                scoping.pushScope(lv, start)
              }

            case SCOPE_EXIT(lv) =>
              val relevant = (!lv.sym.isSynthetic && m.locals.contains(lv))
              if (relevant) {
                // this label will have DEBUG bit set in its flags (ie ASM ignores it for dataflow purposes)
                // similarly, these labels aren't tracked in the `labels` map.
                val end = new asm.Label
                jmethod.visitLabel(end)
                scoping.popScope(lv, end, instr.pos)
              }
          }
          genLocalInstr()

          case icodes.stackCat =>
          def genStackInstr() = (instr: @unchecked) match {

            case LOAD_MODULE(module) =>
              // assert(module.isModule, "Expected module: " + module)
              debuglog("generating LOAD_MODULE for: " + module + " flags: " + module.flagString)
              def inStaticMethod = this.method != null && this.method.symbol.isStaticMember
              if (clasz.symbol == module.moduleClass && jMethodName != nme.readResolve.toString && !inStaticMethod) {
                jmethod.visitVarInsn(Opcodes.ALOAD, 0)
              } else {
                jmethod.visitFieldInsn(
                  Opcodes.GETSTATIC,
                  javaName(module) /* + "$" */ ,
                  strMODULE_INSTANCE_FIELD,
                  descriptor(module))
              }

            case DROP(kind) => emit(if (kind.isWideType) Opcodes.POP2 else Opcodes.POP)

            case DUP(kind) => emit(if (kind.isWideType) Opcodes.DUP2 else Opcodes.DUP)

            case LOAD_EXCEPTION(_) => ()
          }
          genStackInstr()

          case icodes.constCat => genConstant(jmethod, instr.asInstanceOf[CONSTANT].constant)

          case icodes.arilogCat => genPrimitive(instr.asInstanceOf[CALL_PRIMITIVE].primitive, instr.pos)

          case icodes.castsCat =>
          def genCastInstr() = (instr: @unchecked) match {

            case IS_INSTANCE(tpe) =>
              val jtyp: asm.Type =
                tpe match {
                  case REFERENCE(cls) => asm.Type.getObjectType(javaName(cls))
                  case ARRAY(elem) => javaArrayType(javaType(elem))
                  case _ => abort("Unknown reference type in IS_INSTANCE: " + tpe)
                }
              jmethod.visitTypeInsn(Opcodes.INSTANCEOF, jtyp.getInternalName)

            case CHECK_CAST(tpe) =>
              tpe match {

                case REFERENCE(cls) =>
                  if (cls != ObjectClass) { // No need to checkcast for Objects
                    jmethod.visitTypeInsn(Opcodes.CHECKCAST, javaName(cls))
                  }

                case ARRAY(elem) =>
                  val iname = javaArrayType(javaType(elem)).getInternalName
                  jmethod.visitTypeInsn(Opcodes.CHECKCAST, iname)

                case _ => abort("Unknown reference type in IS_INSTANCE: " + tpe)
              }

          }
          genCastInstr()

          case icodes.objsCat =>
          def genObjsInstr() = (instr: @unchecked) match {
            case BOX(kind) =>
              val MethodNameAndType(mname, mdesc) = jBoxTo(kind)
              jcode.invokestatic(BoxesRunTime, mname, mdesc, itf = false)

            case UNBOX(kind) =>
              val MethodNameAndType(mname, mdesc) = jUnboxTo(kind)
              jcode.invokestatic(BoxesRunTime, mname, mdesc, itf = false)

            case NEW(REFERENCE(cls)) =>
              val className = javaName(cls)
              jmethod.visitTypeInsn(Opcodes.NEW, className)

            case MONITOR_ENTER() => emit(Opcodes.MONITORENTER)
            case MONITOR_EXIT() => emit(Opcodes.MONITOREXIT)
          }
          genObjsInstr()

          case icodes.fldsCat =>
          def genFldsInstr() = (instr: @unchecked) match {

            case lf @ LOAD_FIELD(field, isStatic) =>
              val owner = javaName(lf.hostClass)
              debuglog("LOAD_FIELD with owner: " + owner + " flags: " + field.owner.flagString)
              val fieldJName = javaName(field)
              val fieldDescr = descriptor(field)
              val opc = if (isStatic) Opcodes.GETSTATIC else Opcodes.GETFIELD
              jmethod.visitFieldInsn(opc, owner, fieldJName, fieldDescr)

            case STORE_FIELD(field, isStatic) =>
              val owner = javaName(field.owner)
              val fieldJName = javaName(field)
              val fieldDescr = descriptor(field)
              val opc = if (isStatic) Opcodes.PUTSTATIC else Opcodes.PUTFIELD
              jmethod.visitFieldInsn(opc, owner, fieldJName, fieldDescr)

          }
          genFldsInstr()

          case icodes.mthdsCat =>
          def genMethodsInstr() = (instr: @unchecked) match {

            /* Special handling to access native Array.clone() */
            case call @ CALL_METHOD(definitions.Array_clone, Dynamic) =>
              val target: String = javaType(call.targetTypeKind).getInternalName
              jcode.invokevirtual(target, "clone", mdesc_arrayClone, itf = false)

            case call @ CALL_METHOD(method, style) => genCallMethod(call)

          }
          genMethodsInstr()

          case icodes.arraysCat =>
          def genArraysInstr() = (instr: @unchecked) match {
            case LOAD_ARRAY_ITEM(kind) => jcode.aload(kind)
            case STORE_ARRAY_ITEM(kind) => jcode.astore(kind)
            case CREATE_ARRAY(elem, 1) => jcode newarray elem
            case CREATE_ARRAY(elem, dims) => jmethod.visitMultiANewArrayInsn(descriptor(ArrayN(elem, dims)), dims)
          }
          genArraysInstr()

          case icodes.jumpsCat =>
          def genJumpInstr() = (instr: @unchecked) match {

            case sw @ SWITCH(tagss, branches) =>
              assert(branches.length == tagss.length + 1, sw)
              val flatSize = sw.flatTagsCount
              val flatKeys = new Array[Int](flatSize)
              val flatBranches = new Array[asm.Label](flatSize)

              var restTagss = tagss
              var restBranches = branches
              var k = 0 // ranges over flatKeys and flatBranches
              while (restTagss.nonEmpty) {
                val currLabel = labels(restBranches.head)
                for (cTag <- restTagss.head) {
                  flatKeys(k) = cTag
                  flatBranches(k) = currLabel
                  k += 1
                }
                restTagss = restTagss.tail
                restBranches = restBranches.tail
              }
              val defaultLabel = labels(restBranches.head)
              assert(restBranches.tail.isEmpty)
              debuglog("Emitting SWITCH:\ntags: " + tagss + "\nbranches: " + branches)
              jcode.emitSWITCH(flatKeys, flatBranches, defaultLabel, MIN_SWITCH_DENSITY)

            case JUMP(whereto) =>
              if (nextBlock != whereto)
                jcode goTo labels(whereto)
                // SI-6102: Determine whether eliding this JUMP results in an empty range being covered by some EH.
                // If so, emit a NOP in place of the elided JUMP, to avoid "java.lang.ClassFormatError: Illegal exception table range"
              else if (newNormal.isJumpOnly(b) && m.exh.exists(eh => eh.covers(b))) {
                devWarning("Had a jump only block that wasn't collapsed")
                emit(asm.Opcodes.NOP)
              }

            case CJUMP(success, failure, cond, kind) =>
              if (kind.isIntSizedType) { // BOOL, BYTE, CHAR, SHORT, or INT
                if (nextBlock == success) {
                  jcode.emitIF_ICMP(cond.negate(), labels(failure))
                  // .. and fall through to success label
                } else {
                  jcode.emitIF_ICMP(cond, labels(success))
                  if (nextBlock != failure) { jcode goTo labels(failure) }
                }
              } else if (kind.isRefOrArrayType) { // REFERENCE(_) | ARRAY(_)
                if (nextBlock == success) {
                  jcode.emitIF_ACMP(cond.negate(), labels(failure))
                  // .. and fall through to success label
                } else {
                  jcode.emitIF_ACMP(cond, labels(success))
                  if (nextBlock != failure) { jcode goTo labels(failure) }
                }
              } else {
                (kind: @unchecked) match {
                  case LONG => emit(Opcodes.LCMP)
                  case FLOAT =>
                    if (cond == LT || cond == LE) emit(Opcodes.FCMPG)
                    else emit(Opcodes.FCMPL)
                  case DOUBLE =>
                    if (cond == LT || cond == LE) emit(Opcodes.DCMPG)
                    else emit(Opcodes.DCMPL)
                }
                if (nextBlock == success) {
                  jcode.emitIF(cond.negate(), labels(failure))
                  // .. and fall through to success label
                } else {
                  jcode.emitIF(cond, labels(success))
                  if (nextBlock != failure) { jcode goTo labels(failure) }
                }
              }

            case CZJUMP(success, failure, cond, kind) =>
              if (kind.isIntSizedType) { // BOOL, BYTE, CHAR, SHORT, or INT
                if (nextBlock == success) {
                  jcode.emitIF(cond.negate(), labels(failure))
                } else {
                  jcode.emitIF(cond, labels(success))
                  if (nextBlock != failure) { jcode goTo labels(failure) }
                }
              } else if (kind.isRefOrArrayType) { // REFERENCE(_) | ARRAY(_)
                val Success = success
                val Failure = failure
                // @unchecked because references aren't compared with GT, GE, LT, LE.
                ((cond, nextBlock): @unchecked) match {
                  case (EQ, Success) => jcode emitIFNONNULL labels(failure)
                  case (NE, Failure) => jcode emitIFNONNULL labels(success)
                  case (EQ, Failure) => jcode emitIFNULL labels(success)
                  case (NE, Success) => jcode emitIFNULL labels(failure)
                  case (EQ, _) =>
                    jcode emitIFNULL labels(success)
                    jcode goTo labels(failure)
                  case (NE, _) =>
                    jcode emitIFNONNULL labels(success)
                    jcode goTo labels(failure)
                }
              } else {
                (kind: @unchecked) match {
                  case LONG =>
                    emit(Opcodes.LCONST_0)
                    emit(Opcodes.LCMP)
                  case FLOAT =>
                    emit(Opcodes.FCONST_0)
                    if (cond == LT || cond == LE) emit(Opcodes.FCMPG)
                    else emit(Opcodes.FCMPL)
                  case DOUBLE =>
                    emit(Opcodes.DCONST_0)
                    if (cond == LT || cond == LE) emit(Opcodes.DCMPG)
                    else emit(Opcodes.DCMPL)
                }
                if (nextBlock == success) {
                  jcode.emitIF(cond.negate(), labels(failure))
                } else {
                  jcode.emitIF(cond, labels(success))
                  if (nextBlock != failure) { jcode goTo labels(failure) }
                }
              }

          }
          genJumpInstr()

          case icodes.retCat =>
          def genRetInstr() = (instr: @unchecked) match {
            case RETURN(kind) => jcode emitRETURN kind
            case THROW(_) => emit(Opcodes.ATHROW)
          }
          genRetInstr()
        }
      }

      /*
       * Emits one or more conversion instructions based on the types given as arguments.
       *
       * @param from The type of the value to be converted into another type.
       * @param to   The type the value will be converted into.
       */
      def emitT2T(from: TypeKind, to: TypeKind) {
        assert(isNonUnitValueTK(from) && isNonUnitValueTK(to), s"Cannot emit primitive conversion from $from to $to")

            def pickOne(opcs: Array[Int]) {
              val chosen = (to: @unchecked) match {
                case BYTE   => opcs(0)
                case SHORT  => opcs(1)
                case CHAR   => opcs(2)
                case INT    => opcs(3)
                case LONG   => opcs(4)
                case FLOAT  => opcs(5)
                case DOUBLE => opcs(6)
              }
              if(chosen != -1) { emit(chosen) }
            }

        if(from == to) { return }
        // the only conversion involving BOOL that is allowed is (BOOL -> BOOL)
        assert(from != BOOL && to != BOOL, s"inconvertible types : $from -> $to")

        if(from.isIntSizedType) { // BYTE, CHAR, SHORT, and INT. (we're done with BOOL already)

          val fromByte  = { import asm.Opcodes._; Array( -1,  -1, I2C,  -1, I2L, I2F, I2D) } // do nothing for (BYTE -> SHORT) and for (BYTE -> INT)
          val fromChar  = { import asm.Opcodes._; Array(I2B, I2S,  -1,  -1, I2L, I2F, I2D) } // for (CHAR  -> INT) do nothing
          val fromShort = { import asm.Opcodes._; Array(I2B,  -1, I2C,  -1, I2L, I2F, I2D) } // for (SHORT -> INT) do nothing
          val fromInt   = { import asm.Opcodes._; Array(I2B, I2S, I2C,  -1, I2L, I2F, I2D) }

          (from: @unchecked) match {
            case BYTE  => pickOne(fromByte)
            case SHORT => pickOne(fromShort)
            case CHAR  => pickOne(fromChar)
            case INT   => pickOne(fromInt)
          }

        } else { // FLOAT, LONG, DOUBLE

          (from: @unchecked) match {
            case FLOAT           =>
              import asm.Opcodes.{ F2L, F2D, F2I }
              (to: @unchecked) match {
                case LONG    => emit(F2L)
                case DOUBLE  => emit(F2D)
                case _       => emit(F2I); emitT2T(INT, to)
              }

            case LONG            =>
              import asm.Opcodes.{ L2F, L2D, L2I }
              (to: @unchecked) match {
                case FLOAT   => emit(L2F)
                case DOUBLE  => emit(L2D)
                case _       => emit(L2I); emitT2T(INT, to)
              }

            case DOUBLE          =>
              import asm.Opcodes.{ D2L, D2F, D2I }
              (to: @unchecked) match {
                case FLOAT   => emit(D2F)
                case LONG    => emit(D2L)
                case _       => emit(D2I); emitT2T(INT, to)
              }
          }
        }
      } // end of genCode()'s emitT2T()

      def genPrimitive(primitive: Primitive, pos: Position) {

        import asm.Opcodes

        primitive match {

          case Negation(kind) => jcode.neg(kind)

          case Arithmetic(op, kind) =>
            def genArith() = {
            op match {

              case ADD => jcode.add(kind)
              case SUB => jcode.sub(kind)
              case MUL => jcode.mul(kind)
              case DIV => jcode.div(kind)
              case REM => jcode.rem(kind)

              case NOT =>
                if(kind.isIntSizedType) {
                  emit(Opcodes.ICONST_M1)
                  emit(Opcodes.IXOR)
                } else if(kind == LONG) {
                  jmethod.visitLdcInsn(new java.lang.Long(-1))
                  jmethod.visitInsn(Opcodes.LXOR)
                } else {
                  abort("Impossible to negate an " + kind)
                }

              case _ =>
                abort("Unknown arithmetic primitive " + primitive)
            }
            }
            genArith()

          // TODO Logical's 2nd elem should be declared ValueTypeKind, to better approximate its allowed values (isIntSized, its comments appears to convey)
          // TODO GenICode uses `toTypeKind` to define that elem, `toValueTypeKind` would be needed instead.
          // TODO How about adding some asserts to Logical and similar ones to capture the remaining constraint (UNIT not allowed).
          case Logical(op, kind) =>
            def genLogical() = op match {
              case AND =>
                kind match {
                  case LONG => emit(Opcodes.LAND)
                  case INT  => emit(Opcodes.IAND)
                  case _    =>
                    emit(Opcodes.IAND)
                    if (kind != BOOL) { emitT2T(INT, kind) }
                }
              case OR =>
                kind match {
                  case LONG => emit(Opcodes.LOR)
                  case INT  => emit(Opcodes.IOR)
                  case _ =>
                    emit(Opcodes.IOR)
                    if (kind != BOOL) { emitT2T(INT, kind) }
                }
              case XOR =>
                kind match {
                  case LONG => emit(Opcodes.LXOR)
                  case INT  => emit(Opcodes.IXOR)
                  case _ =>
                    emit(Opcodes.IXOR)
                    if (kind != BOOL) { emitT2T(INT, kind) }
                }
            }
            genLogical()

          case Shift(op, kind) =>
            def genShift() = op match {
              case LSL =>
                kind match {
                  case LONG => emit(Opcodes.LSHL)
                  case INT  => emit(Opcodes.ISHL)
                  case _ =>
                    emit(Opcodes.ISHL)
                    emitT2T(INT, kind)
                }
              case ASR =>
                kind match {
                  case LONG => emit(Opcodes.LSHR)
                  case INT  => emit(Opcodes.ISHR)
                  case _ =>
                    emit(Opcodes.ISHR)
                    emitT2T(INT, kind)
                }
              case LSR =>
                kind match {
                  case LONG => emit(Opcodes.LUSHR)
                  case INT  => emit(Opcodes.IUSHR)
                  case  _ =>
                    emit(Opcodes.IUSHR)
                    emitT2T(INT, kind)
                }
            }
            genShift()

          case Comparison(op, kind) =>
            def genCompare() = op match {
              case CMP =>
                (kind: @unchecked) match {
                  case LONG =>  emit(Opcodes.LCMP)
                }
              case CMPL =>
                (kind: @unchecked) match {
                  case FLOAT  => emit(Opcodes.FCMPL)
                  case DOUBLE => emit(Opcodes.DCMPL)
                }
              case CMPG =>
                (kind: @unchecked) match {
                  case FLOAT  => emit(Opcodes.FCMPG)
                  case DOUBLE => emit(Opcodes.DCMPL) // TODO bug? why not DCMPG? http://docs.oracle.com/javase/specs/jvms/se6/html/Instructions2.doc3.html

                }
            }
            genCompare()

          case Conversion(src, dst) =>
            debuglog("Converting from: " + src + " to: " + dst)
            emitT2T(src, dst)

          case ArrayLength(_) => emit(Opcodes.ARRAYLENGTH)

          case StartConcat =>
            jmethod.visitTypeInsn(Opcodes.NEW, StringBuilderClassName)
            jmethod.visitInsn(Opcodes.DUP)
            jcode.invokespecial(
              StringBuilderClassName,
              INSTANCE_CONSTRUCTOR_NAME,
              mdesc_arglessvoid,
              itf = false
            )

          case StringConcat(el) =>
            val jtype = el match {
              case REFERENCE(_) | ARRAY(_) => JAVA_LANG_OBJECT
              case _ => javaType(el)
            }
            jcode.invokevirtual(
              StringBuilderClassName,
              "append",
              asm.Type.getMethodDescriptor(StringBuilderType, Array(jtype): _*),
              itf = false
            )

          case EndConcat =>
            jcode.invokevirtual(StringBuilderClassName, "toString", mdesc_toString, itf = false)

          case _ => abort("Unimplemented primitive " + primitive)
        }
      } // end of genCode()'s genPrimitive()

      // ------------------------------------------------------------------------------------------------------------
      // Part 6 of genCode(): the executable part of genCode() starts here.
      // ------------------------------------------------------------------------------------------------------------

      genBlocks(linearization)

      jmethod.visitLabel(onePastLast)

      if(emitLines) {
        for(LineNumberEntry(line, start) <- lnEntries.sortBy(_.start.getOffset)) { jmethod.visitLineNumber(line, start) }
      }
      if(emitVars)  { genLocalVariableTable() }

    } // end of BytecodeGenerator.genCode()


    ////////////////////// local vars ///////////////////////

    def sizeOf(k: TypeKind): Int = if(k.isWideType) 2 else 1

    final def indexOf(local: Local): Int = {
      assert(local.index >= 0, "Invalid index for: " + local + "{" + local.## + "}: ")
      local.index
    }

    /**
     * Compute the indexes of each local variable of the given method.
     * *Does not assume the parameters come first!*
     */
    def computeLocalVarsIndex(m: IMethod) {
      var idx = if (m.symbol.isStaticMember) 0 else 1

      for (l <- m.params) {
        debuglog("Index value for " + l + "{" + l.## + "}: " + idx)
        l.index = idx
        idx += sizeOf(l.kind)
      }

      for (l <- m.locals if !l.arg) {
        debuglog("Index value for " + l + "{" + l.## + "}: " + idx)
        l.index = idx
        idx += sizeOf(l.kind)
      }
    }

  } // end of class JPlainBuilder


  /** builder of mirror classes */
  class JMirrorBuilder(bytecodeWriter: BytecodeWriter, needsOutfile: Boolean) extends JCommonBuilder(bytecodeWriter, needsOutfile) {

    private var cunit: CompilationUnit = _
    def getCurrentCUnit(): CompilationUnit = cunit

    /** Generate a mirror class for a top-level module. A mirror class is a class
     *  containing only static methods that forward to the corresponding method
     *  on the MODULE instance of the given Scala object.  It will only be
     *  generated if there is no companion class: if there is, an attempt will
     *  instead be made to add the forwarder methods to the companion class.
     */
    def genMirrorClass(modsym: Symbol, cunit: CompilationUnit) {
      assert(modsym.companionClass == NoSymbol, modsym)
      innerClassBuffer.clear()
      this.cunit = cunit
      val moduleName = javaName(modsym) // + "$"
      val mirrorName = moduleName.substring(0, moduleName.length() - 1)

      val flags = (asm.Opcodes.ACC_SUPER | asm.Opcodes.ACC_PUBLIC | asm.Opcodes.ACC_FINAL)
      val mirrorClass = createJClass(flags,
                                     mirrorName,
                                     null /* no java-generic-signature */,
                                     JAVA_LANG_OBJECT.getInternalName,
                                     EMPTY_STRING_ARRAY)

      log(s"Dumping mirror class for '$mirrorName'")

      // typestate: entering mode with valid call sequences:
      //   [ visitSource ] [ visitOuterClass ] ( visitAnnotation | visitAttribute )*

      if(emitSource) {
        mirrorClass.visitSource("" + cunit.source,
                                null /* SourceDebugExtension */)
      }

      val ssa = getAnnotPickle(mirrorName, modsym.companionSymbol)
      mirrorClass.visitAttribute(if(ssa.isDefined) pickleMarkerLocal else pickleMarkerForeign)
      emitAnnotations(mirrorClass, modsym.annotations ++ ssa)

      // typestate: entering mode with valid call sequences:
      //   ( visitInnerClass | visitField | visitMethod )* visitEnd

      addForwarders(isRemote(modsym), mirrorClass, mirrorName, modsym)

      addInnerClasses(modsym, mirrorClass, isMirror = true)
      mirrorClass.visitEnd()
      writeIfNotTooBig("" + modsym.name, mirrorName, mirrorClass, modsym)
    }
  } // end of class JMirrorBuilder


  /** builder of bean info classes */
  class JBeanInfoBuilder(bytecodeWriter: BytecodeWriter, needsOutfile: Boolean) extends JBuilder(bytecodeWriter, needsOutfile) {

    /**
     * Generate a bean info class that describes the given class.
     *
     * @author Ross Judson (ross.judson@soletta.com)
     */
    def genBeanInfoClass(clasz: IClass) {

      // val BeanInfoSkipAttr    = definitions.getRequiredClass("scala.beans.BeanInfoSkip")
      // val BeanDisplayNameAttr = definitions.getRequiredClass("scala.beans.BeanDisplayName")
      // val BeanDescriptionAttr = definitions.getRequiredClass("scala.beans.BeanDescription")
      // val description = c.symbol getAnnotation BeanDescriptionAttr
      // informProgress(description.toString)
      innerClassBuffer.clear()

      val flags = mkFlags(
        javaFlags(clasz.symbol),
        if(isDeprecated(clasz.symbol)) asm.Opcodes.ACC_DEPRECATED else 0 // ASM pseudo access flag
      )

      val beanInfoName = (javaName(clasz.symbol) + "BeanInfo")
      val beanInfoClass = createJClass(
            flags,
            beanInfoName,
            null, // no java-generic-signature
            "scala/beans/ScalaBeanInfo",
            EMPTY_STRING_ARRAY
      )

      // beanInfoClass typestate: entering mode with valid call sequences:
      //   [ visitSource ] [ visitOuterClass ] ( visitAnnotation | visitAttribute )*

      beanInfoClass.visitSource(
        clasz.cunit.source.toString,
        null /* SourceDebugExtension */
      )

      var fieldList = List[String]()

      for (f <- clasz.fields if f.symbol.hasGetter;
                 g = f.symbol.getterIn(clasz.symbol);
                 s = f.symbol.setterIn(clasz.symbol)
           if g.isPublic && !(f.symbol.name startsWith "$")
          ) {
             // inserting $outer breaks the bean
             fieldList = javaName(f.symbol) :: javaName(g) :: (if (s != NoSymbol) javaName(s) else null) :: fieldList
      }

      val methodList: List[String] =
	     for (m <- clasz.methods
	          if !m.symbol.isConstructor &&
	          m.symbol.isPublic &&
	          !(m.symbol.name startsWith "$") &&
	          !m.symbol.isGetter &&
	          !m.symbol.isSetter)
       yield javaName(m.symbol)

      // beanInfoClass typestate: entering mode with valid call sequences:
      //   ( visitInnerClass | visitField | visitMethod )* visitEnd

      val constructor = beanInfoClass.visitMethod(
        asm.Opcodes.ACC_PUBLIC,
        INSTANCE_CONSTRUCTOR_NAME,
        mdesc_arglessvoid,
        null, // no java-generic-signature
        EMPTY_STRING_ARRAY // no throwable exceptions
      )

      // constructor typestate: entering mode with valid call sequences:
      //   [ visitAnnotationDefault ] ( visitAnnotation | visitParameterAnnotation | visitAttribute )*

      val stringArrayJType: asm.Type = javaArrayType(JAVA_LANG_STRING)
      val conJType: asm.Type =
        asm.Type.getMethodType(
          asm.Type.VOID_TYPE,
          Array(javaType(ClassClass), stringArrayJType, stringArrayJType): _*
        )

      def push(lst: List[String]) {
        var fi = 0
        for (f <- lst) {
          constructor.visitInsn(asm.Opcodes.DUP)
          constructor.visitLdcInsn(new java.lang.Integer(fi))
          if (f == null) { constructor.visitInsn(asm.Opcodes.ACONST_NULL) }
          else           { constructor.visitLdcInsn(f) }
          constructor.visitInsn(JAVA_LANG_STRING.getOpcode(asm.Opcodes.IASTORE))
          fi += 1
        }
      }

      // constructor typestate: entering mode with valid call sequences:
      //   [ visitCode ( visitFrame | visitXInsn | visitLabel | visitTryCatchBlock | visitLocalVariable | visitLineNumber )* visitMaxs ] visitEnd

      constructor.visitCode()

      constructor.visitVarInsn(asm.Opcodes.ALOAD, 0)
      // push the class
      constructor.visitLdcInsn(javaType(clasz.symbol))

      // push the string array of field information
      constructor.visitLdcInsn(new java.lang.Integer(fieldList.length))
      constructor.visitTypeInsn(asm.Opcodes.ANEWARRAY, JAVA_LANG_STRING.getInternalName)
      push(fieldList)

      // push the string array of method information
      constructor.visitLdcInsn(new java.lang.Integer(methodList.length))
      constructor.visitTypeInsn(asm.Opcodes.ANEWARRAY, JAVA_LANG_STRING.getInternalName)
      push(methodList)

      // invoke the superclass constructor, which will do the
      // necessary java reflection and create Method objects.
      constructor.visitMethodInsn(asm.Opcodes.INVOKESPECIAL, "scala/beans/ScalaBeanInfo", INSTANCE_CONSTRUCTOR_NAME, conJType.getDescriptor, false)
      constructor.visitInsn(asm.Opcodes.RETURN)

      constructor.visitMaxs(0, 0) // just to follow protocol, dummy arguments
      constructor.visitEnd()

      addInnerClasses(clasz.symbol, beanInfoClass)
      beanInfoClass.visitEnd()

      writeIfNotTooBig("BeanInfo ", beanInfoName, beanInfoClass, clasz.symbol)
    }

  } // end of class JBeanInfoBuilder

  /** A namespace for utilities to normalize the code of an IMethod, over and beyond what IMethod.normalize() strives for.
   * In particular, IMethod.normalize() doesn't collapseJumpChains().
   *
   * TODO Eventually, these utilities should be moved to IMethod and reused from normalize() (there's nothing JVM-specific about them).
   */
  object newNormal {
    /**
     * True if a block is "jump only" which is defined
     * as being a block that consists only of 0 or more instructions that
     * won't make it to the JVM followed by a JUMP.
     */
    def isJumpOnly(b: BasicBlock): Boolean = {
      val nonICode = firstNonIcodeOnlyInstructions(b)
      // by definition a block has to have a jump, conditional jump, return, or throw
      assert(nonICode.hasNext, "empty block")
      nonICode.next.isInstanceOf[JUMP]
    }

    /**
     * Returns the list of instructions in a block that follow all ICode only instructions,
     * where an ICode only instruction is one that won't make it to the JVM
     */
    private def firstNonIcodeOnlyInstructions(b: BasicBlock): Iterator[Instruction] = {
	  def isICodeOnlyInstruction(i: Instruction) = i match {
	    case LOAD_EXCEPTION(_) | SCOPE_ENTER(_) | SCOPE_EXIT(_) => true
	    case _ => false
	  }
	  b.iterator dropWhile isICodeOnlyInstruction
    }

    /**
     * Returns the target of a block that is "jump only" which is defined
     * as being a block that consists only of 0 or more instructions that
     * won't make it to the JVM followed by a JUMP.
     *
     * @param b The basic block to examine
     * @return Some(target) if b is a "jump only" block or None if it's not
     */
    private def getJumpOnlyTarget(b: BasicBlock): Option[BasicBlock] = {
      val nonICode = firstNonIcodeOnlyInstructions(b)
              // by definition a block has to have a jump, conditional jump, return, or throw
      assert(nonICode.nonEmpty, "empty block")
      nonICode.next match {
        case JUMP(whereto) =>
          assert(!nonICode.hasNext, "A block contains instructions after JUMP (looks like enterIgnoreMode() was itself ignored.)")
          Some(whereto)
        case _ => None
      }
    }

    /**
     * Collapse a chain of "jump-only" blocks such as:
     *
     *      JUMP b1;
     *  b1: JUMP b2;
     *  b2: JUMP ... etc.
     *
     *  by re-wiring predecessors to target directly the "final destination".
     *  Even if covered by an exception handler, a "non-self-loop jump-only block" can always be removed.

     *  Returns true if any replacement was made, false otherwise.
     *
     *  In more detail:
     *    Starting at each of the entry points (m.startBlock, the start block of each exception handler)
     *    rephrase those control-flow instructions targeting a jump-only block (which jumps to a final destination D) to target D.
     *    The blocks thus skipped become eligible to removed by the reachability analyzer
     *
     *  Rationale for this normalization:
     *    test/files/run/private-inline.scala after -optimize is chock full of
     *    BasicBlocks containing just JUMP(whereto), where no exception handler straddles them.
     *    They should be collapsed by IMethod.normalize() but aren't.
     *    That was fine in FJBG times when by the time the exception table was emitted,
     *    it already contained "anchored" labels (ie instruction offsets were known)
     *    and thus ranges with identical (start, end) (i.e, identical after GenJVM omitted the JUMPs in question)
     *    could be weeded out to avoid "java.lang.ClassFormatError: Illegal exception table range"
     *    Now that visitTryCatchBlock() must be called before Labels are resolved,
     *    renders the BasicBlocks described above (to recap, consisting of just a JUMP) unreachable.
     */
    private def collapseJumpOnlyBlocks(m: IMethod) {
      assert(m.hasCode, "code-less method")

      def rephraseGotos(detour: mutable.Map[BasicBlock, BasicBlock]) {
        def lookup(b: BasicBlock) = detour.getOrElse(b, b)

        m.code.startBlock = lookup(m.code.startBlock)

        for(eh <- m.exh)
          eh.setStartBlock(lookup(eh.startBlock))

        for (b <- m.blocks) {
          def replaceLastInstruction(i: Instruction) = {
            if (b.lastInstruction != i) {
              val idxLast = b.size - 1
	          debuglog(s"In block $b, replacing last instruction ${b.lastInstruction} with ${i}")
	          b.replaceInstruction(idxLast, i)
            }
          }

          b.lastInstruction match {
            case JUMP(whereto) =>
              replaceLastInstruction(JUMP(lookup(whereto)))
            case CJUMP(succ, fail, cond, kind) =>
              replaceLastInstruction(CJUMP(lookup(succ), lookup(fail), cond, kind))
            case CZJUMP(succ, fail, cond, kind)  =>
              replaceLastInstruction(CZJUMP(lookup(succ), lookup(fail), cond, kind))
            case SWITCH(tags, labels) =>
              val newLabels = (labels map lookup)
              replaceLastInstruction(SWITCH(tags, newLabels))
            case _ => ()
          }
        }
      }

      /*
       * Computes a mapping from jump only block to its
       * final destination which is either a non-jump-only
       * block or, if it's in a jump-only block cycle, is
       * itself
       */
      def computeDetour: mutable.Map[BasicBlock, BasicBlock] = {
        // fetch the jump only blocks and their immediate destinations
        val pairs = for {
          block <- m.blocks.toIterator
          target <- getJumpOnlyTarget(block)
        } yield(block, target)

        // mapping from a jump-only block to our current knowledge of its
        // final destination. Initially it's just jump block to immediate jump
        // target
        val detour = mutable.Map[BasicBlock, BasicBlock](pairs.toSeq:_*)

        // for each jump-only block find its final destination
        // taking advantage of the destinations we found for previous
        // blocks
        for (key <- detour.keySet) {
          // we use the Robert Floyd's classic Tortoise and Hare algorithm
          @tailrec
          def findDestination(tortoise: BasicBlock, hare: BasicBlock): BasicBlock = {
            if (tortoise == hare)
              // cycle detected, map key to key
              key
            else if (detour contains hare) {
              // advance hare once
              val hare1 = detour(hare)
              // make sure we can advance hare a second time
              if (detour contains hare1)
                // advance tortoise once and hare a second time
                findDestination(detour(tortoise), detour(hare1))
              else
                // hare1 is not in the map so it's not a jump-only block, it's the destination
                hare1
            } else
              // hare is not in the map so it's not a jump-only block, it's the destination
              hare
          }
          // update the mapping for key based on its final destination
          detour(key) = findDestination(key, detour(key))
        }
        detour
      }

      val detour = computeDetour
      rephraseGotos(detour)

      if (settings.debug) {
        val (remappings, cycles) = detour partition {case (source, target) => source != target}
        for ((source, target) <- remappings) {
		   debuglog(s"Will elide jump only block $source because it can be jumped around to get to $target.")
                   if (m.startBlock == source) devWarning("startBlock should have been re-wired by now")
        }
        val sources = remappings.keySet
        val targets = remappings.values.toSet
        val intersection = sources intersect targets

        if (intersection.nonEmpty) devWarning(s"contradiction: we seem to have some source and target overlap in blocks ${intersection.mkString}. Map was ${detour.mkString}")

        for ((source, _) <- cycles) {
          debuglog(s"Block $source is in a do-nothing infinite loop. Did the user write 'while(true){}'?")
        }
      }
    }

    /**
     * Removes all blocks that are unreachable in a method using a standard reachability analysis.
     */
    def elimUnreachableBlocks(m: IMethod) {
      assert(m.hasCode, "code-less method")

      // assume nothing is reachable until we prove it can be reached
      val reachable = mutable.Set[BasicBlock]()

      // the set of blocks that we know are reachable but have
      // yet to be  marked reachable, initially only the start block
      val worklist = mutable.Set(m.startBlock)

      while (worklist.nonEmpty) {
        val block = worklist.head
        worklist remove block
        // we know that one is reachable
        reachable add block
        // so are its successors, so go back around and add the ones we still
        // think are unreachable
        worklist ++= (block.successors filterNot reachable)
      }

      // exception handlers need to be told not to cover unreachable blocks
      // and exception handlers that no longer cover any blocks need to be
      // removed entirely
      val unusedExceptionHandlers = mutable.Set[ExceptionHandler]()
      for (exh <- m.exh) {
        exh.covered = exh.covered filter reachable
        if (exh.covered.isEmpty) {
          unusedExceptionHandlers += exh
        }
      }

      // remove the unused exception handler references
      if (settings.debug)
        for (exh <- unusedExceptionHandlers) debuglog(s"eliding exception handler $exh because it does not cover any reachable blocks")
      m.exh = m.exh filterNot unusedExceptionHandlers

      // everything not in the reachable set is unreachable, unused, and unloved. buh bye
      for (b <- m.blocks filterNot reachable) {
    	  debuglog(s"eliding block $b because it is unreachable")
    	  m.code removeBlock b
      }
    }

    def normalize(m: IMethod) {
      if(!m.hasCode) { return }
      collapseJumpOnlyBlocks(m)
      if (settings.optimise)
        elimUnreachableBlocks(m)
      icodes checkValid m
    }

  }

  // @M don't generate java generics sigs for (members of) implementation
  // classes, as they are monomorphic (TODO: ok?)
  private def needsGenericSignature(sym: Symbol) = !(
    // PP: This condition used to include sym.hasExpandedName, but this leads
    // to the total loss of generic information if a private member is
    // accessed from a closure: both the field and the accessor were generated
    // without it.  This is particularly bad because the availability of
    // generic information could disappear as a consequence of a seemingly
    // unrelated change.
       settings.Ynogenericsig
    || sym.isArtifact
    || sym.isLiftedMethod
    || sym.isBridge
    || (sym.ownerChain exists (_.isImplClass))
  )

  final def staticForwarderGenericSignature(sym: Symbol, moduleClass: Symbol, unit: CompilationUnit): String = {
    if (sym.isDeferred) null // only add generic signature if method concrete; bug #1745
    else {
      // SI-3452 Static forwarder generation uses the same erased signature as the method if forwards to.
      // By rights, it should use the signature as-seen-from the module class, and add suitable
      // primitive and value-class boxing/unboxing.
      // But for now, just like we did in mixin, we just avoid writing a wrong generic signature
      // (one that doesn't erase to the actual signature). See run/t3452b for a test case.
      val memberTpe = enteringErasure(moduleClass.thisType.memberInfo(sym))
      val erasedMemberType = erasure.erasure(sym)(memberTpe)
      if (erasedMemberType =:= sym.info)
        getGenericSignature(sym, moduleClass, memberTpe, unit)
      else null
    }
  }

  /** @return
   *   - `null` if no Java signature is to be added (`null` is what ASM expects in these cases).
   *   - otherwise the signature in question
   */
  def getGenericSignature(sym: Symbol, owner: Symbol, unit: CompilationUnit): String = {
    val memberTpe = enteringErasure(owner.thisType.memberInfo(sym))
    getGenericSignature(sym, owner, memberTpe, unit)
  }
  def getGenericSignature(sym: Symbol, owner: Symbol, memberTpe: Type, unit: CompilationUnit): String = {
    if (!needsGenericSignature(sym)) { return null }

    val jsOpt: Option[String] = erasure.javaSig(sym, memberTpe)
    if (jsOpt.isEmpty) { return null }

    val sig = jsOpt.get
    log(sig) // This seems useful enough in the general case.

        def wrap(op: => Unit) = {
          try   { op; true }
          catch { case _: Throwable => false }
        }

    if (settings.Xverify) {
      // Run the signature parser to catch bogus signatures.
      val isValidSignature = wrap {
        // Alternative: scala.tools.reflect.SigParser (frontend to sun.reflect.generics.parser.SignatureParser)
        import scala.tools.asm.util.CheckClassAdapter
        if (sym.isMethod)    { CheckClassAdapter checkMethodSignature sig } // requires asm-util.jar
        else if (sym.isTerm) { CheckClassAdapter checkFieldSignature  sig }
        else                 { CheckClassAdapter checkClassSignature  sig }
      }

      if(!isValidSignature) {
        reporter.warning(sym.pos,
            """|compiler bug: created invalid generic signature for %s in %s
               |signature: %s
               |if this is reproducible, please report bug at https://issues.scala-lang.org/
            """.trim.stripMargin.format(sym, sym.owner.skipPackageObject.fullName, sig))
        return null
      }
    }

    if ((settings.check containsName phaseName)) {
      val normalizedTpe = enteringErasure(erasure.prepareSigMap(memberTpe))
      val bytecodeTpe = owner.thisType.memberInfo(sym)
      if (!sym.isType && !sym.isConstructor && !(erasure.erasure(sym)(normalizedTpe) =:= bytecodeTpe)) {
        reporter.warning(sym.pos,
            """|compiler bug: created generic signature for %s in %s that does not conform to its erasure
               |signature: %s
               |original type: %s
               |normalized type: %s
               |erasure type: %s
               |if this is reproducible, please report bug at http://issues.scala-lang.org/
            """.trim.stripMargin.format(sym, sym.owner.skipPackageObject.fullName, sig, memberTpe, normalizedTpe, bytecodeTpe))
         return null
      }
    }

    sig
  }

  def ubytesToCharArray(bytes: Array[Byte]): Array[Char] = {
    val ca = new Array[Char](bytes.length)
    var idx = 0
    while(idx < bytes.length) {
      val b: Byte = bytes(idx)
      assert((b & ~0x7f) == 0)
      ca(idx) = b.asInstanceOf[Char]
      idx += 1
    }

    ca
  }

  final def arrEncode(sb: ScalaSigBytes): Array[String] = {
    var strs: List[String]  = Nil
    val bSeven: Array[Byte] = sb.sevenBitsMayBeZero
    // chop into slices of at most 65535 bytes, counting 0x00 as taking two bytes (as per JVMS 4.4.7 The CONSTANT_Utf8_info Structure)
    var prevOffset = 0
    var offset     = 0
    var encLength  = 0
    while(offset < bSeven.length) {
      val deltaEncLength = (if(bSeven(offset) == 0) 2 else 1)
      val newEncLength = encLength.toLong + deltaEncLength
      if(newEncLength >= 65535) {
        val ba     = bSeven.slice(prevOffset, offset)
        strs     ::= new java.lang.String(ubytesToCharArray(ba))
        encLength  = 0
        prevOffset = offset
      } else {
        encLength += deltaEncLength
        offset    += 1
      }
    }
    if(prevOffset < offset) {
      assert(offset == bSeven.length)
      val ba = bSeven.slice(prevOffset, offset)
      strs ::= new java.lang.String(ubytesToCharArray(ba))
    }
    assert(strs.size > 1, "encode instead as one String via strEncode()") // TODO too strict?
    strs.reverse.toArray
  }

  private def strEncode(sb: ScalaSigBytes): String = {
    val ca = ubytesToCharArray(sb.sevenBitsMayBeZero)
    new java.lang.String(ca)
    // debug val bvA = new asm.ByteVector; bvA.putUTF8(s)
    // debug val enc: Array[Byte] = scala.reflect.internal.pickling.ByteCodecs.encode(bytes)
    // debug assert(enc(idx) == bvA.getByte(idx + 2))
    // debug assert(bvA.getLength == enc.size + 2)
  }
}<|MERGE_RESOLUTION|>--- conflicted
+++ resolved
@@ -899,120 +899,7 @@
 
     def getCurrentCUnit(): CompilationUnit
 
-<<<<<<< HEAD
     def getGenericSignature(sym: Symbol, owner: Symbol) = self.getGenericSignature(sym, owner, getCurrentCUnit())
-=======
-    /** @return
-     *   - `null` if no Java signature is to be added (`null` is what ASM expects in these cases).
-     *   - otherwise the signature in question
-     */
-    def getGenericSignature(sym: Symbol, owner: Symbol): String = {
-
-      if (!needsGenericSignature(sym)) { return null }
-
-      val memberTpe = beforeErasure(owner.thisType.memberInfo(sym))
-
-      val jsOpt: Option[String] = erasure.javaSig(sym, memberTpe)
-      if (jsOpt.isEmpty) { return null }
-
-      val sig = jsOpt.get
-      log(sig) // This seems useful enough in the general case.
-
-          def wrap(op: => Unit) = {
-            try   { op; true }
-            catch { case _: Throwable => false }
-          }
-
-      if (settings.Xverify.value) {
-        // Run the signature parser to catch bogus signatures.
-        val isValidSignature = wrap {
-          // Alternative: scala.tools.reflect.SigParser (frontend to sun.reflect.generics.parser.SignatureParser)
-          import scala.tools.asm.util.CheckClassAdapter
-          if (sym.isMethod)    { CheckClassAdapter checkMethodSignature sig } // requires asm-util.jar
-          else if (sym.isTerm) { CheckClassAdapter checkFieldSignature  sig }
-          else                 { CheckClassAdapter checkClassSignature  sig }
-        }
-
-        if(!isValidSignature) {
-          getCurrentCUnit().warning(sym.pos,
-              """|compiler bug: created invalid generic signature for %s in %s
-                 |signature: %s
-                 |if this is reproducible, please report bug at https://issues.scala-lang.org/
-              """.trim.stripMargin.format(sym, sym.owner.skipPackageObject.fullName, sig))
-          return null
-        }
-      }
-
-      if ((settings.check containsName phaseName)) {
-        val normalizedTpe = beforeErasure(erasure.prepareSigMap(memberTpe))
-        val bytecodeTpe = owner.thisType.memberInfo(sym)
-        if (!sym.isType && !sym.isConstructor && !(erasure.erasure(sym)(normalizedTpe) =:= bytecodeTpe)) {
-          getCurrentCUnit().warning(sym.pos,
-              """|compiler bug: created generic signature for %s in %s that does not conform to its erasure
-                 |signature: %s
-                 |original type: %s
-                 |normalized type: %s
-                 |erasure type: %s
-                 |if this is reproducible, please report bug at http://issues.scala-lang.org/
-              """.trim.stripMargin.format(sym, sym.owner.skipPackageObject.fullName, sig, memberTpe, normalizedTpe, bytecodeTpe))
-           return null
-        }
-      }
-
-      sig
-    }
-
-    def ubytesToCharArray(bytes: Array[Byte]): Array[Char] = {
-      val ca = new Array[Char](bytes.size)
-      var idx = 0
-      while(idx < bytes.size) {
-        val b: Byte = bytes(idx)
-        assert((b & ~0x7f) == 0)
-        ca(idx) = b.asInstanceOf[Char]
-        idx += 1
-      }
-
-      ca
-    }
-
-    private def arrEncode(sb: ScalaSigBytes): Array[String] = {
-      var strs: List[String]  = Nil
-      val bSeven: Array[Byte] = sb.sevenBitsMayBeZero
-      // chop into slices of at most 65535 bytes, counting 0x00 as taking two bytes (as per JVMS 4.4.7 The CONSTANT_Utf8_info Structure)
-      var prevOffset = 0
-      var offset     = 0
-      var encLength  = 0
-      while(offset < bSeven.size) {
-        val deltaEncLength = (if(bSeven(offset) == 0) 2 else 1)
-        val newEncLength = encLength.toLong + deltaEncLength
-        if(newEncLength >= 65535) {
-          val ba     = bSeven.slice(prevOffset, offset)
-          strs     ::= new java.lang.String(ubytesToCharArray(ba))
-          encLength  = 0
-          prevOffset = offset
-        } else {
-          encLength += deltaEncLength
-          offset    += 1
-        }
-      }
-      if(prevOffset < offset) {
-        assert(offset == bSeven.length)
-        val ba = bSeven.slice(prevOffset, offset)
-        strs ::= new java.lang.String(ubytesToCharArray(ba))
-      }
-      assert(strs.size > 1, "encode instead as one String via strEncode()") // TODO too strict?
-      strs.reverse.toArray
-    }
-
-    private def strEncode(sb: ScalaSigBytes): String = {
-      val ca = ubytesToCharArray(sb.sevenBitsMayBeZero)
-      new java.lang.String(ca)
-      // debug val bvA = new asm.ByteVector; bvA.putUTF8(s)
-      // debug val enc: Array[Byte] = scala.reflect.internal.pickling.ByteCodecs.encode(bytes)
-      // debug assert(enc(idx) == bvA.getByte(idx + 2))
-      // debug assert(bvA.getLength == enc.size + 2)
-    }
->>>>>>> c3d8750f
 
     def emitArgument(av:   asm.AnnotationVisitor,
                      name: String,
@@ -1805,19 +1692,6 @@
       def div(tk: TypeKind) { emitPrimitive(divOpcodes, tk) }
       def rem(tk: TypeKind) { emitPrimitive(remOpcodes, tk) }
 
-<<<<<<< HEAD
-      def invokespecial(owner: String, name: String, desc: String) {
-        jmethod.visitMethodInsn(Opcodes.INVOKESPECIAL, owner, name, desc, false)
-      }
-      def invokestatic(owner: String, name: String, desc: String) {
-        jmethod.visitMethodInsn(Opcodes.INVOKESTATIC, owner, name, desc, false)
-      }
-      def invokeinterface(owner: String, name: String, desc: String) {
-        jmethod.visitMethodInsn(Opcodes.INVOKEINTERFACE, owner, name, desc, true)
-      }
-      def invokevirtual(owner: String, name: String, desc: String) {
-        jmethod.visitMethodInsn(Opcodes.INVOKEVIRTUAL, owner, name, desc, false)
-=======
       def invokespecial(owner: String, name: String, desc: String, itf: Boolean) {
         jmethod.visitMethodInsn(Opcodes.INVOKESPECIAL, owner, name, desc, itf)
       }
@@ -1829,7 +1703,6 @@
       }
       def invokevirtual(owner: String, name: String, desc: String, itf: Boolean) {
         jmethod.visitMethodInsn(Opcodes.INVOKEVIRTUAL, owner, name, desc, itf)
->>>>>>> c3d8750f
       }
 
       def goTo(label: asm.Label) { jmethod.visitJumpInsn(Opcodes.GOTO, label) }
