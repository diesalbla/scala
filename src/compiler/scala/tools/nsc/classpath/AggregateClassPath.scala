/*
 * Scala (https://www.scala-lang.org)
 *
 * Copyright EPFL and Lightbend, Inc.
 *
 * Licensed under Apache License 2.0
 * (http://www.apache.org/licenses/LICENSE-2.0).
 *
 * See the NOTICE file distributed with this work for
 * additional information regarding copyright ownership.
 */

package scala.tools.nsc.classpath

import java.net.URL

import scala.collection.mutable.ArrayBuffer
import scala.reflect.internal.FatalError
import scala.reflect.io.AbstractFile
import scala.tools.nsc.util.{ClassPath, ClassRepresentation, EfficientClassPath}

/**
 * A classpath unifying multiple class- and sourcepath entries.
 * The Classpath can obtain entries for classes and sources independently
 * so it tries to do operations quite optimally - iterating only these collections
 * which are needed in the given moment and only as far as it's necessary.
 *
 * @param aggregates classpath instances containing entries which this class processes
 */
case class AggregateClassPath(aggregates: Seq[ClassPath]) extends ClassPath {
  override def findClassFile(className: String): Option[AbstractFile] = {
    val (pkg, simpleClassName) = PackageNameUtils.separatePkgAndClassNames(className)
    aggregatesForPackage(PackageName(pkg)).iterator.map(_.findClassFile(className)).collectFirst {
      case Some(x) => x
    }
  }
  private[this] val packageIndex: collection.mutable.Map[String, Seq[ClassPath]] = collection.mutable.Map()
  private def aggregatesForPackage(pkg: PackageName): Seq[ClassPath] = packageIndex.synchronized {
    packageIndex.getOrElseUpdate(pkg.dottedString, aggregates.filter(_.hasPackage(pkg)))
  }

  // This method is performance sensitive as it is used by SBT's ExtractDependencies phase.
  override def findClass(className: String): Option[ClassRepresentation] = {
    val (pkg, simpleClassName) = PackageNameUtils.separatePkgAndClassNames(className)

    def findEntry(isSource: Boolean): Option[ClassRepresentation] = {
      aggregatesForPackage(PackageName(pkg)).iterator.map(_.findClass(className)).collectFirst {
        case Some(s: SourceFileEntry) if isSource => s
        case Some(s: ClassFileEntry) if !isSource => s
      }
    }

    val classEntry = findEntry(isSource = false)
    val sourceEntry = findEntry(isSource = true)

    (classEntry, sourceEntry) match {
      case (Some(c: ClassFileEntry), Some(s: SourceFileEntry)) => Some(ClassAndSourceFilesEntry(c.file, s.file))
      case (c @ Some(_), _) => c
      case (_, s) => s
    }
  }

  override def asURLs: Seq[URL] = aggregates.flatMap(_.asURLs)

  override def asClassPathStrings: Seq[String] = aggregates.map(_.asClassPathString).distinct

  override def asSourcePathString: String = ClassPath.join(aggregates map (_.asSourcePathString): _*)
<<<<<<< HEAD
  override private[nsc] def packages(inPackage: String): Seq[PackageEntry] = {
=======

  override private[nsc] def packages(inPackage: PackageName): Seq[PackageEntry] = {
>>>>>>> d70893c9
    val aggregatedPackages = aggregates.flatMap(_.packages(inPackage)).distinct
    aggregatedPackages
  }

  override private[nsc] def classes(inPackage: PackageName): Seq[ClassFileEntry] =
    getDistinctEntries(_.classes(inPackage))

  override private[nsc] def sources(inPackage: PackageName): Seq[SourceFileEntry] =
    getDistinctEntries(_.sources(inPackage))

  override private[nsc] def hasPackage(pkg: PackageName) = aggregates.exists(_.hasPackage(pkg))
  override private[nsc] def list(inPackage: PackageName): ClassPathEntries = {
    val packages: java.util.HashSet[PackageEntry] = new java.util.HashSet[PackageEntry]()
    val classesAndSourcesBuffer = collection.mutable.ArrayBuffer[ClassRepresentation]()
    val onPackage: PackageEntry => Unit = packages.add(_)
    val onClassesAndSources: ClassRepresentation => Unit = classesAndSourcesBuffer += _

    aggregates.foreach { cp =>
      try {
        cp match {
          case ecp: EfficientClassPath =>
            ecp.list(inPackage, onPackage, onClassesAndSources)
          case _ =>
            val entries = cp.list(inPackage)
            entries._1.foreach(entry => packages.add(entry))
            classesAndSourcesBuffer ++= entries._2
        }
      } catch {
        case ex: java.io.IOException =>
          val e = FatalError(ex.getMessage)
          e.initCause(ex)
          throw e
      }
    }

    val distinctPackages: Seq[PackageEntry] = if (packages == null) Nil else packages.toArray(new Array[PackageEntry](packages.size()))
    val distinctClassesAndSources = mergeClassesAndSources(classesAndSourcesBuffer)
    ClassPathEntries(distinctPackages, distinctClassesAndSources)
  }

  /**
   * Returns only one entry for each name. If there's both a source and a class entry, it
   * creates an entry containing both of them. If there would be more than one class or source
   * entries for the same class it always would use the first entry of each type found on a classpath.
   */
<<<<<<< HEAD
  private def mergeClassesAndSources(entries: scala.collection.Seq[scala.collection.Seq[ClassRepresentation]]): Seq[ClassRepresentation] = {
=======
  private def mergeClassesAndSources(entries: Seq[ClassRepresentation]): Seq[ClassRepresentation] = {
>>>>>>> d70893c9
    var count = 0
    val indices = new java.util.HashMap[String, Int]((entries.size * 1.25).toInt)
    val mergedEntries = new ArrayBuffer[ClassRepresentation](entries.size)
    for {
      entry <- entries
    } {
      val name = entry.name
      if (indices.containsKey(name)) {
        val index = indices.get(name)
        val existing = mergedEntries(index)

        if (existing.binary.isEmpty && entry.binary.isDefined)
          mergedEntries(index) = ClassAndSourceFilesEntry(entry.binary.get, existing.source.get)
        if (existing.source.isEmpty && entry.source.isDefined)
          mergedEntries(index) = ClassAndSourceFilesEntry(existing.binary.get, entry.source.get)
      }
      else {
        indices.put(name, count)
        mergedEntries += entry
        count += 1
      }
    }
    if (mergedEntries.isEmpty) Nil else mergedEntries.toIndexedSeq
  }

  private def getDistinctEntries[EntryType <: ClassRepresentation](getEntries: ClassPath => Seq[EntryType]): Seq[EntryType] = {
    val seenNames = collection.mutable.HashSet[String]()
    val entriesBuffer = new ArrayBuffer[EntryType](1024)
    for {
      cp <- aggregates
      entry <- getEntries(cp)
    } {
      if (seenNames.add(entry.name)) entriesBuffer += entry
    }
    if (entriesBuffer.isEmpty) Nil else entriesBuffer.toIndexedSeq
  }
}

object AggregateClassPath {
  def createAggregate(parts: ClassPath*): ClassPath = {
    val elems = new ArrayBuffer[ClassPath]()
    parts foreach {
      case AggregateClassPath(ps) => elems ++= ps
      case p => elems += p
    }
    if (elems.size == 1) elems.head
    else AggregateClassPath(elems.toIndexedSeq)
  }
}<|MERGE_RESOLUTION|>--- conflicted
+++ resolved
@@ -65,12 +65,8 @@
   override def asClassPathStrings: Seq[String] = aggregates.map(_.asClassPathString).distinct
 
   override def asSourcePathString: String = ClassPath.join(aggregates map (_.asSourcePathString): _*)
-<<<<<<< HEAD
-  override private[nsc] def packages(inPackage: String): Seq[PackageEntry] = {
-=======
 
   override private[nsc] def packages(inPackage: PackageName): Seq[PackageEntry] = {
->>>>>>> d70893c9
     val aggregatedPackages = aggregates.flatMap(_.packages(inPackage)).distinct
     aggregatedPackages
   }
@@ -116,11 +112,7 @@
    * creates an entry containing both of them. If there would be more than one class or source
    * entries for the same class it always would use the first entry of each type found on a classpath.
    */
-<<<<<<< HEAD
-  private def mergeClassesAndSources(entries: scala.collection.Seq[scala.collection.Seq[ClassRepresentation]]): Seq[ClassRepresentation] = {
-=======
-  private def mergeClassesAndSources(entries: Seq[ClassRepresentation]): Seq[ClassRepresentation] = {
->>>>>>> d70893c9
+  private def mergeClassesAndSources(entries: scala.collection.Seq[ClassRepresentation]): Seq[ClassRepresentation] = {
     var count = 0
     val indices = new java.util.HashMap[String, Int]((entries.size * 1.25).toInt)
     val mergedEntries = new ArrayBuffer[ClassRepresentation](entries.size)
