--- conflicted
+++ resolved
@@ -151,21 +151,8 @@
         // only used to wrap the RHS of a body
         // res: T
         // returns MatchMonad[T]
-<<<<<<< HEAD
         def one(res: Tree): Tree = matchEnd.APPLY(res) // a jump to a case label is special-cased in typedApply
-        protected final def zero: Tree = nextCase.APPLY()
-        override def ifThenElseZero(c: Tree, thenp: Tree): Tree = {
-          thenp match {
-            case Block(stats, expr) =>
-              Block(If(NOT(c), zero, EmptyTree) :: stats, expr)
-            case _ =>
-              Block(If(NOT(c), zero, EmptyTree) :: Nil, thenp)
-          }
-        }
-=======
-        def one(res: Tree): Tree = matchEnd APPLY (res) // a jump to a case label is special-cased in typedApply
-        protected def zero: Tree = nextCase APPLY ()
->>>>>>> 61840780
+        protected def zero: Tree = nextCase.APPLY()
 
         // prev: MatchMonad[T]
         // b: T
