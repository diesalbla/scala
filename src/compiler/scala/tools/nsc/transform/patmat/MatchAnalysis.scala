--- conflicted
+++ resolved
@@ -125,33 +125,15 @@
   }
 }
 
-<<<<<<< HEAD
-trait MatchAnalysis extends TreeAndTypeAnalysis with ScalaLogic with MatchTreeMaking {
-  import PatternMatchingStats._
-  import global.{Tree, Type, Symbol, CaseDef, atPos,
-    Select, Block, ThisType, SingleType, NoPrefix, NoType, definitions, needsOuterTest,
-    ConstantType, Literal, Constant, gen, This, analyzer, EmptyTree, map2, NoSymbol, Traverser,
-    Function, Typed, treeInfo, DefTree, ValDef, nme, appliedType, Name, WildcardType, Ident, TypeRef,
-    UniqueType, RefinedType, currentUnit, SingletonType, singleType, ModuleClassSymbol,
-    nestedMemberType, TypeMap, EmptyScope, Apply, If, Bind, lub, Alternative, deriveCaseDef, Match, MethodType, LabelDef, TypeTree, Throw, newTermName}
-
-  import definitions._
-  import analyzer.{Typer, ErrorUtils, formalTypes}
-=======
 trait MatchApproximation extends TreeAndTypeAnalysis with ScalaLogic with MatchTreeMaking {
   import global.{Tree, Type, NoType, Symbol, NoSymbol, ConstantType, Literal, Constant, Ident, UniqueType, RefinedType, EmptyScope}
   import global.definitions.{ListClass, NilModule}
->>>>>>> 1176035f
 
   /**
    * Represent a match as a formula in propositional logic that encodes whether the match matches (abstractly: we only consider types)
    *
    */
-<<<<<<< HEAD
-  trait TreeMakerApproximation extends TreeMakers with TreesAndTypesDomain {
-=======
   trait MatchApproximator extends TreeMakers with TreesAndTypesDomain {
->>>>>>> 1176035f
     object Test {
       var currId = 0
     }
@@ -358,9 +340,6 @@
     }
   }
 
-<<<<<<< HEAD
-  trait MatchAnalyses extends TreeMakerApproximation  {
-=======
 }
 
 trait MatchAnalysis extends MatchApproximation {
@@ -369,7 +348,6 @@
   import global.definitions.{isPrimitiveValueClass, ConsClass, isTupleSymbol}
 
   trait MatchAnalyzer extends MatchApproximator  {
->>>>>>> 1176035f
     def uncheckedWarning(pos: Position, msg: String) = global.currentUnit.uncheckedWarning(pos, msg)
     def warn(pos: Position, ex: AnalysisBudget.Exception, kind: String) = uncheckedWarning(pos, s"Cannot check match for $kind.\n${ex.advice}")
 
@@ -519,11 +497,7 @@
 
     // a way to construct a value that will make the match fail: a constructor invocation, a constant, an object of some type)
     class CounterExample {
-<<<<<<< HEAD
-      protected[MatchAnalyses] def flattenConsArgs: List[CounterExample] = Nil
-=======
       protected[MatchAnalyzer] def flattenConsArgs: List[CounterExample] = Nil
->>>>>>> 1176035f
       def coveredBy(other: CounterExample): Boolean = this == other || other == WildcardExample
     }
     case class ValueExample(c: ValueConst) extends CounterExample { override def toString = c.toString }
@@ -538,19 +512,11 @@
       }
     }
     case class ListExample(ctorArgs: List[CounterExample]) extends CounterExample {
-<<<<<<< HEAD
-      protected[MatchAnalyses] override def flattenConsArgs: List[CounterExample] = ctorArgs match {
-        case hd :: tl :: Nil => hd :: tl.flattenConsArgs
-        case _ => Nil
-      }
-      protected[MatchAnalyses] lazy val elems = flattenConsArgs
-=======
       protected[MatchAnalyzer] override def flattenConsArgs: List[CounterExample] = ctorArgs match {
         case hd :: tl :: Nil => hd :: tl.flattenConsArgs
         case _ => Nil
       }
       protected[MatchAnalyzer] lazy val elems = flattenConsArgs
->>>>>>> 1176035f
 
       override def coveredBy(other: CounterExample): Boolean =
         other match {
@@ -725,13 +691,6 @@
       VariableAssignment(scrutVar).toCounterExample()
     }
 
-<<<<<<< HEAD
-    def analyzeCases(prevBinder: Symbol, cases: List[List[TreeMaker]], pt: Type, unchecked: Boolean): Unit = {
-      unreachableCase(prevBinder, cases, pt) foreach { caseIndex =>
-        reportUnreachable(cases(caseIndex).last.pos)
-      }
-      if (!unchecked) {
-=======
     def analyzeCases(prevBinder: Symbol, cases: List[List[TreeMaker]], pt: Type, suppression: Suppression): Unit = {
       if (!suppression.unreachable) {
         unreachableCase(prevBinder, cases, pt) foreach { caseIndex =>
@@ -739,7 +698,6 @@
         }
       }
       if (!suppression.exhaustive) {
->>>>>>> 1176035f
         val counterExamples = exhaustive(prevBinder, cases, pt)
         if (counterExamples.nonEmpty)
           reportMissingCases(prevBinder.pos, counterExamples)
