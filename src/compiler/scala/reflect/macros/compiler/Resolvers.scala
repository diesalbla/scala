--- conflicted
+++ resolved
@@ -14,34 +14,8 @@
   import gen._
   import runDefinitions._
 
-<<<<<<< HEAD
-  /** Resolves a macro impl reference provided in the right-hand side of the given macro definition.
-   *
-   *  Acceptable shapes of the right-hand side:
-   *    1) [<static object>].<method name>[[<type args>]] // vanilla macro def
-   *    2) [<macro bundle>].<method name>[[<type args>]]  // shiny new macro bundle
-   *
-   *  Produces a tree, which represents a reference to a macro implementation if everything goes well,
-   *  otherwise reports found errors and returns EmptyTree. The resulting tree should have the following format:
-   *
-   *    qualifier.method[targs]
-   *
-   *  Qualifier here might be omitted (macro defs local to blocks), be a static object (vanilla macro defs)
-   *  or be a dummy instance of a macro bundle (e.g. new MyMacro(???).expand).
-   */
-  lazy val macroImplRef: Tree = {
-    val (maybeBundleRef, methName, targs) = macroDdef.rhs match {
-      case Applied(Select(Applied(RefTree(qual, bundleName), _, Nil), methName), targs, Nil) =>
-        (RefTree(qual, bundleName.toTypeName), methName, targs)
-      case Applied(Ident(methName), targs, Nil) =>
-        (Ident(context.owner.enclClass), methName, targs)
-      case _ =>
-        (EmptyTree, TermName(""), Nil)
-    }
-=======
   trait Resolver {
     self: MacroImplRefCompiler =>
->>>>>>> 6ef6c96e
 
     val isImplBundle: Boolean
     val isImplMethod = !isImplBundle
