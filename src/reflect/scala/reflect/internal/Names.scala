--- conflicted
+++ resolved
@@ -480,21 +480,8 @@
     def append(separator: Char, suffix: Name) = newName(toString + separator + suffix)
     def prepend(prefix: String) = newName("" + prefix + this)
 
-<<<<<<< HEAD
     def stripSuffix(suffix: String): ThisNameType =
       if (endsWith(suffix)) dropRight(suffix.length) else thisName // OPT avoid creating a Name with `suffix`
-=======
-    def decodedName: ThisNameType = newName(decode)
-    def isOperatorName: Boolean = decode != toString  // used by ide
-    def longString: String      = nameKind + " " + decode
-    def debugString = { val s = decode ; if (isTypeName) s + "!" else s }
-    final def toStringWithSuffix(suffix: String): String = {
-      val builder = new java.lang.StringBuilder(length + suffix.length)
-      builder.append(this: CharSequence)
-      builder.append(suffix)
-      builder.toString
-    }
->>>>>>> 6e2f3364
 
     def stripSuffix(suffix: Name): ThisNameType =
       if (endsWith(suffix)) dropRight(suffix.length) else thisName
@@ -520,6 +507,13 @@
     def isOperatorName: Boolean   = decoded != toString
     def longString: String        = s"$nameKind $decoded"
     def debugString               = if (isTypeName) s"$decoded!" else decoded
+
+    final def toStringWithSuffix(suffix: String): String = {
+      val builder = new java.lang.StringBuilder(length + suffix.length)
+      builder.append(this: CharSequence)
+      builder.append(suffix)
+      builder.toString
+    }
 
     override final def toString: String = if (cachedString == null) new String(_chrs, index, len) else cachedString
     final def appendTo(buffer: java.lang.StringBuffer, start: Int, length: Int): Unit =
