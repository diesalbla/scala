/*
 * Scala (https://www.scala-lang.org)
 *
 * Copyright EPFL and Lightbend, Inc.
 *
 * Licensed under Apache License 2.0
 * (http://www.apache.org/licenses/LICENSE-2.0).
 *
 * See the NOTICE file distributed with this work for
 * additional information regarding copyright ownership.
 */

package scala
package reflect.internal.util

import java.lang.invoke.{MethodHandles, MethodType}

import scala.language.implicitConversions
import java.lang.{ClassLoader => JClassLoader}
import java.lang.reflect.Modifier
import java.net.{URLClassLoader => JURLClassLoader}
import java.net.URL

import scala.reflect.runtime.ReflectionUtils.{show, unwrapHandler}
import scala.util.control.Exception.catching
import scala.reflect.{ClassTag, classTag}

trait HasClassPath {
  def classPathURLs: Seq[URL]
}

final class RichClassLoader(private val self: JClassLoader) extends AnyVal {
  /** Executing an action with this classloader as context classloader */
  def asContext[T](action: => T): T = {
<<<<<<< HEAD
    import ScalaClassLoader.setContext
=======
>>>>>>> f39a74ab
    val saved = Thread.currentThread.getContextClassLoader
    try { ScalaClassLoader.setContext(self) ; action }
    finally ScalaClassLoader.setContext(saved)
  }

  /** Load and link a class with this classloader */
  def tryToLoadClass[T <: AnyRef](path: String): Option[Class[T]] = tryClass(path, initialize = false)
  /** Load, link and initialize a class with this classloader */
  def tryToInitializeClass[T <: AnyRef](path: String): Option[Class[T]] = tryClass(path, initialize = true)

  private def tryClass[T <: AnyRef](path: String, initialize: Boolean): Option[Class[T]] =
    catching(classOf[ClassNotFoundException], classOf[SecurityException]) opt
      Class.forName(path, initialize, self).asInstanceOf[Class[T]]

  /** Create an instance of a class with this classloader */
  def create(path: String): AnyRef =
    tryToInitializeClass[AnyRef](path).map(_.getConstructor().newInstance()).orNull

  /** Create an instance with ctor args, or invoke errorFn before throwing. */
  def create[T <: AnyRef : ClassTag](path: String, errorFn: String => Unit)(args: AnyRef*): T = {
    def fail(msg: String) = error(msg, new IllegalArgumentException(msg))
    def error(msg: String, e: Throwable) = { errorFn(msg) ; throw e }
    try {
      val clazz = Class.forName(path, /*initialize =*/ true, /*loader =*/ self)
      if (classTag[T].runtimeClass isAssignableFrom clazz) {
        val ctor = {
          val maybes = clazz.getConstructors filter (c => c.getParameterCount == args.size &&
            (c.getParameterTypes zip args).forall { case (k, a) => k isAssignableFrom a.getClass })
          if (maybes.size == 1) maybes.head
          else fail(s"Constructor must accept arg list (${args map (_.getClass.getName) mkString ", "}): ${path}")
        }
        (ctor.newInstance(args: _*)).asInstanceOf[T]
      } else {
        errorFn(s"""Loader for ${classTag[T]}:   [${show(classTag[T].runtimeClass.getClassLoader)}]
                    |Loader for ${clazz.getName}: [${show(clazz.getClassLoader)}]""".stripMargin)
        fail(s"Not a ${classTag[T]}: ${path}")
      }
    } catch {
      case e: ClassNotFoundException =>
        error(s"Class not found: ${path}", e)
      case e @ (_: LinkageError | _: ReflectiveOperationException) =>
        error(s"Unable to create instance: ${path}: ${e.toString}", e)
    }
  }

  /** The actual bytes for a class file, or an empty array if it can't be found. */
  def classBytes(className: String): Array[Byte] = classAsStream(className) match {
    case null   => Array()
    case stream => scala.reflect.io.Streamable.bytes(stream)
  }

  /** An InputStream representing the given class name, or null if not found. */
  def classAsStream(className: String) = self.getResourceAsStream {
    if (className endsWith ".class") className
    else s"${className.replace('.', '/')}.class"  // classNameToPath
  }

  /** Run the main method of a class to be loaded by this classloader */
  def run(objectName: String, arguments: Seq[String]): Unit = {
    val clsToRun = tryToInitializeClass(objectName) getOrElse (
      throw new ClassNotFoundException(objectName)
    )
    val method = clsToRun.getMethod("main", classOf[Array[String]])
    if (!Modifier.isStatic(method.getModifiers))
      throw new NoSuchMethodException(objectName + ".main is not static")

    try asContext(method.invoke(null, Array(arguments.toArray: AnyRef): _*)) // !!! : AnyRef shouldn't be necessary
    catch unwrapHandler({ case ex => throw ex })
  }
}

object RichClassLoader {
  implicit def wrapClassLoader(loader: ClassLoader): RichClassLoader = new RichClassLoader(loader)
}

/** A wrapper around java.lang.ClassLoader to lower the annoyance
 *  of java reflection.
 */
trait ScalaClassLoader extends JClassLoader {
  private def wrap = new RichClassLoader(this)
  /** Executing an action with this classloader as context classloader */
  def asContext[T](action: => T): T = wrap.asContext(action)

  /** Load and link a class with this classloader */
  def tryToLoadClass[T <: AnyRef](path: String): Option[Class[T]] = wrap.tryToLoadClass[T](path)
  /** Load, link and initialize a class with this classloader */
  def tryToInitializeClass[T <: AnyRef](path: String): Option[Class[T]] = wrap.tryToInitializeClass(path)

  /** Create an instance of a class with this classloader */
  def create(path: String): AnyRef = wrap.create(path)

  /** Create an instance with ctor args, or invoke errorFn before throwing. */
  def create[T <: AnyRef : ClassTag](path: String, errorFn: String => Unit)(args: AnyRef*): T =
    wrap.create[T](path, errorFn)(args: _*)

  /** The actual bytes for a class file, or an empty array if it can't be found. */
  def classBytes(className: String): Array[Byte] = wrap.classBytes(className)

  /** An InputStream representing the given class name, or null if not found. */
  def classAsStream(className: String) = wrap.classAsStream(className)

  /** Run the main method of a class to be loaded by this classloader */
  def run(objectName: String, arguments: Seq[String]): Unit = wrap.run(objectName, arguments)
}


/** Methods for obtaining various classloaders.
 *      appLoader: the application classloader.  (Also called the java system classloader.)
 *      extLoader: the extension classloader.
 *     bootLoader: the boot classloader.
 *  contextLoader: the context classloader.
 */
object ScalaClassLoader {
  /** Returns loaders which are already ScalaClassLoaders unaltered,
   *  and translates java.net.URLClassLoaders into scala URLClassLoaders.
   *  Otherwise creates a new wrapper.
   */
  implicit def apply(cl: JClassLoader): ScalaClassLoader = cl match {
    case cl: ScalaClassLoader => cl
    case cl: JURLClassLoader  => new URLClassLoader(cl.getURLs.toSeq, cl.getParent)
    case _                    => new JClassLoader(cl) with ScalaClassLoader
  }
  def contextLoader = apply(Thread.currentThread.getContextClassLoader)
  def appLoader     = apply(JClassLoader.getSystemClassLoader)
  def setContext(cl: JClassLoader) = Thread.currentThread.setContextClassLoader(cl)

  class URLClassLoader(urls: Seq[URL], parent: JClassLoader)
      extends JURLClassLoader(urls.toArray, parent)
         with ScalaClassLoader
         with HasClassPath {
    private[this] var classloaderURLs: Seq[URL] = urls
    def classPathURLs: Seq[URL] = classloaderURLs

    /** Override to widen to public */
    override def addURL(url: URL) = {
      classloaderURLs :+= url
      super.addURL(url)
    }
    override def close(): Unit = {
      super.close()
      classloaderURLs = null
    }
  }

  def fromURLs(urls: Seq[URL], parent: ClassLoader = null): URLClassLoader = {
    new URLClassLoader(urls, if (parent == null) bootClassLoader else parent)
  }

  def fromURLsParallelCapable(urls: Seq[URL], parent: ClassLoader = null): JURLClassLoader = {
    new JURLClassLoader(urls.toArray, if (parent == null) bootClassLoader else parent)
  }

  /** True if supplied class exists in supplied path */
  def classExists(urls: Seq[URL], name: String): Boolean =
    (fromURLs(urls) tryToLoadClass name).isDefined

  /** Finding what jar a clazz or instance came from */
  def originOfClass(x: Class[_]): Option[URL] =
    Option(x.getProtectionDomain.getCodeSource) flatMap (x => Option(x.getLocation))

  private[this] val bootClassLoader: ClassLoader = {
    if (!util.Properties.isJavaAtLeast("9")) null
    else {
      try {
        MethodHandles.lookup().findStatic(classOf[ClassLoader], "getPlatformClassLoader", MethodType.methodType(classOf[ClassLoader])).invoke()
      } catch {
        case _: Throwable =>
          null
      }
    }


  }
}<|MERGE_RESOLUTION|>--- conflicted
+++ resolved
@@ -32,10 +32,6 @@
 final class RichClassLoader(private val self: JClassLoader) extends AnyVal {
   /** Executing an action with this classloader as context classloader */
   def asContext[T](action: => T): T = {
-<<<<<<< HEAD
-    import ScalaClassLoader.setContext
-=======
->>>>>>> f39a74ab
     val saved = Thread.currentThread.getContextClassLoader
     try { ScalaClassLoader.setContext(self) ; action }
     finally ScalaClassLoader.setContext(saved)
