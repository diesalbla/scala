--- conflicted
+++ resolved
@@ -1773,11 +1773,6 @@
           Predef_char2Character, Predef_int2Integer, Predef_long2Long, Predef_boolean2Boolean)
 
       lazy val Predef_implicitly   = getMemberMethod(PredefModule, nme.implicitly)
-<<<<<<< HEAD
-=======
-      lazy val Predef_wrapRefArray = getMemberMethod(PredefModule, nme.wrapRefArray)
-      lazy val Predef_genericWrapRefArray = getMemberMethod(PredefModule, nme.genericWrapArray)
->>>>>>> 43a5a75b
       lazy val Predef_???          = DefinitionsClass.this.Predef_???
       lazy val Predef_any2stringaddMethod = getMemberMethod(PredefModule, nme.any2stringadd).suchThat(_.isMethod)
 
@@ -1788,6 +1783,7 @@
       lazy val ensureAccessibleMethod = getMemberMethod(ScalaRunTimeModule, nme.ensureAccessible)
       lazy val arrayClassMethod       = getMemberMethod(ScalaRunTimeModule, nme.arrayClass)
       lazy val wrapVarargsRefArrayMethod = getMemberMethod(ScalaRunTimeModule, nme.wrapRefArray)
+      lazy val genericWrapVarargsRefArrayMethod = getMemberMethod(ScalaRunTimeModule, nme.genericWrapArray)
 
       lazy val RuntimeStatics_ioobe = getMemberMethod(RuntimeStaticsModule, nme.ioobe)
 
