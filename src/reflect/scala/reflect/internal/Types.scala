--- conflicted
+++ resolved
@@ -561,10 +561,9 @@
      *  Expands type aliases and converts higher-kinded TypeRefs to PolyTypes.
      *  Functions on types are also implemented as PolyTypes.
      *
-<<<<<<< HEAD
-     *  Example: (in the below, <List> is the type constructor of List)
-     *    TypeRef(pre, <List>, List()) is replaced by
-     *    PolyType(X, TypeRef(pre, <List>, List(X)))
+     *  Example: (in the below, `<List>` is the type constructor of List)
+     *    TypeRef(pre, `<List>`, List()) is replaced by
+     *    PolyType(X, TypeRef(pre, `<List>`, List(X)))
      *
      *  Discussion: normalize is NOT usually what you want to be calling.
      *  The (very real) danger with normalize is that it will force types
@@ -585,11 +584,6 @@
      *
      *  If you've been around the compiler a while that list must fill
      *  your heart with fear.
-=======
-     *  Example: (in the below, `<List>` is the type constructor of List)
-     *    TypeRef(pre, `<List>`, List()) is replaced by
-     *    PolyType(X, TypeRef(pre, `<List>`, List(X)))
->>>>>>> db5919a7
      */
     def normalize = this // @MAT
 
