/*
 * Scala (https://www.scala-lang.org)
 *
 * Copyright EPFL and Lightbend, Inc.
 *
 * Licensed under Apache License 2.0
 * (http://www.apache.org/licenses/LICENSE-2.0).
 *
 * See the NOTICE file distributed with this work for
 * additional information regarding copyright ownership.
 */

package scala
package reflect
package internal
package tpe

import scala.collection.{immutable, mutable}
import Flags._
import scala.annotation.tailrec
import Variance._
import scala.collection.mutable.ListBuffer

private[internal] trait TypeMaps {
  self: SymbolTable =>
  import definitions._

  /** Normalize any type aliases within this type (@see Type#normalize).
    *  Note that this depends very much on the call to "normalize", not "dealias",
    *  so it is no longer carries the too-stealthy name "deAlias".
    */
  object normalizeAliases extends TypeMap {
    def apply(tp: Type): Type = (tp match {
      case TypeRef(_, sym, _) if sym.isAliasType && tp.isHigherKinded => logResult(s"Normalized type alias function $tp")(tp.normalize)
      case TypeRef(_, sym, _) if sym.isAliasType                      => tp.normalize
      case tp                                                         => tp
    }).mapOver(this)
  }

  /** Remove any occurrence of type <singleton> from this type and its parents */
  object dropSingletonType extends TypeMap {
    def apply(tp: Type): Type = {
      tp match {
        case TypeRef(_, SingletonClass, _) =>
          AnyTpe
        case tp1 @ RefinedType(parents, decls) =>
          parents filter (_.typeSymbol != SingletonClass) match {
            case Nil                       => AnyTpe
            case p :: Nil if decls.isEmpty => p.mapOver(this)
            case ps                        => copyRefinedType(tp1, ps, decls).mapOver(this)
          }
        case tp1 =>
          tp1.mapOver(this)
      }
    }
  }

  /** Type with all top-level occurrences of abstract types replaced by their bounds */
  object abstractTypesToBounds extends TypeMap {
    @tailrec
    def apply(tp: Type): Type = tp match {
      case TypeRef(_, sym, _) if sym.isAliasType    => apply(tp.dealias)
      case TypeRef(_, sym, _) if sym.isAbstractType => apply(tp.upperBound)
      case rtp @ RefinedType(parents, decls)        => copyRefinedType(rtp, parents mapConserve this, decls)
      case AnnotatedType(_, _)                      => tp.mapOver(this)
      case _                                        => tp             // no recursion - top level only
    }
  }

  /** Turn any T* types into Seq[T] except when
    *  in method parameter position.
    */
  object dropIllegalStarTypes extends TypeMap {
    def apply(tp: Type): Type = tp match {
      case MethodType(params, restpe) =>
        // Not mapping over params
        val restpe1 = apply(restpe)
        if (restpe eq restpe1) tp
        else MethodType(params, restpe1)
      case TypeRef(_, RepeatedParamClass, arg :: Nil) =>
        seqType(arg)
      case _ =>
        tp.mapOver(this)
    }
  }

  trait AnnotationFilter extends TypeMap {
    def keepAnnotation(annot: AnnotationInfo): Boolean

    override def mapOver(annot: AnnotationInfo) =
      if (keepAnnotation(annot)) super.mapOver(annot)
      else UnmappableAnnotation
  }

  trait KeepOnlyTypeConstraints extends AnnotationFilter {
    // filter keeps only type constraint annotations
    def keepAnnotation(annot: AnnotationInfo) = annot matches TypeConstraintClass
  }

  // todo. move these into scala.reflect.api

  /** A prototype for mapping a function over all possible types
    */
  abstract class TypeMap extends (Type => Type) {
    def apply(tp: Type): Type

    /** Map this function over given type */
    def mapOver(tp: Type): Type = if (tp eq null) tp else tp.mapOver(this)

    /** The index of the first symbol in `origSyms` which would have its info
      * transformed by this type map.
      */
    private def firstChangedSymbol(origSyms: List[Symbol]): Int = {
      @tailrec def loop(i: Int, syms: List[Symbol]): Int = syms match {
        case x :: xs =>
          val info = x.info
          if (applyToSymbolInfo(x, info) eq info) loop(i+1, xs)
          else i
        case _ => -1
      }
      loop(0, origSyms)
    }
    protected def applyToSymbolInfo(sym: Symbol, info: Type): Type = this(info)

    /** Map this function over given scope */
    def mapOver(scope: Scope): Scope = {
      val elems = scope.toList
      val elems1 = mapOver(elems)
      if (elems1 eq elems) scope
      else newScopeWith(elems1: _*)
    }

    /** Map this function over given list of symbols */
    def mapOver(origSyms: List[Symbol]): List[Symbol] = {
      val firstChange = firstChangedSymbol(origSyms)
      // fast path in case nothing changes due to map
      if (firstChange < 0) origSyms
      else {
        // map is not the identity --> do cloning properly
        val cloned = cloneSymbols(origSyms)
        // but we don't need to run the map again on the unchanged symbols
        cloned.drop(firstChange).foreach(_ modifyInfo this)
        cloned
      }
    }

    def mapOver(annot: AnnotationInfo): AnnotationInfo = {
      val AnnotationInfo(atp, args, assocs) = annot
      val atp1  = atp.mapOver(this)
      val args1 = mapOverAnnotArgs(args)
      // there is no need to rewrite assocs, as they are constants

      if ((args eq args1) && (atp eq atp1)) annot
      else if (args1.isEmpty && args.nonEmpty) UnmappableAnnotation  // some annotation arg was unmappable
      else AnnotationInfo(atp1, args1, assocs) setPos annot.pos
    }

    def mapOverAnnotations(annots: List[AnnotationInfo]): List[AnnotationInfo] = {
      val annots1 = annots mapConserve mapOver
      if (annots1 eq annots) annots
      else annots1 filterNot (_ eq UnmappableAnnotation)
    }

    /** Map over a set of annotation arguments.  If any
      *  of the arguments cannot be mapped, then return Nil.  */
    def mapOverAnnotArgs(args: List[Tree]): List[Tree] = {
      val args1 = args mapConserve mapOver
      if (args1 contains UnmappableTree) Nil
      else args1
    }

    def mapOver(tree: Tree): Tree =
      mapOver(tree, () => return UnmappableTree)

    /** Map a tree that is part of an annotation argument.
      *  If the tree cannot be mapped, then invoke giveup().
      *  The default is to transform the tree with
      *  TypeMapTransformer.
      */
    def mapOver(tree: Tree, giveup: () => Nothing): Tree =
      (new TypeMapTransformer).transform(tree)

    /** This transformer leaves the tree alone except to remap
      *  its types. */
    class TypeMapTransformer extends Transformer {
      override def transform(tree: Tree) = {
        val tree1 = super.transform(tree)
        val tpe1 = TypeMap.this(tree1.tpe)
        if ((tree eq tree1) && (tree.tpe eq tpe1))
          tree
        else
          tree1.shallowDuplicate.setType(tpe1)
      }
    }
  }

  abstract class VariancedTypeMap extends TypeMap {

    private[this] var _variance: Variance = Covariant

    def variance_=(x: Variance) = { _variance = x }
    def variance = _variance

    @inline final def withVariance[T](v: Variance)(body: => T): T = {
      val saved = variance
      variance = v
      try body finally variance = saved
    }
    @inline final def flipped[T](body: => T): T = {
      variance = variance.flip
      try body
      finally variance = variance.flip
    }

    final def mapOverArgs(args: List[Type], tparams: List[Symbol]): List[Type] = {
      val oldVariance = variance
      map2Conserve(args, tparams)((arg, tparam) => withVariance(oldVariance * tparam.variance)(this(arg)))
    }

    /** Applies this map to the symbol's info, setting variance = Invariant
      *  if necessary when the symbol is an alias. */
    override protected final def applyToSymbolInfo(sym: Symbol, info: Type): Type =
      if (!variance.isInvariant && sym.isAliasType)
        withVariance(Invariant)(this(info))
      else
        this(info)
  }

  abstract class TypeFolder extends (Type => Unit) {
    /** Map this function over given type */
    def apply(tp: Type): Unit // = if (tp ne null) tp.foldOver(this)

    /** Map this function over given type */
    def foldOver(syms: List[Symbol]): Unit = syms.foreach( sym => apply(sym.info) )

    def foldOver(scope: Scope): Unit = {
      val elems = scope.toList
      foldOver(elems)
    }

    def foldOverAnnotations(annots: List[AnnotationInfo]): Unit =
      annots foreach foldOver

    def foldOver(annot: AnnotationInfo): Unit = {
      val AnnotationInfo(atp, args, assocs) = annot
      atp.foldOver(this)
      foldOverAnnotArgs(args)
    }

    def foldOverAnnotArgs(args: List[Tree]): Unit =
      args foreach foldOver

    def foldOver(tree: Tree): Unit = apply(tree.tpe)
  }

  abstract class TypeTraverser extends TypeMap {
    def traverse(tp: Type): Unit
    def apply(tp: Type): Type = { traverse(tp); tp }
  }

  abstract class TypeCollector[T](initial: T) extends TypeFolder {
    var result: T = _
<<<<<<< HEAD
    def collect(tp: Type) = {
      result = initial
      apply(tp)
      result
=======
    def collect(tp: Type): T = {
      val saved = result
      try {
        result = initial
        traverse(tp)
        result
      } finally {
        result = saved // support reentrant use of a single instance of this collector.
      }
>>>>>>> 61840780
    }
  }

  /** The raw to existential map converts a ''raw type'' to an existential type.
    *  It is necessary because we might have read a raw type of a
    *  parameterized Java class from a class file. At the time we read the type
    *  the corresponding class file might still not be read, so we do not
    *  know what the type parameters of the type are. Therefore
    *  the conversion of raw types to existential types might not have taken place
    *  in ClassFileParser.sigToType (where it is usually done).
    */
  def rawToExistential = new TypeMap {
    private[this] var expanded = immutable.Set[Symbol]()
    def apply(tp: Type): Type = tp match {
      case TypeRef(pre, sym, List()) if isRawIfWithoutArgs(sym) =>
        if (expanded contains sym) AnyRefTpe
        else try {
          expanded += sym
          val eparams = mapOver(typeParamsToExistentials(sym))
          existentialAbstraction(eparams, typeRef(apply(pre), sym, eparams map (_.tpe)))
        } finally {
          expanded -= sym
        }
      case _ =>
        tp.mapOver(this)
    }
  }
  /***
    *@M: I think this is more desirable, but Martin prefers to leave raw-types as-is as much as possible
    object rawToExistentialInJava extends TypeMap {
      def apply(tp: Type): Type = tp match {
        // any symbol that occurs in a java sig, not just java symbols
        // see https://github.com/scala/bug/issues/2454#issuecomment-292371833
        case TypeRef(pre, sym, List()) if !sym.typeParams.isEmpty =>
          val eparams = typeParamsToExistentials(sym, sym.typeParams)
          existentialAbstraction(eparams, TypeRef(pre, sym, eparams map (_.tpe)))
        case _ =>
          mapOver(tp)
      }
    }
    */

  /** Used by existentialAbstraction.
    */
  class ExistentialExtrapolation(tparams: List[Symbol]) extends VariancedTypeMap {
    private[this] val occurCount = mutable.HashMap[Symbol, Int]()
    private[this] val anyContains = new ContainsAnyKeyCollector(occurCount)
    private def countOccs(tp: Type) = {
      tp foreach {
        case TypeRef(_, sym, _) =>
          if (occurCount contains sym)
            occurCount(sym) += 1
        case _ => ()
      }
    }
    def extrapolate(tpe: Type): Type = {
      tparams foreach (t => occurCount(t) = 0)
      countOccs(tpe)
      for (tparam <- tparams)
        countOccs(tparam.info)

      apply(tpe)
    }

    /** If these conditions all hold:
      *   1) we are in covariant (or contravariant) position
      *   2) this type occurs exactly once in the existential scope
      *   3) the widened upper (or lower) bound of this type contains no references to tparams
      *  Then we replace this lone occurrence of the type with the widened upper (or lower) bound.
      *  All other types pass through unchanged.
      */
    def apply(tp: Type): Type = {
      val tp1 = mapOver(tp)
      if (variance.isInvariant) tp1
      else tp1 match {
        case TypeRef(pre, sym, args) if tparams.contains(sym) && occurCount(sym) == 1 =>
          val repl = if (variance.isPositive) dropSingletonType(tp1.upperBound) else tp1.lowerBound
          def msg = {
            val word = if (variance.isPositive) "upper" else "lower"
            s"Widened lone occurrence of $tp1 inside existential to $word bound"
          }
          if (!repl.typeSymbol.isBottomClass && ! anyContains.collect(repl))
            debuglogResult(msg)(repl)
          else
            tp1
        case _ =>
          tp1
      }
    }
    override def mapOver(tp: Type): Type = tp match {
      case SingleType(pre, sym) =>
        if (sym.isPackageClass) tp // short path
        else {
          val pre1 = this(pre)
          if ((pre1 eq pre) || !pre1.isStable) tp
          else singleType(pre1, sym)
        }
      case _ => tp.mapOver(this)
    }

    // Do not discard the types of existential idents. The
    // symbol of the Ident itself cannot be listed in the
    // existential's parameters, so the resulting existential
    // type would be ill-formed.
    override def mapOver(tree: Tree) = tree match {
      case Ident(_) if tree.tpe.isStable => tree
      case _                             => super.mapOver(tree)
    }
  }

  /**
   * Get rid of BoundedWildcardType where variance allows us to do so.
   * Invariant: `wildcardExtrapolation(tp) =:= tp`
   *
   * For example, the MethodType given by `def bla(x: (_ >: String)): (_ <: Int)`
   * is both a subtype and a supertype of `def bla(x: String): Int`.
   */
  object wildcardExtrapolation extends VariancedTypeMap {
    def apply(tp: Type): Type =
      tp match {
        case BoundedWildcardType(TypeBounds(lo, AnyTpe)) if variance.isContravariant => lo
        case BoundedWildcardType(TypeBounds(lo, ObjectTpeJava)) if variance.isContravariant => lo
        case BoundedWildcardType(TypeBounds(NothingTpe, hi)) if variance.isCovariant => hi
        case tp => tp.mapOver(this)
      }
  }

  /** Might the given symbol be important when calculating the prefix
    *  of a type? When tp.asSeenFrom(pre, clazz) is called on `tp`,
    *  the result will be `tp` unchanged if `pre` is trivial and `clazz`
    *  is a symbol such that isPossiblePrefix(clazz) == false.
    */
  def isPossiblePrefix(clazz: Symbol) = clazz.isClass && !clazz.isPackageClass

  protected[internal] def skipPrefixOf(pre: Type, clazz: Symbol) = (
    (pre eq NoType) || (pre eq NoPrefix) || !isPossiblePrefix(clazz)
    )

  @deprecated("use new AsSeenFromMap instead", "2.12.0")
  final def newAsSeenFromMap(pre: Type, clazz: Symbol): AsSeenFromMap = new AsSeenFromMap(pre, clazz)

  /** A map to compute the asSeenFrom method.
    */
  class AsSeenFromMap(seenFromPrefix0: Type, seenFromClass: Symbol) extends TypeMap with KeepOnlyTypeConstraints {
    private[this] val seenFromPrefix: Type = if (seenFromPrefix0.typeSymbolDirect.hasPackageFlag && !seenFromClass.hasPackageFlag)
      seenFromPrefix0.packageObject.typeOfThis
    else seenFromPrefix0
    // Some example source constructs relevant in asSeenFrom:
    //
    // object CaptureThis {
    //   trait X[A] { def f: this.type = this }
    //   class Y[A] { def f: this.type = this }
    //   // Created new existential to represent This(CaptureThis.X) seen from CaptureThis.X[B]: type _1.type <: CaptureThis.X[B] with Singleton
    //   def f1[B] = new X[B] { }
    //   // TODO - why is the behavior different when it's a class?
    //   def f2[B] = new Y[B] { }
    // }
    // class CaptureVal[T] {
    //   val f: java.util.List[_ <: T] = null
    //   // Captured existential skolem for type _$1 seen from CaptureVal.this.f.type: type _$1
    //   def g = f get 0
    // }
    // class ClassParam[T] {
    //   // AsSeenFromMap(Inner.this.type, class Inner)/classParameterAsSeen(T)#loop(ClassParam.this.type, class ClassParam)
    //   class Inner(lhs: T) { def f = lhs }
    // }
    def capturedParams: List[Symbol]  = _capturedParams
    def capturedSkolems: List[Symbol] = _capturedSkolems

    def apply(tp: Type): Type = tp match {
      case tp @ ThisType(_)                                            => thisTypeAsSeen(tp)
      case tp @ SingleType(_, sym)                                     => if (sym.isPackageClass) tp else singleTypeAsSeen(tp)
      case tp @ TypeRef(_, sym, _) if isTypeParamOfEnclosingClass(sym) => classParameterAsSeen(tp)
      case _                                                           => tp.mapOver(this)
    }

    private[this] var _capturedSkolems: List[Symbol] = Nil
    private[this] var _capturedParams: List[Symbol]  = Nil
    private[this] val isStablePrefix = seenFromPrefix.isStable

    // isBaseClassOfEnclosingClassOrInfoIsNotYetComplete would be a more accurate
    // but less succinct name.
    private def isBaseClassOfEnclosingClass(base: Symbol) = {
      @tailrec
      def loop(encl: Symbol): Boolean = (
        isPossiblePrefix(encl)
          && ((encl isSubClass base) || loop(encl.owner.enclClass))
        )
      // The hasCompleteInfo guard is necessary to avoid cycles during the typing
      // of certain classes, notably ones defined inside package objects.
      !base.hasCompleteInfo || loop(seenFromClass)
    }

    /** Is the symbol a class type parameter from one of the enclosing
      *  classes, or a base class of one of them?
      */
    private def isTypeParamOfEnclosingClass(sym: Symbol): Boolean = (
      sym.isTypeParameter
        && sym.owner.isClass
        && isBaseClassOfEnclosingClass(sym.owner)
      )

    private[this] var capturedThisIds = 0
    private def nextCapturedThisId() = { capturedThisIds += 1; capturedThisIds }
    /** Creates an existential representing a type parameter which appears
      *  in the prefix of a ThisType.
      */
    protected def captureThis(pre: Type, clazz: Symbol): Type = {
      capturedParams find (_.owner == clazz) match {
        case Some(p) => p.tpe
        case _       =>
          val qvar = clazz.freshExistential(nme.SINGLETON_SUFFIX, nextCapturedThisId()) setInfo singletonBounds(pre)
          _capturedParams ::= qvar
          debuglog(s"Captured This(${clazz.fullNameString}) seen from $seenFromPrefix: ${qvar.defString}")
          qvar.tpe
      }
    }
    protected def captureSkolems(skolems: List[Symbol]): Unit = {
      for (p <- skolems; if !(capturedSkolems contains p)) {
        debuglog(s"Captured $p seen from $seenFromPrefix")
        _capturedSkolems ::= p
      }
    }

    /** Find the type argument in an applied type which corresponds to a type parameter.
      *  The arguments are required to be related as follows, through intermediary `clazz`.
      *  An exception will be thrown if this is violated.
      *
      *  @param   lhs    its symbol is a type parameter of `clazz`
      *  @param   rhs    a type application constructed from `clazz`
      */
    private def correspondingTypeArgument(lhs: Type, rhs: Type): Type = {
      val TypeRef(_, lhsSym, lhsArgs) = lhs
      val TypeRef(_, rhsSym, rhsArgs) = rhs
      require(lhsSym.owner == rhsSym, s"$lhsSym is not a type parameter of $rhsSym")

      // Find the type parameter position; we'll use the corresponding argument.
      // Why are we checking by name rather than by equality? Because for
      // reasons which aren't yet fully clear, we can arrive here holding a type
      // parameter whose owner is rhsSym, and which shares the name of an actual
      // type parameter of rhsSym, but which is not among the type parameters of
      // rhsSym. One can see examples of it at scala/bug#4365.
      val argIndex = rhsSym.typeParams indexWhere (lhsSym.name == _.name)
      // don't be too zealous with the exceptions, see #2641
      if (argIndex < 0 && rhs.parents.exists(typeIsErroneous))
        ErrorType
      else {
        // It's easy to get here when working on hardcore type machinery (not to
        // mention when not doing so, see above) so let's provide a standout error.
        def own_s(s: Symbol) = s.nameString + " in " + s.owner.nameString
        def explain =
          sm"""|   sought  ${own_s(lhsSym)}
               | classSym  ${own_s(rhsSym)}
               |  tparams  ${rhsSym.typeParams map own_s mkString ", "}
               |"""

        if (!rhsArgs.isDefinedAt(argIndex))
          abort(s"Something is wrong: cannot find $lhs in applied type $rhs\n" + explain)
        else {
          val targ   = rhsArgs(argIndex)
          // @M! don't just replace the whole thing, might be followed by type application
          val result = appliedType(targ, lhsArgs mapConserve this)
          def msg = s"Created $result, though could not find ${own_s(lhsSym)} among tparams of ${own_s(rhsSym)}"
          devWarningIf(!rhsSym.typeParams.contains(lhsSym)) {
            s"Inconsistent tparam/owner views: had to fall back on names\n$msg\n$explain"
          }
          result
        }
      }
    }

    // 0) @pre: `classParam` is a class type parameter
    // 1) Walk the owner chain of `seenFromClass` until we find the class which owns `classParam`
    // 2) Take the base type of the prefix at that point with respect to the owning class
    // 3) Solve for the type parameters through correspondence with the type args of the base type
    //
    // Only class type parameters (and not skolems) are considered, because other type parameters
    // are not influenced by the prefix through which they are seen. Note that type params of
    // anonymous type functions, which currently can only arise from normalising type aliases, are
    // owned by the type alias of which they are the eta-expansion.
    private def classParameterAsSeen(classParam: TypeRef): Type = {
      val tparam = classParam.sym

      @tailrec
      def loop(pre: Type, clazz: Symbol): Type = {
        // have to deconst because it may be a Class[T]
        def nextBase = (pre baseType clazz).deconst
        //@M! see test pos/tcpoly_return_overriding.scala why mapOver is necessary
        if (skipPrefixOf(pre, clazz))
          classParam.mapOver(this)
        else if (!matchesPrefixAndClass(pre, clazz)(tparam.owner))
          loop(nextBase.prefix, clazz.owner)
        else nextBase match {
          case NoType                         => loop(NoType, clazz.owner) // backstop for scala/bug#2797, must remove `SingletonType#isHigherKinded` and run pos/t2797.scala to get here.
          case applied @ TypeRef(_, _, _)     => correspondingTypeArgument(classParam, applied)
          case ExistentialType(eparams, qtpe) => captureSkolems(eparams) ; loop(qtpe, clazz)
          case t                              => abort(s"$tparam in ${tparam.owner} cannot be instantiated from ${seenFromPrefix.widen}")
        }
      }
      loop(seenFromPrefix, seenFromClass)
    }

    // Does the candidate symbol match the given prefix and class?
    private def matchesPrefixAndClass(pre: Type, clazz: Symbol)(candidate: Symbol) = (clazz == candidate) && {
      val pre1 = pre match {
        case tv: TypeVar =>
          // Needed with existentials in prefixes, e.g. test/files/pos/typevar-in-prefix.scala
          // Perhaps the base type sequence of a type var should include its bounds?
          tv.origin
        case _ => pre
      }
      // widen needed (at least) because of https://github.com/scala/scala-dev/issues/166
      (
        if (clazz.isRefinementClass)
          // base type seqs of aliases over refinement types have copied refinement types based on beta reduction
          // for reliable lookup we need to consult the base type of the type symbol. (example: pos/t8177b.scala)
          pre1.widen.typeSymbol isSubClass clazz
        else
          // In the general case, we look at the base type sequence of the prefix itself,
          // which can have more concrete base classes than `.typeSymbol.baseClasses` (example: t5294, t6161)
          pre1.widen.baseTypeIndex(clazz) != -1
      )
    }

    // Whether the annotation tree currently being mapped over has had a This(_) node rewritten.
    private[this] var wroteAnnotation = false
    private object annotationArgRewriter extends TypeMapTransformer {
      private def matchesThis(thiz: Symbol) = matchesPrefixAndClass(seenFromPrefix, seenFromClass)(thiz)

      // what symbol should really be used?
      private def newThis(): Tree = {
        wroteAnnotation = true
        val presym      = seenFromPrefix.widen.typeSymbol
        val thisSym     = presym.owner.newValue(presym.name.toTermName, presym.pos) setInfo seenFromPrefix
        gen.mkAttributedQualifier(seenFromPrefix, thisSym)
      }

      /** Rewrite `This` trees in annotation argument trees */
      override def transform(tree: Tree): Tree = super.transform(tree) match {
        case This(_) if matchesThis(tree.symbol) => newThis()
        case tree                                => tree
      }
    }

    // This becomes considerably cheaper if we optimize for the common cases:
    // where the prefix is stable and where no This nodes are rewritten. If
    // either is true, then we don't need to worry about calling giveup. So if
    // the prefix is unstable, use a stack variable to indicate whether the tree
    // was touched. This takes us to one allocation per AsSeenFromMap rather
    // than an allocation on every call to mapOver, and no extra work when the
    // tree only has its types remapped.
    override def mapOver(tree: Tree, giveup: () => Nothing): Tree = {
      if (isStablePrefix)
        annotationArgRewriter transform tree
      else {
        val saved = wroteAnnotation
        wroteAnnotation = false
        try annotationArgRewriter transform tree
        finally if (wroteAnnotation) giveup() else wroteAnnotation = saved
      }
    }

    private def thisTypeAsSeen(tp: ThisType): Type = {
      @tailrec
      def loop(pre: Type, clazz: Symbol): Type = {
        val pre1 = pre match {
          case SuperType(thistpe, _) => thistpe
          case _                     => pre
        }
        if (skipPrefixOf(pre, clazz))
          tp.mapOver(this) // TODO - is mapOver necessary here?
        else if (!matchesPrefixAndClass(pre, clazz)(tp.sym))
          loop((pre baseType clazz).prefix, clazz.owner)
        else if (pre1.isStable)
          pre1
        else
          captureThis(pre1, clazz)
      }
      loop(seenFromPrefix, seenFromClass)
    }

    private def singleTypeAsSeen(tp: SingleType): Type = {
      val SingleType(pre, sym) = tp

      val pre1 = this(pre)
      if (pre1 eq pre) tp
      else if (pre1.isStable) singleType(pre1, sym)
      else pre1.memberType(sym).resultType //todo: this should be rolled into existential abstraction
    }

    override def toString = s"AsSeenFromMap($seenFromPrefix, $seenFromClass)"
  }

  /** A base class to compute all substitutions */
  abstract class SubstMap[T](from: List[Symbol], to: List[T]) extends TypeMap {
    // OPT this check was 2-3% of some profiles, demoted to -Xdev
    if (isDeveloper) assert(sameLength(from, to), "Unsound substitution from "+ from +" to "+ to)

    private[this] var fromHasTermSymbol = false
    private[this] var fromMin = Int.MaxValue
    private[this] var fromMax = Int.MinValue
    private[this] var fromSize = 0
    from.foreach {
      sym =>
        fromMin = math.min(fromMin, sym.id)
        fromMax = math.max(fromMax, sym.id)
        fromSize += 1
        if (sym.isTerm) fromHasTermSymbol = true
    }

    /** Are `sym` and `sym1` the same? Can be tuned by subclasses. */
    protected def matches(sym: Symbol, sym1: Symbol): Boolean = sym eq sym1

    /** Map target to type, can be tuned by subclasses */
    protected def toType(fromtp: Type, tp: T): Type

    // We don't need to recurse into the `restpe` below because we will encounter
    // them in the next level of recursion, when the result of this method is passed to `mapOver`.
    protected def renameBoundSyms(tp: Type): Type = tp match {
      case MethodType(ps, restp) if fromHasTermSymbol && fromContains(ps) =>
        createFromClonedSymbols(ps, restp)((ps1, tp1) => copyMethodType(tp, ps1, tp1))
      case PolyType(bs, restp) if fromContains(bs) =>
        createFromClonedSymbols(bs, restp)((ps1, tp1) => PolyType(ps1, tp1))
      case ExistentialType(bs, restp) if fromContains(bs) =>
        createFromClonedSymbols(bs, restp)(newExistentialType)
      case _ =>
        tp
    }

    @tailrec private def subst(tp: Type, sym: Symbol, from: List[Symbol], to: List[T]): Type = (
      if (from.isEmpty) tp
      // else if (to.isEmpty) error("Unexpected substitution on '%s': from = %s but to == Nil".format(tp, from))
      else if (matches(from.head, sym)) toType(tp, to.head)
      else subst(tp, sym, from.tail, to.tail)
      )

    private def fromContains(syms: List[Symbol]): Boolean = {
      def fromContains(sym: Symbol): Boolean = {
        // OPT Try cheap checks based on the range of symbol ids in from first.
        //     Equivalent to `from.contains(sym)`
        val symId = sym.id
        val fromMightContainSym = symId >= fromMin && symId <= fromMax
        fromMightContainSym && (
          symId == fromMin || symId == fromMax || (fromSize > 2 && from.contains(sym))
        )
      }
      var syms1 = syms
      while (syms1 ne Nil) {
        val sym = syms1.head
        if (fromContains(sym)) return true
        syms1 = syms1.tail
      }
      false
    }

    def apply(tp0: Type): Type = if (from.isEmpty) tp0 else {
      val tp                    = renameBoundSyms(tp0).mapOver(this)
      def substFor(sym: Symbol) = subst(tp, sym, from, to)

      tp match {
        // @M
        // 1) arguments must also be substituted (even when the "head" of the
        // applied type has already been substituted)
        // example: (subst RBound[RT] from [type RT,type RBound] to
        // [type RT&,type RBound&]) = RBound&[RT&]
        // 2) avoid loops (which occur because alpha-conversion is
        // not performed properly imo)
        // e.g. if in class Iterable[a] there is a new Iterable[(a,b)],
        // we must replace the a in Iterable[a] by (a,b)
        // (must not recurse --> loops)
        // 3) replacing m by List in m[Int] should yield List[Int], not just List
        case TypeRef(NoPrefix, sym, args) =>
          val tcon = substFor(sym)
          if ((tp eq tcon) || args.isEmpty) tcon
          else appliedType(tcon.typeConstructor, args)
        case SingleType(NoPrefix, sym) =>
          substFor(sym)
        case ClassInfoType(parents, decls, sym) =>
          val parents1 = parents mapConserve this
          // We don't touch decls here; they will be touched when an enclosing TreeSubstituter
          // transforms the tree that defines them.
          if (parents1 eq parents) tp
          else ClassInfoType(parents1, decls, sym)
        case _ =>
          tp
      }
    }
  }

  /** A map to implement the `substSym` method. */
  class SubstSymMap(from: List[Symbol], to: List[Symbol]) extends SubstMap(from, to) {
    def this(pairs: (Symbol, Symbol)*) = this(pairs.toList.map(_._1), pairs.toList.map(_._2))

    protected def toType(fromtp: Type, sym: Symbol) = fromtp match {
      case TypeRef(pre, _, args) => copyTypeRef(fromtp, pre, sym, args)
      case SingleType(pre, _) => singleType(pre, sym)
    }
    @tailrec private def subst(sym: Symbol, from: List[Symbol], to: List[Symbol]): Symbol = (
      if (from.isEmpty) sym
      // else if (to.isEmpty) error("Unexpected substitution on '%s': from = %s but to == Nil".format(sym, from))
      else if (matches(from.head, sym)) to.head
      else subst(sym, from.tail, to.tail)
      )
    private def substFor(sym: Symbol) = subst(sym, from, to)

    override def apply(tp: Type): Type = (
      if (from.isEmpty) tp
      else tp match {
        case TypeRef(pre, sym, args) if pre ne NoPrefix =>
          val newSym = substFor(sym)
          // mapOver takes care of subst'ing in args
          ( if (sym eq newSym) tp else copyTypeRef(tp, pre, newSym, args) ).mapOver(this)
        // assert(newSym.typeParams.length == sym.typeParams.length, "typars mismatch in SubstSymMap: "+(sym, sym.typeParams, newSym, newSym.typeParams))
        case SingleType(pre, sym) if pre ne NoPrefix =>
          val newSym = substFor(sym)
          ( if (sym eq newSym) tp else singleType(pre, newSym) ).mapOver(this)
        case _ =>
          super.apply(tp)
      }
      )

    object mapTreeSymbols extends TypeMapTransformer {
      val strictCopy = newStrictTreeCopier

      def termMapsTo(sym: Symbol) = from indexOf sym match {
        case -1   => None
        case idx  => Some(to(idx))
      }

      // if tree.symbol is mapped to another symbol, passes the new symbol into the
      // constructor `trans` and sets the symbol and the type on the resulting tree.
      def transformIfMapped(tree: Tree)(trans: Symbol => Tree) = termMapsTo(tree.symbol) match {
        case Some(toSym) => trans(toSym) setSymbol toSym setType tree.tpe
        case None => tree
      }

      // changes trees which refer to one of the mapped symbols. trees are copied before attributes are modified.
      override def transform(tree: Tree) = {
        // super.transform maps symbol references in the types of `tree`. it also copies trees where necessary.
        super.transform(tree) match {
          case id @ Ident(_) =>
            transformIfMapped(id)(toSym =>
              strictCopy.Ident(id, toSym.name))

          case sel @ Select(qual, name) =>
            transformIfMapped(sel)(toSym =>
              strictCopy.Select(sel, qual, toSym.name))

          case tree => tree
        }
      }
    }
    override def mapOver(tree: Tree, giveup: () => Nothing): Tree = {
      mapTreeSymbols.transform(tree)
    }
  }

  /** A map to implement the `subst` method. */
  class SubstTypeMap(val from: List[Symbol], val to: List[Type]) extends SubstMap(from, to) {
    protected def toType(fromtp: Type, tp: Type) = tp

    override def mapOver(tree: Tree, giveup: () => Nothing): Tree = {
      object trans extends TypeMapTransformer {
        override def transform(tree: Tree) = tree match {
          case Ident(name) =>
            from indexOf tree.symbol match {
              case -1   => super.transform(tree)
              case idx  =>
                val totpe = to(idx)
                if (totpe.isStable) tree.duplicate setType totpe
                else giveup()
            }
          case _ =>
            super.transform(tree)
        }
      }
      trans.transform(tree)
    }
  }

  /** A map to implement the `substThis` method. */
  class SubstThisMap(from: Symbol, to: Type) extends TypeMap {
    def apply(tp: Type): Type = tp match {
      case ThisType(sym) if (sym == from) => to
      case _ => tp.mapOver(this)
    }
  }

  class SubstWildcardMap(from: List[Symbol]) extends TypeMap {
    def apply(tp: Type): Type = try {
      tp match {
        case TypeRef(_, sym, _) if from contains sym =>
          BoundedWildcardType(sym.info.bounds)
        case _ =>
          tp.mapOver(this)
      }
    } catch {
      case ex: MalformedType =>
        WildcardType
    }
  }

  // dependent method types
  object IsDependentCollector extends TypeCollector(false) {
    def apply(tp: Type): Unit =
      if (tp.isImmediatelyDependent) result = true
      else if (!result) tp.dealias.foldOver(this)
  }

  object ApproximateDependentMap extends TypeMap {
    def apply(tp: Type): Type =
      if (tp.isImmediatelyDependent) WildcardType
      else tp.mapOver(this)
  }

  /** Note: This map is needed even for non-dependent method types, despite what the name might imply.
    */
  class InstantiateDependentMap(params: List[Symbol], actuals0: List[Type]) extends TypeMap with KeepOnlyTypeConstraints {
    private[this] var _actuals: Array[Type] = _
    private[this] var _existentials: Array[Symbol] = _
    private def actuals: Array[Type] = {
      if (_actuals eq null) {
        // OPT: hand rolled actuals0.toArray to avoid intermediate object creation.
        val temp = new Array[Type](actuals0.size)
        var i = 0
        var l = actuals0
        while (i < temp.length) {
          temp(i) = l.head
          l = l.tail // will not generated a NoSuchElementException because temp.size == actuals0.size
          i += 1
        }
        _actuals = temp
      }
      _actuals
    }
    private def existentials: Array[Symbol] = {
      if (_existentials eq null) _existentials = new Array[Symbol](actuals.length)
      _existentials
    }

    def existentialsNeeded: List[Symbol] = if (_existentials eq null) Nil else existentials.iterator.filter(_ ne null).toList

    private object StableArgTp {
      // type of actual arg corresponding to param -- if the type is stable
      def unapply(param: Symbol): Option[Type] = (params indexOf param) match {
        case -1  => None
        case pid =>
          val tp = actuals(pid)
          if (tp.isStable && (tp.typeSymbol != NothingClass)) Some(tp)
          else None
      }
    }

    /** Return the type symbol for referencing a parameter that's instantiated to an unstable actual argument.
     *
     * To soundly abstract over an unstable value (x: T) while retaining the most type information,
     * use `x.type forSome { type x.type <: T with Singleton}`
     * `typeOf[T].narrowExistentially(symbolOf[x])`.
     *
     * See also: captureThis in AsSeenFromMap.
     */
    private def existentialFor(pid: Int) = {
      if (existentials(pid) eq null) {
        val param = params(pid)
        existentials(pid) = (
          param.owner.newExistential(param.name.toTypeName append nme.SINGLETON_SUFFIX, param.pos, param.flags)
            setInfo singletonBounds(actuals(pid))
          )
      }
      existentials(pid)
    }

    private object UnstableArgTp {
      // existential quantifier and type of corresponding actual arg with unstable type
      def unapply(param: Symbol): Option[(Symbol, Type)] = (params indexOf param) match {
        case -1  => None
        case pid =>
          val sym = existentialFor(pid)
          Some((sym, sym.tpe_*)) // refers to an actual value, must be kind-*
      }
    }

    private object StabilizedArgTp {
      def unapply(param: Symbol): Option[Type] =
        param match {
          case StableArgTp(tp)      => Some(tp)  // (1)
          case UnstableArgTp(_, tp) => Some(tp)  // (2)
          case _ => None
        }
    }

    /** instantiate `param.type` to the (sound approximation of the) type `T`
     * of the actual argument `arg` that was passed in for `param`
     *
     * (1) If `T` is stable, we can just use that.
     *
     * (2) scala/bug#3873: it'd be unsound to instantiate `param.type` to an unstable `T`,
     * so we approximate to `X forSome {type X <: T with Singleton}` -- we can't soundly say more.
     */
    def apply(tp: Type): Type = tp match {
      case SingleType(NoPrefix, StabilizedArgTp(tp)) => tp
      case _                                         => tp.mapOver(this)
    }

    //AM propagate more info to annotations -- this seems a bit ad-hoc... (based on code by spoon)
    override def mapOver(arg: Tree, giveup: () => Nothing): Tree = {
      // TODO: this should be simplified; in the stable case, one can
      // probably just use an Ident to the tree.symbol.
      //
      // @PP: That leads to failure here, where stuff no longer has type
      // 'String @Annot("stuff")' but 'String @Annot(x)'.
      //
      //   def m(x: String): String @Annot(x) = x
      //   val stuff = m("stuff")
      //
      // (TODO cont.) Why an existential in the non-stable case?
      //
      // @PP: In the following:
      //
      //   def m = { val x = "three" ; val y: String @Annot(x) = x; y }
      //
      // m is typed as 'String @Annot(x) forSome { val x: String }'.
      //
      // Both examples are from run/constrained-types.scala.
      object treeTrans extends Transformer {
        override def transform(tree: Tree): Tree = tree.symbol match {
          case StableArgTp(tp)          => gen.mkAttributedQualifier(tp, tree.symbol)
          case UnstableArgTp(quant, tp) => Ident(quant) copyAttrs tree setType tp
          case _                        => super.transform(tree)
        }
      }
      treeTrans transform arg
    }
  }

  /** A map to convert every occurrence of a wildcard type to a fresh
    *  type variable */
  object wildcardToTypeVarMap extends TypeMap {
    def apply(tp: Type): Type = tp match {
      case pt: ProtoType => TypeVar(tp, new TypeConstraint(pt.toBounds))
      case _ => tp.mapOver(this)
    }
  }

  /** A map to convert each occurrence of a type variable to its origin. */
  object typeVarToOriginMap extends TypeMap {
    def apply(tp: Type): Type = tp match {
      case TypeVar(origin, _) => origin
      case _ => tp.mapOver(this)
    }
  }

  abstract class ExistsTypeRefCollector extends TypeCollector(false) {

    protected def pred(sym: Symbol): Boolean

    def apply(tp: Type): Unit =
      if (!result) {
        tp match {
          case _: ExistentialType =>
            // ExistentialType#normalize internally calls contains, which leads to exponential performance
            // for types like: `A[_ <: B[_ <: ... ]]`. Example: pos/existential-contains.scala.
            //
            // We can just map over the components and wait until we see the underlying type before we call
            // normalize.
            tp.foldOver(this)
          case TypeRef(_, sym1, _) if pred(sym1) => result = true // catch aliases before normalization
          case _ =>
            tp.normalize match {
              case TypeRef(_, sym1, _) if pred(sym1) => result = true
              case refined: RefinedType =>
                tp.prefix.foldOver(this) // Assumption is that tp was a TypeRef prior to normalization so we should
                                        // mapOver its prefix
                refined.foldOver(this)
              case SingleType(_, sym1) if pred(sym1) => result = true
              case _ => tp.foldOver(this)
            }
        }
      }

    private[this] def inTree(t: Tree): Boolean = {
      if (pred(t.symbol)) result = true else apply(t.tpe)
      result
    }

    private[this] object findInTree extends FindTreeTraverser(inTree) {
      def collect(arg: Tree): Boolean = {
        result = None // This is the FindTreeTraverser's result
        traverse(arg)
        result.isDefined
      }
    }

    override def foldOver(arg: Tree): Unit = {
      if (! result)
        findInTree.collect(arg)
    }
  }

  /** A map to implement the `contains` method. */
  class ContainsCollector(sym: Symbol) extends ExistsTypeRefCollector {
    override protected def pred(sym1: Symbol): Boolean = sym1 == sym
  }
  class ContainsAnyCollector(syms: List[Symbol]) extends ExistsTypeRefCollector {
    override protected def pred(sym1: Symbol): Boolean = syms.contains(sym1)
  }
  class ContainsAnyKeyCollector(symMap: mutable.HashMap[Symbol, _]) extends ExistsTypeRefCollector {
    override protected def pred(sym1: Symbol): Boolean = symMap.contains(sym1)
  }

  /** A map to implement the `filter` method. */
  class FilterTypeCollector(p: Type => Boolean) extends TypeCollector[List[Type]](Nil) {
    override def collect(tp: Type) = super.collect(tp).reverse

    override def apply(tp: Type): Unit = {
      if (p(tp)) result ::= tp
      tp.foldOver(this)
    }
  }

  /** A map to implement the `collect` method. */
  class CollectTypeCollector[T](pf: PartialFunction[Type, T]) extends TypeCollector[List[T]](Nil) {
    val buffer: ListBuffer[T] = ListBuffer.empty

    override def collect(tp: Type): List[T] = {
      apply(tp)
      val result = buffer.result()
      buffer.clear()
      result
    }

    override def apply(tp: Type): Unit = {
      if (pf.isDefinedAt(tp)) buffer += pf(tp)
      tp.foldOver(this)
    }
  }

  class ForEachTypeTraverser(f: Type => Unit) extends TypeTraverser {
    def traverse(tp: Type): Unit = {
      f(tp)
      tp.mapOver(this)
    }
  }

  /** A map to implement the `filter` method. */
  class FindTypeCollector(p: Type => Boolean) extends TypeCollector[Option[Type]](None) {
    def apply(tp: Type): Unit =
      if (result.isEmpty)
        if (p(tp)) result = Some(tp) else tp.foldOver(this)
  }

  object ErroneousCollector extends TypeCollector(false) {
    def apply(tp: Type): Unit =
      if (!result) {
        result = tp.isError
        if (!result) tp.foldOver(this)
      }
  }

  object adaptToNewRunMap extends TypeMap {

    private def adaptToNewRun(pre: Type, sym: Symbol): Symbol = {
      if (phase.flatClasses || sym.isRootSymbol || (pre eq NoPrefix) || (pre eq NoType) || sym.isPackageClass)
        sym
      else if (sym.isModuleClass) {
        val sourceModule1 = adaptToNewRun(pre, sym.sourceModule)

        sourceModule1.moduleClass orElse sourceModule1.initialize.moduleClass orElse {
          val msg = "Cannot adapt module class; sym = %s, sourceModule = %s, sourceModule.moduleClass = %s => sourceModule1 = %s, sourceModule1.moduleClass = %s"
          debuglog(msg.format(sym, sym.sourceModule, sym.sourceModule.moduleClass, sourceModule1, sourceModule1.moduleClass))
          sym
        }
      }
      else {
        var rebind0 = pre.findMember(sym.name, BRIDGE, 0, stableOnly = true) orElse {
          if (sym.isAliasType) throw missingAliasException
          devWarning(s"$pre.$sym no longer exist at phase $phase")
          throw new MissingTypeControl // For build manager and presentation compiler purposes
        }
        /* The two symbols have the same fully qualified name */
        @tailrec
        def corresponds(sym1: Symbol, sym2: Symbol): Boolean =
          sym1.name == sym2.name && (sym1.isPackageClass || corresponds(sym1.owner, sym2.owner))
        if (!corresponds(sym.owner, rebind0.owner)) {
          debuglog("ADAPT1 pre = "+pre+", sym = "+sym.fullLocationString+", rebind = "+rebind0.fullLocationString)
          val bcs = pre.baseClasses.dropWhile(bc => !corresponds(bc, sym.owner))
          if (bcs.isEmpty)
            assert(pre.typeSymbol.isRefinementClass, pre) // if pre is a refinementclass it might be a structural type => OK to leave it in.
          else
            rebind0 = pre.baseType(bcs.head).member(sym.name)
          debuglog(
            "ADAPT2 pre = " + pre +
              ", bcs.head = " + bcs.head +
              ", sym = " + sym.fullLocationString +
              ", rebind = " + rebind0.fullLocationString
          )
        }
        rebind0.suchThat(sym => sym.isType || sym.isStable) orElse {
          debuglog("" + phase + " " +phase.flatClasses+sym.owner+sym.name+" "+sym.isType)
          throw new MalformedType(pre, sym.nameString)
        }
      }
    }
    def apply(tp: Type): Type = tp match {
      case ThisType(sym) =>
        try {
          val sym1 = adaptToNewRun(sym.owner.thisType, sym)
          if (sym1 == sym) tp else ThisType(sym1)
        } catch {
          case ex: MissingTypeControl =>
            tp
        }
      case SingleType(pre, sym) =>
        if (sym.hasPackageFlag) tp
        else {
          val pre1 = this(pre)
          try {
            val sym1 = adaptToNewRun(pre1, sym)
            if ((pre1 eq pre) && (sym1 eq sym)) tp
            else singleType(pre1, sym1)
          } catch {
            case _: MissingTypeControl =>
              tp
          }
        }
      case TypeRef(pre, sym, args) =>
        if (sym.isPackageClass) tp
        else {
          val pre1 = this(pre)
          val args1 = args mapConserve (this)
          try {
            val sym1 = adaptToNewRun(pre1, sym)
            if ((pre1 eq pre) && (sym1 eq sym) && (args1 eq args)/* && sym.isExternal*/) {
              tp
            } else if (sym1 == NoSymbol) {
              devWarning(s"adapt to new run failed: pre=$pre pre1=$pre1 sym=$sym")
              tp
            } else {
              copyTypeRef(tp, pre1, sym1, args1)
            }
          } catch {
            case ex: MissingAliasControl =>
              apply(tp.dealias)
            case _: MissingTypeControl =>
              tp
          }
        }
      case MethodType(params, restp) =>
        val restp1 = this(restp)
        if (restp1 eq restp) tp
        else copyMethodType(tp, params, restp1)
      case NullaryMethodType(restp) =>
        val restp1 = this(restp)
        if (restp1 eq restp) tp
        else NullaryMethodType(restp1)
      case PolyType(tparams, restp) =>
        val restp1 = this(restp)
        if (restp1 eq restp) tp
        else PolyType(tparams, restp1)

      // Lukas: we need to check (together) whether we should also include parameter types
      // of PolyType and MethodType in adaptToNewRun

      case ClassInfoType(parents, decls, clazz) =>
        if (clazz.isPackageClass) tp
        else {
          val parents1 = parents mapConserve (this)
          decls.foreach { decl =>
            if (decl.hasAllFlags(METHOD | MODULE))
              // HACK: undo flag Uncurry's flag mutation from prior run
              decl.resetFlag(METHOD | STABLE)
          }
          if (parents1 eq parents) tp
          else ClassInfoType(parents1, decls, clazz)
        }
      case RefinedType(parents, decls) =>
        val parents1 = parents mapConserve (this)
        if (parents1 eq parents) tp
        else refinedType(parents1, tp.typeSymbol.owner, decls, tp.typeSymbol.owner.pos)
      case SuperType(_, _) => tp.mapOver(this)
      case TypeBounds(_, _) => tp.mapOver(this)
      case TypeVar(_, _) => tp.mapOver(this)
      case AnnotatedType(_, _) => tp.mapOver(this)
      case ExistentialType(_, _) => tp.mapOver(this)
      case _ => tp
    }
  }

  object UnrelatableCollector extends CollectTypeCollector[TypeSkolem](PartialFunction.empty) {
    var barLevel: Int = 0

    override def apply(tp: Type): Unit = tp match {
      case TypeRef(_, ts: TypeSkolem, _) if ts.level > barLevel => buffer += ts
      case _ => tp.foldOver(this)
    }
  }

  object IsRelatableCollector extends TypeCollector[Boolean](true) {
    var barLevel: Int = 0

    def apply(tp: Type): Unit = if (result) tp match {
      case TypeRef(_, ts: TypeSkolem, _) if ts.level > barLevel => result = false
      case _ => tp.foldOver(this)
    }
  }
}<|MERGE_RESOLUTION|>--- conflicted
+++ resolved
@@ -260,22 +260,15 @@
 
   abstract class TypeCollector[T](initial: T) extends TypeFolder {
     var result: T = _
-<<<<<<< HEAD
-    def collect(tp: Type) = {
-      result = initial
-      apply(tp)
-      result
-=======
     def collect(tp: Type): T = {
       val saved = result
       try {
         result = initial
-        traverse(tp)
+        apply(tp)
         result
       } finally {
         result = saved // support reentrant use of a single instance of this collector.
       }
->>>>>>> 61840780
     }
   }
 
